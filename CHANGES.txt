Hadoop Change Log

Release 1.3.0 - unreleased

  INCOMPATIBLE CHANGES

  NEW FEATURES

  IMPROVEMENTS

    HADOOP-9450. HADOOP_USER_CLASSPATH_FIRST is not honored; CLASSPATH
    is PREpended instead of APpended. (Chris Nauroth and harsh via harsh)

  BUG FIXES

    MAPREDUCE-5047. keep.failed.task.files=true causes job failure on 
    secure clusters. (sandyr via tucu)

    MAPREDUCE-5070. TestClusterStatus.testClusterMetrics fails on JDK7. 
    (sandyr via tucu)

    MAPREDUCE-5072. TestDelegationTokenRenewal.testDTRenewal fails in MR1 
    on jdk7. (sandyr via tucu)

    MAPREDUCE-5073. TestJobStatusPersistency.testPersistency fails on 
    JDK7. (sandyr via tucu)

    HDFS-4622. Remove redundant synchronized from 
    FSNamesystem#rollEditLog in branch-1. (Jing Zhao via suresh)

    HDFS-4581. DataNode.checkDiskError should not be called on network errors.
    (Rohit Kochar via kihwal)

    MAPREDUCE-2817. MiniRMCluster hardcodes 'mapred.local.dir' configuration 
    to 'build/test/mapred/local'. (rkanter via tucu)

    MAPREDUCE-5133. TestSubmitJob.testSecureJobExecution is flaky due to job 
    dir deletion race. (sandyr via tucu)

    HDFS-4699. Additional conditions for avoiding unnecessary 
    DataNode.checkDiskError calls. (Chris Nauroth via kihwal)

    MAPREDUCE-5218. Annotate (comment) internal classes as Private. 
    (kkambatl via tucu)

    MAPREDUCE-5217. Fix DistCP to work when launched by Oozie on a secure
    cluster. (Venkat Ranganathan via sseth)

Release 1.2.1 - Unreleased 

  INCOMPATIBLE CHANGES

  NEW FEATURES

  IMPROVEMENTS

  BUG FIXES

    MAPREDUCE-5206. Ensure that a job doesn't get added to RetiredJobs
    multiple times in JobTracker. (acmurthy)

    MAPREDUCE-5148. Fix MAPREDUCE-4970 to ensure task-log4j.properties is
    available for previous installs by putting it in hadoop-core.jar.
    (acmurthy)

Release 1.2.0 - 2013.05.05

  INCOMPATIBLE CHANGES

    HDFS-4350. Make enabling of stale marking on read and write paths
    independent. (Andrew Wang via suresh)

  NEW FEATURES

    HADOOP-8817. Backport Network Topology Extension for Virtualization 
    (from HADOOP-8468) to branch-1

    MAPREDUCE-4660. Update task placement policy for network topology
    with node group. (Junping Du via llu)

    HADOOP-8023. Add unset() method to Configuration (tucu)

    MAPREDUCE-4355. Add RunningJob.getJobStatus() (kkambatl via tucu)

    MAPREDUCE-987. Exposing MiniDFS and MiniMR clusters as a single process 
    command-line (philip and ahmed via tucu)

    HDFS-385. Backport: Add support for an experimental API that allows a
    module external to HDFS to specify how HDFS blocks should be placed.
    (Sumadhur Reddy Bolli via szetszwo)

    HADOOP-7754. Expose file descriptors from Hadoop-wrapped local 
    FileSystems (todd and ahmed via tucu)

    MAPREDUCE-461. Enable service-plugins for JobTracker. (Fredrik Hedberg and
    Brandon Li via vinodkv)

    HDFS-3912. Detect and avoid stale datanodes for writes.
    (Jing Zhao via suresh)

    HADOOP-8988. Allow configuration of authorization for JmxJsonServlet and 
    MetricsServlet. (tucu, Jing Zhao via suresh)

    HADOOP-8820. Backport HADOOP-8469 and HADOOP-8470: Make NetworkTopology
    class pluggable and add NetworkTopologyWithNodeGroup, a 4-layer
    implementation of NetworkTopology.  (Junping Du and Jing Zhao via szetszwo)

    HDFS-3941. Backport HDFS-3498 and HDFS-3601: Support replica removal in
    BlockPlacementPolicy and make BlockPlacementPolicyDefault extensible for
    reusing code in subclasses, and add BlockPlacementPolicyWithNodeGroup to
    support block placement with 4-layer network topology.  (Junping Du and
    Jing Zhao via szetszwo)

    HDFS-4219. Backport slive to branch-1. (Backported by Arpit Gupta via
    suresh)

    HADOOP-9090. Support on-demand publish of metrics. (Mostafa Elhemali via
    suresh)

    HADOOP-7096. Allow setting of end-of-record delimiter for TextInputFormat
    (Ahmed Radwan, backported by suresh)

    HDFS-3942. Backport HDFS-3495 and HDFS-4234: Update Balancer to support new
    NetworkTopology with NodeGroup and use generic code for choosing datanode
    in Balancer.  (Junping Du via szetszwo)

    HDFS-4256 Backport concatenation of files into a single file to branch-1
    (sanjay Radia)

    HDFS-4597. Backport WebHDFS concat.  (szetszwo)

    MAPREDUCE-5081. Backport DistCpV2.  (szetszwo)

    HDFS-4651. Offline Image Viewer backport to branch-1.
    (Chris Nauroth via suresh)

    MAPREDUCE-4824. Provide a mechanism for jobs to indicate they should not
    be recovered on JobTracker restart. (tomwhite & acmurthy via acmurthy) 

    HDFS-4776. Backport SecondaryNameNode web ui.  (szetszwo)

    HDFS-4774. Backport HDFS-4525: Provide an API for knowing whether a file is
    closed.  (Ted Yu via szetszwo)

  IMPROVEMENTS

    HADOOP-9434. Backport HADOOP-9267: hadoop -h|-{0,2}help should print usage.
    (Yu Li via llu)

    HDFS-3515. Port HDFS-1457 to branch-1. (eli)

    HDFS-3479. Port HDFS-3335 to branch-1. (Colin Patrick McCabe via eli)

    HDFS-3521. Check every byte at the end of edit log and allow namenode to
    tolerate corruption.  (szetszwo)

    HDFS-3604. Add dfs.webhdfs.enabled to hdfs-default.xml. (eli)

    HDFS-3596. Improve FSEditLog pre-allocation in branch-1
    (Colin Patrick McCabe via mattf)

    HADOOP-8586. Fixup a bunch of SPNEGO misspellings. (eli)

    HDFS-1957. Documentation for HFTP. (Ari Rabkin via eli)

    HDFS-3647. Backport HDFS-2868 (Add number of active transfer
    threads to the DataNode status) to branch-1 (harsh)

    MAPREDUCE-4415. Backport the Job.getInstance methods from
    MAPREDUCE-1505 to branch-1. (harsh)

    HDFS-3697. Enable fadvise readahead by default. (todd via eli)

    MAPREDUCE-4565. Backport MR-2855 to branch-1: ResourceBundle lookup during
    counter name resolution takes a lot of time. (Karthik Kambatla via sseth)

    HDFS-3819. Should check whether invalidate work percentage default value is 
    not greater than 1.0f. (Jing Zhao via jitendra)

    HDFS-3838. Fix the typo in FSEditLog.java: isToterationEnabled should be 
    isTolerationEnabled. (Brandon Li via jitendra)

    MAPREDUCE-4408. allow jobs to set a JAR that is in the distributed cached 
    (rkanter via tucu)

    MAPREDUCE-4499. Looking for speculative tasks is very expensive in 1.x
    (Koji Noguchi via tgraves)

    HADOOP-8832. Port generic service plugin mechanism from HADOOP-5257
    to branch-1. (backported by Brandon Li via suresh) 

    HDFS-3963. Backport namenode/datanode serviceplugin from HADOOP-5257
    to branch-1. (backported by Brandon Li via suresh)

    MAPREDUCE-2770. Improve hadoop.job.history.location doc in
    mapred-default.xml. (Sandy Ryza via tomwhite)

    MAPREDUCE-4464. Reduce tasks failing with NullPointerException in
    ConcurrentHashMap.get(). (Clint Heath via harsh)

    MAPREDUCE-4556. FairScheduler: PoolSchedulable#updateDemand() has potential 
    redundant computation (kkambatl via tucu)

    MAPREDUCE-3678. The Map tasks logs should have the value of input
    split it processed. (harsh)

    HADOOP-8931. Add Java version to startup message. (eli)

    HDFS-4071. Add number of stale datanodes to metrics (port of HDFS-4059).
    (Jing Zhao via suresh)

    HDFS-4057. NameNode.namesystem should be private. (Brandon Li via suresh)

    HDFS-3540. Change the default value of dfs.namenode.edits.toleration.length
    from -1 to 0, i.e. enable the end of edit log check but do not tolerate
    any corruption.  (szetszwo)

    HDFS-4062. Print logs outside the namesystem lock invalidateWorkForOneNode
    and computeReplicationWorkForBlock. (Jing Zhao via suresh)

    HADOOP-8968. Add a flag to completely disable the worker version check.
    (tucu via eli)

    HDFS-4122. Cleanup HDFS logs and reduce the size of logged messages.
    (suresh)

    HADOOP-9098. Add missing license headers. (Arpit Agarwal via suresh)

    MAPREDUCE-4703. Add the ability to start the MiniMRClientCluster using the 
    configurations used before it is being stopped. (ahmed.radwan via tucu)

    MAPREDUCE-4845. ClusterStatus.getMaxMemory() and getUsedMemory() exist in
    MR1 but not MR2. (Sandy Ryza via tomwhite)

    HDFS-4320. Add a separate configuration for namenode rpc address instead
    of using fs.default.name. (Mostafa Elhemali via suresh)

    MAPREDUCE-4907. TrackerDistributedCacheManager issues too many 
    getFileStatus calls. (sandyr via tucu)
    
    MAPREDUCE-2931. LocalJobRunner should support parallel mapper execution.
    (Sandy Ryza via tomwhite)

    MAPREDUCE-4837. Add webservices for Jobtracker. (Arun C Murthy via hitesh)

    MAPREDUCE-4838. Add additional fields like Locality, Avataar to the 
    JobHistory logs. (Arun C Murthy and Zhijie Shen via sseth)

    HADOOP-9253. Capture ulimit info in the logs at service start time.
    (Arpit Gupta via suresh)

    HDFS-4222. NN is unresponsive and loses heartbeats from DNs when 
    configured to use LDAP and LDAP has issues. (Xiaobo Peng, suresh)

    HDFS-4518. Finer grained metrics for HDFS capacity.
    (Arpit Agarwal via suresh)

    HDFS-4519. Support overriding jsvc binary and log file locations when
    launching secure datanode. (Chris Nauroth via suresh)

    HDFS-4551. When copying bytes in DatanodeWebHdfsMethods OPEN, use 4096
    buffer size to improve performance.  (Mark Wagner via szetszwo)

    HDFS-2533. Backport: Remove needless synchronization on some FSDataSet
    methods.  (Brandon Li via szetszwo)

    HADOOP-8971. PureJavaCrc32 cache hit-ratio is low for static data
    (Backport of HADOOP-8926) (Gopal V via suresh)

    HADOOP-9071. Configure ivy log levels for resolve/retrieve.
    (Giridharan Kesavan via suresh)

    MAPREDUCE-5129. Allow tags to JobHistory for deeper analytics. (billie via
    acmurthy)

    HDFS-4635. Move BlockManager#computeCapacity to LightWeightGSet.
    (suresh)

    HDFS-3940. Add Gset#clear method and clear the block map when 
    namenode is shutdown. (suresh)

  BUG FIXES

    MAPREDUCE-5202. Revert MAPREDUCE-4397 to improve LinuxTaskController security. (omalley)

    HADOOP-9467. Metrics2 record filter should check name as well as tags.
    (Chris Nauroth and Ganeshan Iyler via llu)

    HADOOP-9451. Fault single-layer config if node group topology is enabled.
    (Junping Du via llu)

    MAPREDUCE-4904. OTHER_LOCAL_MAPS counter is not correct.
    (Junping Du via llu)

    HADOOP-8460. Document proper setting of HADOOP_PID_DIR and
    HADOOP_SECURE_DN_PID_DIR (bobby)

    MAPREDUCE-4195. With invalid queueName request param, jobqueue_details.jsp 
    shows NPE (jira.shegalov via tucu)

    MAPREDUCE-3727. jobtoken location property in jobconf refers to wrong 
    jobtoken file (tucu)

    HADOOP-8512. AuthenticatedURL should reset the Token when the server 
    returns other than OK on authentication (tucu)

    HADOOP-7868. Hadoop native fails to compile when default linker
    option is -Wl,--as-needed. (Trevor Robinson via eli)

    MAPREDUCE-2289. Permissions race can make getStagingDir fail on local filesystem 
    (ahmed via tucu)

    HADOOP-8249. invalid hadoop-auth cookies should trigger authentication if info 
    is avail before returning HTTP 401 (tucu)

    HDFS-3595. Update the regular expression in TestEditLogLoading for the
    error message change by HDFS-3521.  (Colin Patrick McCabe via szetszwo)

    MAPREDUCE-4317. Job view ACL checks are too permissive (kkambatl via tucu)

    MAPREDUCE-4385. FairScheduler.maxTasksToAssign() should check for 
    fairscheduler.assignmultiple.maps < TaskTracker.availableSlots (kkambatl via tucu)

    MAPREDUCE-4359. Potential deadlock in Counters. (tomwhite)

    MAPREDUCE-3993. Graceful handling of codec errors during decompression 
    (kkambatl via tucu)

    HDFS-2827. Cannot save namespace after renaming a directory above
    a file with an open lease. (Uma Maheswara Rao G via eli)

    HDFS-3628. The dfsadmin -setBalancerBandwidth command on branch-1
    does not check for superuser privileges. (harsh)

    HADOOP-8355. SPNEGO filter throws/logs exception when authentication fails (tucu)

    HADOOP-8587. HarFileSystem access of harMetaCache isn't threadsafe. (eli)

    HADOOP-7836. TestSaslRPC#testDigestAuthMethodHostBasedToken fails
    with hostname localhost.localdomain. (daryn via eli)
 
    HADOOP-8423. MapFile.Reader.get() crashes jvm or throws EOFException on
    Snappy or LZO block-compressed data (todd and harsh)

    HDFS-3698. TestHftpFileSystem is failing in branch-1 due to changed
    default secure port. (atm)

    HADOOP-8612. Backport HADOOP-8599 to branch-1 (Non empty response
    when read beyond eof). (Andrey Klochkov, eli via eli)

    HADOOP-8606. FileSystem.get may return the wrong filesystem (Daryn Sharp 
    via bobby)

    HADOOP-8613. AbstractDelegationTokenIdentifier#getUser() should set token
    auth type. (daryn)

    HDFS-3679. fuse_dfs notrash option sets usetrash. (Conrad Meyer via suresh)

    HDFS-3163. TestHDFSCLI.testAll fails if user name is not all lowercase.
    (Brandon Li via suresh)

    MAPREDUCE-4036. Streaming TestUlimit fails on CentOS 6. (tucu)

    HDFS-3754. BlockSender doesn't shutdown ReadaheadPool threads. (eli)

    HADOOP-8611. Allow fall-back to the shell-based implementation when
    JNI-based users-group mapping fails (Robert Parker via bobby)

    MAPREDUCE-4572. Can not access user logs - Jetty is not configured by default 
    to serve aliases/symlinks (ahmed via tucu)

    MAPREDUCE-4595. TestLostTracker failing - possibly due to a race in 
    JobHistory.JobHistoryFilesManager#run() (kkambatl via tucu)

    MAPREDUCE-1684. ClusterStatus can be cached in 
    CapacityTaskScheduler.assignTasks() (Koji Noguchi via tgraves)

    MAPREDUCE-4629. Remove JobHistory.DEBUG_MODE (Karthik Kambatla via bobby)

    HDFS-2757. Cannot read a local block that's being written to when
    using the local read short circuit. (Jean-Daniel Cryans via eli)

    HADOOP-8781. hadoop-config.sh should add JAVA_LIBRARY_PATH to LD_LIBRARY_PATH. (tucu)

    MAPREDUCE-4576. Large dist cache can block tasktracker heartbeat
    (Robert Evans via tgraves)

    HADOOP-8767. Secondary namenode is started on slave nodes instead of
    master nodes. (Giovanni Delussu via suresh)

    HADOOP-8819. Incorrectly & is used instead of && in some file system 
    implementations. (Brandon Li via suresh)

    HADOOP-7688. When a servlet filter throws an exception in init(..), 
    the Jetty server failed silently.(umamahesh)

    HADOOP-8786. HttpServer continues to start even if AuthenticationFilter 
    fails to init. (Todd Lipcon via umamahesh)

    HDFS-3961. FSEditLog preallocate() preallocated more than 1MB. (Jing Zhoa
    via suresh)

    HADOOP-7698. jsvc target fails on x86_64. (daryn via harsh)

    MAPREDUCE-4652. ValueAggregatorJob sets the wrong job jar.
    (Ahmed Radwan via tomwhite)

    MAPREDUCE-4662.  JobHistoryFilesManager thread pool never expands 
    (Kihwal Lee via tgraves)

    HADOOP-8791. Fix rm command documentation to indicte it deletes
    files and not directories. (Jing Zhao via suresh)

    HADOOP-8386. hadoop script doesn't work if 'cd' prints to stdout
    (default behavior in Ubuntu).
    (Christopher Berner and Andy Isaacson via harsh)

    MAPREDUCE-4706. FairScheduler#dump(): Computing of # running maps and
    reduces is commented out. (Karthik Kambatla via tomwhite)

    MAPREDUCE-4451. fairscheduler fail to init job with kerberos authentication 
    configured. (erik.fang via tucu)

    HADOOP-6496. HttpServer sends wrong content-type for CSS files.
    (Todd Lipcon, Backport by Ivan Mitic via suresh).

    HADOOP-7827. jsp pages missing DOCTYPE tags. (Dave Vronay, Backport by
    Ivan Mitic via suresh)

    HADOOP-8861. FSDataOutputStream.sync should call flush() if the underlying 
    wrapped stream is not Syncable. (Amareshwari via umamahesh)

    HDFS-3402. Fix failure to start secure datanodes. (Benoy Antony via suresh)

    HDFS-4072. On file deletion remove corresponding blocks pending
    replications. (Jing Zhao via suresh)

    HADOOP-8951. RunJar to fail with user-comprehensible error 
    message if jar missing. (stevel via suresh)

    HADOOP-8900. BuiltInGzipDecompressor throws IOException - stored gzip size
    doesn't match decompressed size. (Andy Isaacson via suresh)

    MAPREDUCE-1806. CombineFileInputFormat does not work with paths not on 
    default FS. (Gera Shegalov via tucu)

    MAPREDUCE-4765. Restarting the JobTracker programmatically can cause
    DelegationTokenRenewal to throw an exception. (rkanter via tucu)

    HDFS-4168. Fix a NullPointerException in FSNamesystem.removeBlocks(..).
    (Jing Zhao via szetszwo)

    HADOOP-8963. CopyFromLocal doesn't always create user directory.
    (Arpit Gupta via suresh)

    HDFS-4180. Update TestFileCreation for HDFS-4122.  (Jing Zhao via szetszwo)

    HADOOP-9036. Fix racy test case TestSinkQueue (Backport HADOOP-7292).
    (Luke Lu backport by suresh)

    HDFS-4207. All hadoop fs operations fail if the default fs is down even if 
    a different fs is specified in the command. (Jing Zhao via suresh)

    HADOOP-9095. Backport HADOOP-8372: NetUtils.normalizeHostName() incorrectly
    handles hostname starting with a numeric character.  (Jing Zhao via
    szetszwo)

    HADOOP-9099. TestNetUtils fails if "UnknownHost" is resolved as a valid
    hostname.  (Ivan Mitic via szetszwo)

    MAPREDUCE-4778. Fair scheduler event log is only written if directory
    exists on HDFS. (Sandy Ryza via tomwhite)

    HADOOP-8164. Handle paths using back slash as path separator for windows
    only. (Daryn Sharp, backported by Jing Zhao via suresh)

    MAPREDUCE-4860. DelegationTokenRenewal attempts to renew token even after
    a job is removed. (kkambatl via tucu)

    MAPREDUCE-4806. Some private methods in JobTracker.RecoveryManager are not
    used anymore after MAPREDUCE-3837. (Karthik Kambatla via tomwhite)

    HDFS-4337. Backport HDFS-4240: For nodegroup-aware block placement, when a
    node is excluded, the nodes in the same nodegroup should also be excluded.
    (Meng Gong via szetszwo)

    HADOOP-9174. TestSecurityUtil fails with Open JDK 7. (Arpit Agarwal via
    suresh)

    HADOOP-9175. TestWritableName fails with Open JDK 7. (Arpit Agarwal via
    suresh)

    MAPREDUCE-2217. The expire launching task should cover the UNASSIGNED task. 
    (schen and kkambatl via tucu)

    MAPREDUCE-4909. TestKeyValueTextInputFormat fails with Open JDK 7 on
    Windows. (Arpit Agarwal via suresh)

    HDFS-4355. TestNameNodeMetrics.testCorruptBlock fails with open JDK7.
    (Brandon Li via suresh)

    HDFS-4358. TestCheckpoint failure with JDK7. (Arpit Agarwal via suresh)

    HADOOP-9179. TestFileSystem fails with open JDK7. (Brandon Li via suresh)

    MAPREDUCE-4916. Fix flaxy test TestTrackerDistributedCacheManager. (Xuan
    Gong via acmurthy) 

    MAPREDUCE-4914. TestMiniMRDFSSort fails with openJDK7. (Brandon Li via
    suresh)

    MAPREDUCE-4915. TestShuffleExceptionCount fails with open JDK7.
    (Brandon Li via suresh)

    HDFS-4351.  In BlockPlacementPolicyDefault.chooseTarget(..), numOfReplicas
    needs to be updated when avoiding stale nodes.  (Andrew Wang via szetszwo)

    MAPREDUCE-4278. Cannot run two local jobs in parallel from the same
    gateway. (Sandy Ryza via tomwhite)

    HADOOP-9191. TestAccessControlList and TestJobHistoryConfig fail with
    JDK7. (Arpit Agarwal via suresh)

    MAPREDUCE-4850. Job recovery may fail if staging directory has been
    deleted. (tomwhite)

    MAPREDUCE-4933. MR1 final merge asks for length of file it just wrote
    before flushing it. (Sandy Ryza via bobby)

    MAPREDUCE-4930. Backport MAPREDUCE-4678 and MAPREDUCE-4925 to branch-1.
    (Karthik Kambatla and Chris McConnell via harsh)

    MAPREDUCE-4924. flakey test: org.apache.hadoop.mapred.TestClusterMRNotification.testMR. 
    (rkanter via tucu)

    MAPREDUCE-4315. jobhistory.jsp throws 500 when a .txt file is found in /done. 
    (sandyr via tucu)

    MAPREDUCE-4923. Add toString method to TaggedInputSplit. (sandyr via tucu)

    HADOOP-8580. ant compile-native fails with automake version 1.11.3.
    (Gera Shegalov via suresh)
    
    MAPREDUCE-4929. mapreduce.task.timeout is ignored.
    (Sandy Ryza via tomwhite)

    MAPREDUCE-2264. Job status exceeds 100% in some cases. 
    (devaraj.k & sandyr via tucu)

    MAPREDUCE-4963. StatisticsCollector improperly keeps track of "Last Day" 
    and "Last Hour" statistics for new TaskTrackers. (rkanter via tucu)

    MAPREDUCE-4962. jobdetails.jsp uses display name instead of real name 
    to get counters. (sandyr via tucu)

    HDFS-4444. Add space between total transaction time and number of
    transactions in FSEditLog#printStatistics. (Stephen Chu via suresh)

    MAPREDUCE-4969. TestKeyValueTextInputFormat test fails with Open JDK 7.
    (Arpit Agarwal via suresh)

    MAPREDUCE-4843. When using DefaultTaskController, JobLocalizer not thread 
    safe. (kkambatl via tucu)

    MAPREDUCE-4967. TestJvmReuse fails on assertion. (kkambatl via tucu)

    MAPREDUCE-4434. Backport MR-2779 (JobSplitWriter.java can't handle large 
    job.split file) to branch-1. (kkambatl via tucu)

    MAPREDUCE-4970. Child tasks (try to) create security audit log files.
    (sandyr via tucu)

    HADOOP-9124. SortedMapWritable violates contract of Map interface for
    equals() and hashCode(). (Surenkumar Nihalani via tomwhite)

    MAPREDUCE-4643. Make job-history cleanup-period configurable. 
    (sandyr via tucu)

    HDFS-4466. Remove the deadlock from AbstractDelegationTokenSecretManager.
    (Brandon Li via suresh)

    HADOOP-9154. SortedMapWritable#putAll() doesn't add key/value classes to
    the map. (Karthik Kambatla via tomwhite)

    HDFS-4479. logSync() with the FSNamesystem lock held in
    commitBlockSynchronization. (Jing Zhao via suresh)

    HADOOP-8917. add LOCALE.US to toLowerCase in SecurityUtil.replacePattern.
    (Arpit Gupta via suresh)

    MAPREDUCE-5008. Merger progress miscounts with respect to EOF_MARKER.
    (Sandy Ryza via tomwhite)

    MAPREDUCE-5035. Update MR1 memory configuration docs. (tomwhite)

    HADOOP-9349. Confusing output when running hadoop version from one hadoop 
    installation when HADOOP_HOME points to another. (sandyr via tucu)

    MAPREDUCE-5028. Maps fail when io.sort.mb is set to high value.
    (kkambatl via tucu)

    HDFS-4544. Error in deleting blocks should not do check disk, for
    all types of errors. (Arpit Agarwal via suresh)

    HADOOP-9375. Port HADOOP-7290 to branch-1 to fix TestUserGroupInformation
    failure. (Xiaobo Peng via suresh)

    MAPREDUCE-5049. CombineFileInputFormat counts all compressed files 
    non-splitable. (sandyr via tucu)

    HADOOP-9369. DNS#reverseDns() can return hostname with . appended at the
    end. (Karthik Kambatla via atm)

    HDFS-4558. Fix the NPE thrown when starting balancer.  (Junping Du via szetszwo)

    HADOOP-9379. capture the ulimit info after printing the log to the console.
    (Arpit Gupta via suresh)

    HADOOP-7101. UserGroupInformation.getCurrentUser() fails when called from
    non-Hadoop JAAS context. (todd, backported by suresh)

    MAPREDUCE-4463. Fix job recovery failures which were caused by HDFS
    permission issues since the token file was being read as the user who
    submitted the job rather than JobTracker user. (tomwhite, acmurthy via
    acmurthy) 

    MAPREDUCE-5131. Fix handling of job monitoring APIs during JobTracker
    restart. (acmurthy) 

    HDFS-4413. Secondary namenode won't start if HDFS isn't the default
    file system. (Mostafa Elhemali via suresh)

    HADOOP-9473. Typo in FileUtil copy() method. (Glen Mazza via suresh)

    MAPREDUCE-5066. Added a timeout for the job.end.notification.url. (Ivan
    Mitic via acmurthy)

    HDFS-4715. Backport HDFS-3577, HDFS-3318 and HDFS-3788: fix some WebHDFS
    performance issues.  (Mark Wagner via szetszwo)

    HADOOP-9492. Update testConf.xml for HADOOP-9473.  (Jing Zhao via szetszwo)

    MAPREDUCE-4737. Ensure that mapreduce APIs are semantically consistent
    with mapred API w.r.t Mapper.cleanup and Reducer.cleanup; in the sense
    that cleanup is now called even if there is an error. The old mapred API
    already ensures that Mapper.close and Reducer.close are invoked during
    error handling. Note that it is an incompatible change, however end-users
    can override Mapper.run and Reducer.run to get the old (inconsistent)
    behaviour. (acmurthy) 

    MAPREDUCE-5169. Fixed JobTracker recovery to ensure both job-info and
    jobToken file are saved correctly to prevent race-condition between job
    submission and initialization. (acmurthy)

    MAPREDUCE-5166. Fix ConcurrentModificationException due to insufficient
    synchronization on updates to task Counters. (Sandy Ryza via acmurthy)

    HADOOP-9458. Fix RPC.getProxy to ensure it uses retries for
    getProtocolVersion too. (szetszwo via acmurthy)

    HADOOP-9502. chmod/chown do not return error exit codes for some exceptions.
    (szetszwo)

    MAPREDUCE-5158. Cleanup job-submission related files on HDFS during
    JobTracker restart for jobs which set mapreduce.job.restart.recover to
    false to indicate they don't want to be recovered. (Mayank Bansal via
    acmurthy) 

    MAPREDUCE-5198. Fix a race condition during TaskTracker re-init which was
    causing failures since task directories were being cleaned up in multiple
    threads. (arpit via acmurthy)

    MAPREDUCE-5154. Ensure job delegation token renewal is cancelled after job
    staging directory is deleted. (Sandy Ryza & Arun C. Murthy via acmurthy)

    HADOOP-9537. Backport changes to add support running Hadoop client on AIX.
    (Aaron T. Myers, backported by Arpit Agarwal via suresh)

<<<<<<< HEAD
=======
    HADOOP-8711. Provide an option for IPC server users to avoid printing stack
    information for certain exceptions. (Brandon Li via suresh)

    HDFS-3817. Avoid printing stack information for SafeModeException.
    (Brandon Li via suresh)

>>>>>>> 79d6e2c5
    HADOOP-9543. TestFsShellReturnCode may fail if the hardcoded user "admin"
    is not a valid user in the loacl OS.  (szetszwo)

    HADOOP-9544. Backport UTF8 encoding fixes.  (Chris Nauroth via szetszwo)

Release 1.1.2 - 2013.01.30

  INCOMPATIBLE CHANGES

  NEW FEATURES

    MAPREDUCE-4397. Introduce HADOOP_SECURITY_CONF_DIR for task-controller.
    (Yu Gao via llu)

    HADOOP-8561. Introduce HADOOP_PROXY_USER for secure impersonation in child
    hadoop client processes. (Yu Gao via llu)

  IMPROVEMENTS

    HDFS-4252. Improve confusing log message that prints exception when editlog 
    read is completed. (Jing Zhao via suresh)

    HADOOP-8567. Port conf servlet to dump running configuration to branch 1.x.
    (Jing Zhao via suresh)

  BUG FIXES

    HADOOP-8419. Fixed GzipCode NPE reset for IBM JDK. (Yu Li via eyang)

    MAPREDUCE-4272. SortedRanges.Range#compareTo is not spec compliant.
    (Yu Gao via llu)

    HADOOP-9051 Fix ant clean/test with circular symlinks in build dir. (llu)

    MAPREDUCE-4396. Port support private distributed cache to
    LocalJobRunner from branch-1-win. (Yu Gao via eyang)

    HADOOP-8418. Update UGI Principal classes name for running with
    IBM JDK on 64 bits Windows.  (Yu Gao via eyang)

    MAPREDUCE-4798. Updated TestJobHistoryServer test case for startup
    race conditions.  (Sam Liu via eyang)

    HDFS-3727. When using SPNEGO, NN should not try to log in using KSSL
    principal. (atm)

    MAPREDUCE-2374. "Text File Busy" errors launching MR tasks. (Andy Isaacson
    via atm)

    HDFS-4208. NameNode could be stuck in SafeMode due to never-created
    blocks. (Brandon Li via suresh)

    HADOOP-9111. Change some JUnit 3 tests to JUnit 4 so that @Ignore tests can
    be run with ant 1.8.x.  (Jing Zhao via szetszwo)

    HADOOP-9115. Backport HADOOP-7082 and HDFS-1542: Configuration.writeXML
    should not hold lock while outputting and add a test for a deadlock writing
    Configuration to HDFS.  (Jing Zhao via szetszwo)

    HADOOP-8880. Missing jersey jars as dependency in the pom causes hive tests 
    to fail.  (gkesavan via mattf)

    MAPREDUCE-4478. Fixed a bug in TaskTracker's heartbeat to keep it under
    control. (Liyin Liang via vinodkv)

    MAPREDUCE-4696. Fixed a failing unit test - TestMRServerPorts
    (Gopal V via sseth)

    MAPREDUCE-4697. Fixed a failing unit test - TestMapredHeartbeat.
    (Gopal V via sseth)

    MAPREDUCE-4699. Fixed unit test failures - TestFairScheduler and 
    TestCapacityScheduler. (Gopal V via sseth)

    MAPREDUCE-4858. Fixed TestWebUIAuthorization. (acmurthy) 

    MAPREDUCE-4859. Fixed TestRecoveryManager. (acmurthy) 

    MAPREDUCE-4888. Fixed NLineInputFormat one-off error which dropped data.
    (vinodkv via acmurthy) 

    HDFS-4423. Checkpoint exception may cause fatal damage to fsimage.
    (Chris Nauroth via szetszwo)

Release 1.1.1 - 2012.11.18

  INCOMPATIBLE CHANGES

  NEW FEATURES

    HDFS-528. Backport: Add ability for safemode to wait for a minimum number
    of live datanodes.  (szetszwo)

  IMPROVEMENTS

    HDFS-1108 Log newly allocated blocks (hdfs-1108-hadoop-1-v5.patch) (sanjay) 

    HADOOP-8823. ant package target should not depend on cn-docs. (szetszwo)

    HADOOP-8995. Remove unnecessary bogus exception from Configuration.java.
    (Jing Zhao via suresh)

    HDFS-4161. Backport HDFS-1865 "Share LeaseChecker thread among DFSClients"
    and the related JIRAs: HDFS-278, HDFS-1840, HDFS-1870, HDFS-1890, HDFS-2810,
    HDFS-3646 and HDFS-2240. (szetszwo)

    HDFS-1539. A config option for the datanode to fsycn a block file
    when block is completely written. (dhruba via szetszwo)

    HDFS-4174. Add ability to list the corrupted files in WebUI (backport of
    HDFS-1031). (Jing Zhao via suresh)

  BUG FIXES

    HADOOP-8878. Uppercase namenode hostname causes hadoop dfs calls with
    webhdfs filesystem and fsck to fail when security is on.
    (Arpit Gupta via suresh)

    HADOOP-8882. Uppercase namenode host name causes fsck to fail when 
    useKsslAuth is on. (Arpit Gupta via suresh)

    HDFS-3791. HDFS-173 Backport - Namenode will not block until a large 
    directory deletion completes. It allows other operations when the 
    deletion is in progress. (umamahesh via suresh)

    HDFS-2815. Namenode is not coming out of safemode when we perform
    (NN crash + restart). Also FSCK report shows blocks missed. (umamahesh)

    HDFS-4134. hadoop namenode and datanode entry points should return 
    negative exit code on bad arguments. (Steve Loughran via suresh)

    MAPREDUCE-4782. NLineInputFormat skips first line of last InputSplit
    (Mark Fuhs via bobby)

    MAPREDUCE-4749. Fixed a bug in TaskTracker because of which kill-actions get
    delayed progressively. (Arpit Gupta via vinodkv)

    HADOOP-9017. Fix hadoop-client-pom-template.xml and
    hadoop-client-pom-template.xml for version token ( gkesavan )

    HDFS-4105. the SPNEGO user for secondary namenode should use the web 
    keytab. (Arpit Gupta via jitendra)

    MAPREDUCE-4792. Unit Test TestJobTrackerRestartWithLostTracker fails 
    with ant-1.8.4. (Amir Sanjar via mattf)

    HDFS-3658. Fix bugs in TestDFSClientRetries and add more tests.  (szetszwo)

    HDFS-3846. Namenode deadlock in branch-1. (Brandon Li via jitendra)

    HADOOP-8745. Incorrect version numbers in hadoop-core POM.
    (Matthias Friedrich via eli)

Release 1.1.0 - 2012.09.28

  INCOMPATIBLE CHANGES

    HDFS-2617. Replaced Kerberized SSL for image transfer and fsck with
    SPNEGO-based solution. (Jakob Homan, Owen O'Malley, Alejandro Abdelnur and
    Aaron T. Myers via atm)

    HDFS-3044. fsck move should be non-destructive by default.
    (Colin Patrick McCabe via eli)

    HADOOP-8230. Enable sync by default and disable append. (eli)

    HADOOP-8365. Provide ability to disable working sync. (eli)

    HADOOP-8552. Conflict: Same security.log.file for multiple users. 
    (kkambatl via tucu)
    
  NEW FEATURES

    MAPREDUCE-3118. Backport Gridmix and Rumen features to
    branch-0.20-security (Ravi Gummadi via amarrk)

    HADOOP-7806. Support binding to sub-interfaces. (harsh, eli via eli)

    HDFS-3150. Add option for clients to contact DNs via hostname. (eli)

    HDFS-3148. The client should be able to use multiple local interfaces
    for data transfer. (eli)

    HDFS-3055. Implement recovery mode (Colin Patrick McCabe via todd)

    HADOOP-8209. Add option to relax build-version check for branch-1. (eli)

    HDFS-3518. Add a utility method DistributedFileSystem.isHealthy(uri) for
    checking if the given HDFS is healthy. (szetszwo)

    HADOOP-7823. Port HADOOP-4012 providing split support for bzip2 compressed
    files to branch-1. (Andrew Purtell via cdouglas)

    HDFS-3703. Datanodes are marked stale if heartbeat is not received in
    configured timeout and are selected as the last location to read from.
    (Jing Zhao via szetszwo)

    MAPREDUCE-4328. Add a JobTracker safemode to allow it to be resilient to
    NameNode failures. The safemode can be entered either automatically via
    the configurable background thread to monitor the NameNode or by the
    admin. In the safemode the JobTracker doesn't schedule new tasks, marks
    all failed tasks as KILLED for future retries and doesn't accept new job
    submissions. (acmurthy)

  IMPROVEMENTS

    HADOOP-8656. Backport forced daemon shutdown of HADOOP-8353 into branch-1
    (Roman Shaposhnik via stevel)

    MAPREDUCE-3597. [Rumen] Provide a way to access other info of history file
    from Rumen tool. (ravigummadi)

    MAPREDUCE-2517. Add system tests to Gridmix. (Vinay Thota via amarrk)

    MAPREDUCE-3008. [Gridmix] Improve cumulative CPU usage emulation for
    short running tasks. (amarrk)

    MAPREDUCE-2836. Provide option to fail jobs when submitted to
    non-existent fair scheduler pools. (Ahmed Radwan via todd)

    HDFS-2332. Add test for HADOOP-7629 (using an immutable FsPermission
    object as an RPC parameter fails). (todd)

    HADOOP-7509. Improve exception message thrown when Authentication is
    required. (Ravi Prakash via suresh)

    HADOOP-7745. Fix wrong variable name in exception message introduced
    in HADOOP-7509. (Ravi Prakash via suresh)

    MAPREDUCE-2957. The TT should not re-init if it has no good local dirs. 
    (eli)

    MAPREDUCE-2850. Add test for MAPREDUCE-2413. (ravigummadi)

    MAPREDUCE-3278. Fix a busy loop in ReduceTask that would cause 100%
    cpu utilization during the fetch phase. (todd)

    MAPREDUCE-3365. Expose the event-logging debug feature of
    FairScheduler. (Sho Shimauchi via harsh)

    MAPREDUCE-3395. Add mapred.disk.healthChecker.interval to
    mapred-default.xml. (eli via harsh)

    MAPREDUCE-3015. Add local dir failure info to metrics and the web UI. (eli)

    MAPREDUCE-3394. Add log guard for a debug message in ReduceTask (todd)

    MAPREDUCE-3419. Don't mark exited TT threads as dead in MiniMRCluster (eli)

    MAPREDUCE-3424. Some LinuxTaskController cleanup (eli)

    MAPREDUCE-2103. task-controller shouldn't require o-r permissions. (eli)

    HDFS-2638. Improve a block recovery log. (eli)

    HDFS-2654. Make BlockReaderLocal not extend RemoteBlockReader2. (eli)

    HDFS-2547. Fix inaccuracy in ReplicationTargetChooser comments. (harsh)

    MAPREDUCE-2919. The JT web UI should show job start times. (harsh)

    HDFS-2741. Document the max transfer threads property for
    branch-1. Backport of HDFS-1866. (Markus Jelsma via harsh)

    HDFS-2872. Add sanity checks during edits loading that generation
    stamps are non-decreasing. (Colin Patrick McCabe via eli)

    MAPREDUCE-4001. Improve MAPREDUCE-3789's fix logic by looking at
    job's slot demands instead. (harsh)

    MAPREDUCE-2835. Make per-job counter limits configurable. (tomwhite)

    HDFS-3131. Improve TestStorageRestore. (Brandon Li via atm)

    HDFS-1378. Edit log replay should track and report file offsets in case of
    errors. (atm and todd, backport by Colin Patrick McCabe via todd)

    HDFS-3094. add -nonInteractive and -force option to namenode -format
    command. (Arpit Gupta via todd)

    HADOOP-6995. Allow wildcards to be used in ProxyUsers configurations 
    (todd via tucu)

    HADOOP-8430. Backport new FileSystem methods introduced by HADOOP-8014. (eli)

    HDFS-3504. Support configurable retry policy in DFSClient for RPC
    connections and RPC calls, and add MultipleLinearRandomRetry, a new retry
    policy.  (szetszwo)

    HDFS-3516. Check content-type in WebHdfsFileSystem.  (szetszwo)

    HADOOP-7753. Support fadvise and sync_file_range in NativeIO. Add
    ReadaheadPool infrastructure for use in HDFS and MR.
    (Brandon Li and todd via suresh)

    HDFS-2465. Add HDFS support for fadvise readahead and drop-behind.
    (todd, backported by Brandon Li via suresh)

    MAPREDUCE-4400. Avoid task finish sleep to improve small job/workflow
    latency. (llu)

    HDFS-3814. Make the replication monitor multipliers configurable in 1.x.
    (Jing Zhao via suresh)

    HDFS-3617. Port HDFS-96 to branch-1 (support blocks greater than 2GB).
    (Patrick Kling and harsh via eli)

    MAPREDUCE-3289. Make use of fadvise in the NM's shuffle handler.
    (Todd Lipcon and Brandon Li via sseth)

    MAPREDUCE-4511. Add IFile readahead (ahmed via tucu)

    MAPREDUCE-1906. Lower minimum heartbeat interval between tasktracker and 
    JobTracker for smaller clusters. (Todd Lipcon, backport by 
    Brandon Li via sseth)

    HADOOP-8617. Backport HADOOP-6148, HADOOP-6166 and HADOOP-7333 for a pure
    Java CRC32 calculator implementation.  (Brandon Li via szetszwo)

    HDFS-496. Backport: Use PureJavaCrc32 in HDFS.  (Brandon Li via szetszwo)

    MAPREDUCE-782. Use PureJavaCrc32 in mapreduce spills. 
    (Todd Lipcon, backport by Brandon Li via sseth)

    HDFS-3667.  Add retry support to WebHdfsFileSystem.  (szetszwo)

    HADOOP-8748. Refactor DFSClient retry utility methods to a new class in
    org.apache.hadoop.io.retry.  Contributed by Arun C Murthy.

    HDFS-3871. Change DFSClient to use RetryUtils.  (Arun C Murthy
    via szetszwo)

    MAPREDUCE-4603. Add support for JobClient to retry job-submission when
    JobTracker is in SafeMode. (acmurthy)

  BUG FIXES

    HDFS-2751. Backport: Datanode may incorrectly drop OS cache behind reads
    even for short reads.  (Brandon Li via szetszwo)

    HDFS-3696. Set chunked streaming mode in WebHdfsFileSystem write operations
    to get around a Java library bug causing OutOfMemoryError.  (szetszwo)

    MAPREDUCE-4087. [Gridmix] GenerateDistCacheData job of Gridmix can
    become slow in some cases (ravigummadi)

    HDFS-2305. Running multiple 2NNs can result in corrupt file system. (atm)

    HADOOP-7634. Docs specify wrong owner for task-controller.cfg (eli)

    HADOOP-7665. branch-0.20-security doesn't include SPNEGO settings in
    core-default.xml (atm)

    HADOOP-7666. branch-0.20-security doesn't include
    o.a.h.security.TestAuthenticationFilter (atm)

    HADOOP-7621. alfredo config should be in a file not readable by users (atm)

    HADOOP-7653. tarball doesn't include .eclipse.templates.
    (Jonathan Natkins via eli)

    MAPREDUCE-2932. Missing instrumentation plugin class shouldn't
    crash the TT startup per design. (harsh via eli)

    HADOOP-7629. Allow immutable FsPermission objects to be used as IPC
    parameters. (todd)

    MAPREDUCE-3405. Fix compilation in contrib tests broken by commit
    of MAPREDUCE-3015. (todd)

    MAPREDUCE-2073. TestTrackerDistributedCacheManager should be
    up-front about requirements on build environment. (todd)

    HADOOP-7297. Remove docs for CN and BN, as they aren't present. (harsh)

    HDFS-2541. For a sufficiently large value of blocks, the DN Scanner
    may request a random number with a negative seed value. (harsh via eli)

    MAPREDUCE-2377. task-controller fails to parse configuration if it
    doesn't end in \n. (todd via eli)

    MAPREDUCE-2905. Fix fair scheduler to prevent clumping of tasks when
    assignmultiple is enabled. (todd)

    MAPREDUCE-2376. test-task-controller fails if run as a userid < 1000.
    (todd via eli)

    HADOOP-7870. fix SequenceFile#createWriter with boolean
    createParent arg to respect createParent. (Jon Hsieh via eli)

    HADOOP-7879. DistributedFileSystem#createNonRecursive should also
    incrementWriteOps statistics. (Jon Hsieh via todd)

    HDFS-2637. The rpc timeout for block recovery is too low. (eli)

    HADOOP-7898. Fix javadoc warnings in AuthenticationToken.java.
    (suresh via eli)

    HADOOP-7908. Fix three javadoc warnings on branch-1. (eli)

    HDFS-2653. DFSClient should cache whether addrs are non-local when
    short-circuiting is enabled. (eli)

    HADOOP-7942. enabling clover coverage reports fails hadoop unit test 
    compilation. (jitendra)

    HDFS-2728. Remove dfsadmin -printTopology from branch-1 docs since it does 
    not exist. (harsh)

    HDFS-1910. NameNode should not save fsimage twice. (shv)

    HDFS-2790. FSNamesystem.setTimes throws exception with wrong
    configuration name in the message. (Arpit Gupta via eli)

    HADOOP-7982. UserGroupInformation fails to login if thread's context
    classloader can't load HadoopLoginModule. (todd)

    HADOOP-7988. Upper case in hostname part of the principals doesn't
    work with kerberos. (jitendra)

    HDFS-2877. If locking of a storage dir fails, it will remove the other
    NN's lock file on exit. (todd)

    MAPREDUCE-3789. CapacityTaskScheduler shouldn't perform
    unnecessary reservations, when used in heterogenous
    environments. (harsh)

    HDFS-2869. Fix an error in the webhdfs docs for the mkdir op (harsh)

    HDFS-3008. Negative caching of local addrs doesn't work. (eli)

    HDFS-3078. 2NN https port setting is broken (eli)

    HADOOP-5836. Bug in S3N handling of directory markers using an object with
    a trailing "/" causes jobs to fail. (Jagane Sundar, Ian Nowland via suresh)

    MAPREDUCE-1740. NPE in getMatchingLevelForNodes when node locations are 
    variable depth (ahmed via tucu)

    HADOOP-8154. DNS#getIPs shouldn't silently return the local host
    IP for bogus interface names. (eli)

    MAPREDUCE-3992. Reduce fetcher doesn't verify HTTP status code of response
    (todd)

    HADOOP-8159. NetworkTopology: getLeaf should check for invalid topologies.
    (Colin Patrick McCabe via eli)    

    HDFS-3129. NetworkTopology: add test that getLeaf should check for
    invalid topologies. (Colin Patrick McCabe via eli)

    MAPREDUCE-4095. TestJobInProgress#testLocality uses a bogus topology.
    (Colin Patrick McCabe via eli)

    HDFS-3176. Use MD5MD5CRC32FileChecksum.readFields() in JsonUtil .  (Kihwal
    Lee via szetszwo)

    HADOOP-8269. Fix some javadoc warnings on branch-1. (eli)

    MAPREDUCE-3674. Invoked with no queueName request param, the
    jobqueue_details.jsp injects a null queue name into schedulers. (harsh)

    HADOOP-8314. HttpServer#hasAdminAccess should return false if authorization 
    is enabled but user is not authenticated. (tucu)

    MAPREDUCE-4088. Task stuck in JobLocalizer prevented other tasks on the
    same node from (Ravi Prakash via bobby)

    HADOOP-6546. BloomMapFile can return false negatives. (Clark Jefcoat
    via suresh)

    MAPREDUCE-4241. Pipes examples do not compile on Ubuntu 12.04.
    (Andrew Bayer via eli)

    HDFS-3330. If GetImageServlet throws an Error or RTE, response should not
    have HTTP "OK" status. (todd via eli)

    HADOOP-8329. Build fails with Java 7. (eli)

    HDFS-3453. HDFS 1.x client is not interoperable with pre 1.x server.
    (Kihwal Lee via suresh)

    HADOOP-5464. DFSClient did not treat write timeout of 0 properly.
    (Raghu Angadi and Brandon Li via szetszwo)

    HADOOP-6947.  Kerberos relogin should set refreshKrb5Config to true.
    (Todd Lipcon via ddas)
    
    HDFS-3522. If a namenode is in safemode, it should throw SafeModeException
    when getBlockLocations has zero locations.  (Brandon Li via szetszwo)

    HDFS-3551. WebHDFS CREATE should use client location for HTTP redirection.
    (szetszwo)

    HADOOP-6527. Backport HADOOP-7389: Use of TestingGroups by tests causes
    subsequent tests to fail.  (Ivan Mitic via szetszwo)

    HADOOP-8417. HADOOP-6963 didn't update hadoop-core-pom-template.xml
    (Zhihong Ted Yu via cos)

    HADOOP-8399. Remove JDK5 dependency from Hadoop 1.0+ line 
    (Konstantin Boudnik via mattf)

    HADOOP-8445. Token should not print the password in toString
    (Ravi Prakash via tgraves)

    MAPREDUCE-2903. Map Tasks graph is throwing XML Parse error when Job is 
    executed with 0 maps. (Devaraj K via mattf)

    MAPREDUCE-2129. Job may hang if 
    mapreduce.job.committer.setup.cleanup.needed=false and
    mapreduce.map/reduce.failures.maxpercent>0 (Subroto Sanyal via tgraves)

    HDFS-3466. Get HTTP kerberos principal from the web authentication keytab.
    (omalley)

    HDFS-3966. TestFileCreation should use JUnit4 to make assumeTrue work.
    (Jing Zhao via suresh)

    MAPREDUCE-4673. Fix TestRawHistoryFile and TestJobHistoryServer to not write
    to /tmp. (Arpit Gupta via vinodkv)

    MAPREDUCE-4675. Fixed a race condition caused in TestKillSubProcesses caused
    due to a recent commit. (Bikas Saha via vinodkv)

    HDFS-3701. HDFS may miss the final block when reading a file opened for writing
    if one of the datanode is dead. (umamahesh and nkeywal via umamahesh)

    MAPREDUCE-3837. Job tracker is not able to recover job in case of crash
    and after that no user can submit job. (Mayank Bansal via tomwhite)

    MAPREDUCE-4558. Disable TestJobTrackerSafeMode (sseth)

    HDFS-3461. Make HFTP and HSFTP use http and https respectively for 
    getting, renewing, and cancelling the underlying token. Systems with
    weak crypto (kssl) configured will continue to use https. (omalley)

    MAPREDUCE-4698. Fix failing unit test - TestJobHistoryConfig. Optionally
    initialize the jobtracker on a JobTracker.startTracker. (Gopal V via sseth)

Release 1.0.4 - 2012.10.02

  NEW FEATURES

  IMPROVEMENTS

    HADOOP-7154. Should set MALLOC_ARENA_MAX in hadoop-env.sh
    (todd via mattf)

    MAPREDUCE-4399. Change the Jetty response buffer size to improve 
    shuffle performance. (Luke Lu via suresh)

  BUG FIXES

    HDFS-3652. FSEditLog failure removes the wrong edit stream when storage
    dirs have same name. (todd)

Release 1.0.3 - 2012.05.07

  NEW FEATURES

  IMPROVEMENTS

    MAPREDUCE-4017. Add jobname to jobsummary log (tgraves and Koji Noguchi
    via bobby)

  BUG FIXES

    HADOOP-6924. Adds a directory to the list of directories to search for 
    the libjvm.so file. The new directory is found by running a 'find' command
    and the first output is taken. This was done to handle the build of Hadoop
    with IBM's JDK. (Stephen Watt, Guillermo Cabrera and ddas) 

    HADOOP-6941. Adds support for building Hadoop with IBM's JDK
    (Stephen Watt, Eli and ddas)

    HADOOP-8188. Fixes the build process to do with jsvc, with IBM's JDK 
    as the underlying jdk. (ddas)

    HDFS-3127. Do not throw exceptions when FSImage.restoreStorageDirs() 
    fails. (Brandon Li via szetszwo)

    MAPREDUCE-3377. Ensure OutputCommitter.checkOutputSpecs is called prior to
    copying job.xml. (Jane Chen via acmurthy)

    HADOOP-5528. Ensure BinaryPartitioner is present in mapred libs. (Klaas
    Bosteels via acmurthy)

    HADOOP-6963. In FileUtil.getDU(..), neither include the size of directories
    nor follow symbolic links.  (Ravi Prakash via szetszwo)

    HADOOP-8251. Fix SecurityUtil.fetchServiceTicket after HADOOP-6941. (todd)

    HADOOP-8293. Fix the Makefile.am for the native library to include the
    JNI path. (omalley)

    MAPREDUCE-4154. streaming MR job succeeds even if the streaming command 
    fails. (Devaraj Das via tgraves)

    HDFS-119. Fix a bug in logSync(), which causes NameNode block forever. 
    (shv)

    HADOOP-8294. IPC Connection becomes unusable even if server address 
    was temporarilly unresolvable. Backport of HADOOP-7428. (Kihwal Lee via 
    mattf)

    HDFS-3310. Make sure that we abort when no edit log directories are left.
    (Colin Patrick McCabe via eli)

    MAPREDUCE-4207. Remove System.out.println() in FileInputFormat
    (Kihwal Lee via harsh)

    HDFS-3265. PowerPc Build error. (Kumar Ravi via mattf)

    HDFS-1041. DFSClient.getFileChecksum(..) should retry if connection to
    the first datanode fails.  (szetszwo)

    HADOOP-8338. Fix renew and cancel of RPC HDFS delegation tokens. (omalley)

    HADOOP-8346. Makes oid changes to make SPNEGO work. Was broken due
    to fixes introduced by the IBM JDK compatibility patch. (ddas)

    HADOOP-8352. Regenerate configure scripts for the c++ compilation. 
    (omalley)

    HDFS-3061. Cached directory size in INodeDirectory can get permanently
    out of sync with computed size, causing quota issues; port of HDFS-1487.
    (Kihwal Lee via mattf)

    HADOOP-7381. FindBugs OutOfMemoryError. (Joep Rottinghuis via mattf)

    HADOOP-8151. Error handling in snappy decompressor throws invalid
    exceptions. (Matt Foley)

    HDFS-3374. hdfs' TestDelegationToken fails intermittently with a race
    condition. (Owen O'Malley via mattf)

    MAPREDUCE-3857. Grep example ignores mapred.job.queue.name.
    (Jonathan Eagles via mattf)

    MAPREDUCE-1238. mapred metrics shows negative count of waiting maps and
    reduces (tgraves via bobby)

    MAPREDUCE-4003. log.index (No such file or directory) AND Task process 
    exit with nonzero status of 126. (Koji Noguchi via tgraves)

    MAPREDUCE-4012. Hadoop Job setup error leaves no useful info to users 
    (when LinuxTaskController is used) (tgraves)

    HADOOP-8027. Visiting /jmx on the daemon web interfaces may print unnecessary
    error in logs (Aaron Myers and Hitesh Shah)

Release 1.0.2 - 2012.03.24

  NEW FEATURES

    HADOOP-7206. Support Snappy compression. (Issei Yoshida and
    Alejandro Abdelnur via vinodkv).

    HDFS-2701. Cleanup FS* processIOError methods. (eli)

    HDFS-2978. The NameNode should expose name dir statuses via JMX. (atm)

  IMPROVEMENTS

    MAPREDUCE-3773. Add queue metrics with buckets for job run times. (omalley
    via acmurthy)

    HADOOP-1722. Allow hadoop streaming to handle non-utf8 byte array. (Klaas
    Bosteels and Matthias Lehmann via acmurthy)

    HADOOP-5450. Add support for application-specific typecodes to typed
    bytes. (Klaas Bosteels via acmurthy) 

    HADOOP-8090. rename hadoop 64 bit rpm/deb package name. (Giridharan Kesavan
    via mattf)

  BUG FIXES

    HADOOP-8050. Deadlock in metrics. (Kihwal Lee via mattf)

    MAPREDUCE-3824. Distributed caches are not removed properly. (Thomas Graves
    via mattf)

    MAPREDUCE-3583. Change pid to String and stime to BigInteger in order to
    avoid NumberFormatException caused by overflow.  (Zhihong Yu via szetszwo)

    HDFS-3006. In WebHDFS, when the return body is empty, set the Content-Type
    to application/octet-stream instead of application/json.  (szetszwo)

    MAPREDUCE-764. Fix TypedBytesInput.readRaw to preserve custom type codes.  
    (Klaas Bosteels via acmurthy) 

    HDFS-2703. removedStorageDirs is not updated everywhere we remove
    a storage dir. (eli)

    HDFS-2702. A single failed name dir can cause the NN to exit. (eli)

    HDFS-3075. Backport HADOOP-4885: Try to restore failed name-node storage
    directories at checkpoint time.  (Brandon Li via szetszwo)

    HDFS-3101. Cannot read empty file using WebHDFS.  (szetszwo)

    MAPREDUCE-3851.  Allow more aggressive action on detection of the jetty
    issue (tgraves via bobby)

    HADOOP-8088. User-group mapping cache incorrectly does negative caching on
    transient failures (Kihwal Lee via bobby)

    HADOOP-8132. 64bit secure datanodes do not start as the jsvc path is wrong
    (Arpit Gupta via mattf)

    HADOOP-8201. create the configure script for native compilation as part of
    the build (Giri Kesavan via mattf)

Release 1.0.1 - 2012.02.14

  NEW FEATURES

  IMPROVEMENTS

    MAPREDUCE-3607. Port missing new API mapreduce lib classes to
    1.x. (tomwhite)

    HADOOP-7987. Support setting the run-as user in unsecure mode. (jitendra)

    HADOOP-7988. Upper case in hostname part of the principals doesn't
    work with kerberos. (jitendra)

    HDFS-2814. NamenodeMXBean does not account for svn revision in the version 
    information. (Hitesh Shah via jitendra)

    HADOOP-7470. Move up to Jackson 1.8.8.  (Enis Soztutar via szetszwo)

    HDFS-2379. Allow block reports to proceed without holding FSDataset lock.
    (todd via suresh)

    HADOOP-8009. Create hadoop-client and hadoop-minicluster artifacts for
    downstream projects. (Alejandro Abdelnur via mattf)

    MAPREDUCE-3184. Add a thread to the TaskTracker which monitors for
    spinning Jetty selector threads, and shuts down the daemon when one is
    detected. (todd)

  BUG FIXES

    HADOOP-7960. Port HADOOP-5203 to branch-1, build version comparison is too 
    restrictive. (mattf)

    HADOOP-7964. Deadlock in NetUtils and SecurityUtil class initialization.
    (Daryn Sharp via suresh)

    HADOOP-8010. hadoop-config.sh errors when HADOOP_HOME_WARN_SUPPRESS is set 
    to true and HADOOP_HOME is present. (Roman Shaposhnik via mattf)

    HADOOP-8052. Hadoop Metrics2 should emit Float.MAX_VALUE (instead of 
    Double.MAX_VALUE) to avoid making Ganglia's gmetad core. (Varun Kapoor
    via mattf)

    MAPREDUCE-3343. TaskTracker Out of Memory because of distributed cache.
    (Zhao Yunjiong).

    HADOOP-8037. Binary tarball does not preserve platform info for
    native builds, and RPMs fail to provide needed symlinks for
    libhadoop.so.  (Matt Foley)

Release 1.0.0 - 2011.12.15

  NEW FEATURES

    HDFS-2316. [umbrella] WebHDFS: a complete FileSystem implementation for
    accessing HDFS over HTTP (szetszwo)

    HDFS-2539. Support doAs and GETHOMEDIRECTORY in WebHDFS.
    (szetszwo)

  IMPROVEMENTS

    HDFS-2427. Change the default permission in WebHDFS to 755 and add range
    check/validation for all parameters.  (szetszwo)

    HDFS-2501. Add version prefix and root methods to WebHDFS.  (szetszwo)

    HADOOP-7728. Enable task memory management to be configurable in hadoop
    config setup script. (ramya)

    HDFS-2450. Filesystem supports path with both short names and FQDN.
    (Daryn Sharp via suresh)

    HDFS-617. Support for non-recursive create() in HDFS.
    (Kan Zhang via jitendra)

    HADOOP-6840. Support non-recursive create() in FileSystem &
    SequenceFile.Writer. (Nicolas Spiegelberg via jitendra)

    HADOOP-6886. LocalFileSystem Needs createNonRecursive API.
    (Nicolas Spiegelberg via jitendra)

    HADOOP-5124. A few optimizations to FsNamesystem#RecentInvalidateSets.
    (Hairong Kuang via jitendra)

    HADOOP-7664. Remove warmings when overriding final parameter configuration
    if the override value is same as the final parameter value.
    (Ravi Prakash via szetszwo)

    HADOOP-7816. Allow HADOOP_HOME deprecated warning suppression based
    on config specified in hadoop-env.sh (Dave Thompson via suresh)

    MAPREDUCE-3169. Create a new MiniMRCluster equivalent which only provides
    client APIs cross MR1 and MR2. (Ahmed via tucu)

    HDFS-2552. Add Forrest doc for WebHDFS REST API.  (szetszwo)

    HDFS-2246. Shortcut a local client reads to a Datanodes files directly.
    (Andrew Purtell, Suresh, Jitendra)

    HADOOP-7804. Enable hadoop config generator to set configurations to enable
    short circuit read. (Arpit Gupta via jitendra)

    HDFS-2604. Add a log message to show if WebHDFS is enabled and a
    configuration section in the forrest doc.  (szetszwo)

    HADOOP-7923. Update doc versions from 0.20 to 1.0, and automate the
    updating of version numbers in the doc system.  (szetszwo via mattf)

  BUG FIXES

    HDFS-2673. While Namenode processing the blocksBeingWrittenReport, 
    it will log incorrect number blocks count. (Uma Maheswara via mattf)

    MAPREDUCE-3319. Hadoop example "multifilewc" broken in 0.20.205.0.
    (Subroto Sanyal via mattf)

    HDFS-2589. Remove unnecessary hftp token fetch and renewal thread.
    (Daryn Sharp via mattf)

    MAPREDUCE-3475. JT can't renew its own tokens. (Daryn Sharp via mattf)

    HADOOP-7869. HADOOP_HOME warning happens all of the time (Owen O'Malley
    via mattf)

    HADOOP-7815. Fixed configuring map memory mb in hadoop-setup-conf.sh.
    (Ramya Sunil)

    HDFS-2346. TestHost2NodesMap & TestReplicasMap will fail depending
    upon execution order of test methods. (Laxman and Uma Maheswara
    Rao via Matt Foley)

    MAPREDUCE-3374. src/c++/task-controller/configure is not set executable in
    the tarball and that prevents task-controller from rebuilding.
    (Roman Shaposhnik via Matt Foley)

    HDFS-1943. Fail to start datanode while start-dfs.sh is executed by root
    user. (Wei Yongjun's patch updated by Matt Foley)

    HADOOP-7784. Fixed jsvc packaging. (Eric Yang)

    HADOOP-7740. Fixed security audit logger configuration.
    (Arpit Gupta via Eric Yang)

    HADOOP-7765. Clean packaging working directory for Debian packaging.
    (Eric Yang)

    HDFS-2441. Remove the Content-Type set by HttpServer.QuotingInputFilter in
    WebHDFS responses.  (szetszwo)

    HDFS-2428. Convert com.sun.jersey.api.ParamException$QueryParamException
    to IllegalArgumentException and response it as http BAD_REQUEST in WebHDFS.
    (szetszwo)

    HDFS-2424. Added a root element "HdfsFileStatuses" for the response
    of WebHDFS listStatus.  (szetszwo)

    HDFS-2439. Fix NullPointerException in WebHDFS when opening a non-existing
    file or creating a file without specifying the replication parameter.
    (szetszwo)

    HDFS-2453. Fix http response code for partial content in WebHDFS, added
    getDefaultBlockSize() and getDefaultReplication() in WebHdfsFileSystem
    and cleared content type in ExceptionHandler. (szetszwo)

    HDFS-2416. Distcp with a WebHDFS uri on a secure cluster fails. (jitendra)

    HDFS-2494. Close the streams and DFSClient in DatanodeWebHdfsMethods.
    (Uma Maheswara Rao G via szetszwo)

    HDFS-2432. WebHDFS: response FORBIDDEN when setReplication on non-files;
    clear umask before creating a flie; throw IllegalArgumentException if
    setOwner with both owner and group empty; throw FileNotFoundException if
    getFileStatus on non-existing files; fix bugs in getBlockLocations; and
    changed getFileChecksum json response root to "FileChecksum".  (szetszwo)

    HDFS-2065. Add null checks in DFSClient.getFileChecksum(..).  (Uma
    Maheswara Rao G via szetszwo)

    HDFS-2527. WebHDFS: remove the use of "Range" header in Open; use ugi
    username if renewer parameter is null in GetDelegationToken; response OK
    when setting replication for non-files; rename GETFILEBLOCKLOCATIONS to
    GET_BLOCK_LOCATIONS and state that it is a private unstable API; replace
    isDirectory and isSymlink with enum {FILE, DIRECTORY, SYMLINK} in
    HdfsFileStatus JSON object.  (szetszwo)

    HDFS-2528. WebHDFS: set delegation kind to WEBHDFS and add a HDFS token
    when http requests are redirected to datanode.  (szetszwo)

    HDFS-2540. WebHDFS: change "Expect: 100-continue" to two-step write; change
    "HdfsFileStatus" and "localName" respectively to "FileStatus" and
    "pathSuffix" in JSON response.  (szetszwo)

    HDFS-1257. Race condition on FSNamesystem#recentInvalidateSets introduced
    by HADOOP-5124. (Eric Payne via jitendra)

    HDFS-611. Heartbeats times from Datanodes increase when there are plenty of
    blocks to delete. (Zheng Shao via jitendra)

    HADOOP-7853. multiple javax security configurations cause conflicts.
    (Daryn via jitendra)

    HDFS-2590. Fix the missing links in the WebHDFS forrest doc.  (szetszwo)

    HADOOP-7854. UGI getCurrentUser is not synchronized. (Daryn Sharp
    via jitendra)

    HADOOP-7865. Test Failures in 1.0 hdfs/common. (jitendra)

    MAPREDUCE-3480. Disable TestJvmReuse in branch-1. (jitendra)

    HADOOP-7855. fix to remove datanode dir creation and attribute
    setup from hadoop-conf-setup.sh (gkesavan)

    HADOOP-7461. Fix to add jackson dependency to hadoop pom. (gkesavan)

Release 0.20.205.0 - 2011.10.06

  NEW FEATURES

    HDFS-2202. Add a new DFSAdmin command to set balancer bandwidth of
    datanodes without restarting.  (Eric Payne via szetszwo)

    HDFS-200. Support append and sync for hadoop 0.20 branch. (dhruba)

    HDFS-826. Allow a mechanism for an application to detect that
    datanode(s) have died in the write pipeline. (dhruba)

    HDFS-142. Blocks that are being written by a client are stored in the
    blocksBeingWritten directory.
    (Dhruba Borthakur, Nicolas Spiegelberg, Todd Lipcon via dhruba)

    HDFS-630. Client can exclude specific nodes in the write pipeline.
    (Nicolas Spiegelberg via dhruba)

    HDFS-895. Allow hflush/sync to occur in parallel with new writes to
    the file. (Todd Lipcon via hairong)

    HDFS-1520. Lightweight NameNode operation recoverLease to trigger
    lease recovery. (Hairong Kuang via dhruba)

    MAPREDUCE-2764. Allow JobTracker to renew and cancel arbitrary token types,
    including delegation tokens obtained via hftp. (omalley)

    HADOOP-7119 add Kerberos HTTP SPNEGO authentication support to
    Hadoop JT/NN/DN/TT web-consoles backport from Trunk (sanjay)

    HDFS-2284. Add a new FileSystem, webhdfs://, for supporting write Http
    access to HDFS.  (szetszwo)

    HDFS-2317. Support read access to HDFS in WebHDFS.  (szetszwo)

    HDFS-2338. Add configuration option to enable/disable WebHDFS.
    (jitendra via szetszwo)

    HDFS-2318. Provide authentication to WebHDFS using SPNEGO and delegation
    tokens.  (szetszwo)

    HDFS-2340. Support getFileBlockLocations and getDelegationToken in WebHDFS.
    (szetszwo)

    HDFS-2348. Support getContentSummary and getFileChecksum in WebHDFS.
    (szetszwo)

    HDFS-2385. Support renew and cancel delegation tokens in WebHDFS.
    (szetszwo)

    MAPREDUCE-2777. Backport of MAPREDUCE-220 and MAPREDUCE-2469. Includes 
    adding cumulative CPU usage and total heap usage to task conters. (amarrk)

  BUG FIXES

    HDFS-2404. WebHDFS liststatus json response is not correct.
    (Suresh Srinivas via mattf)

    HDFS-2358. NPE when the default filesystem's uri has no authority.
    (Daryn Sharp via mattf)

    MAPREDUCE-3112. Calling hadoop cli inside mapreduce job leads to errors.
    (Eric Yang via mattf)

    HADOOP-7691. Hadoop deb pkg group id. (Eric Yang via mattf)

    HADOOP-7685. Resolve issues with hadoop-common file hadoop-setup-conf.sh.
    (Eric Yang and Devaraj K, via mattf)

    HADOOP-7684. jobhistory server and secondarynamenode should have
    init.d script for rpm and deb. (Eric Yang via mattf)

    HADOOP-7683. remove hdfs-site.xml template has properties that are not used
    in 0.20-security. (Arpit Gupta via mattf)

    HADOOP-7603. Set default hdfs, mapred uid, and hadoop group gid for RPM
    packages. (Eric Yang via mattf)

    HADOOP-7681. log4j.properties is missing properties for security audit and
    hdfs audit should be changed to info. (Arpit Gupta via mattf)

    HADOOP-7679. log4j.properties templates must define
    mapred.jobsummary.logger (Ramya Sunil via mattf)

    HDFS-2325. Fuse-DFS fails to build on Hadoop 20.203.0
    (Kihwal Lee via mattf)

    HDFS-2342. add Jersey libraries to ivy.xml files in contrib, to fix
    TestSleepJob and TestHdfsProxy. (Tsz Wo (Nicholas), SZE via mattf)

    MAPREDUCE-2324. Removed usage of broken
    ResourceEstimator.getEstimatedReduceInputSize to check against usable
    disk-space on TaskTracker. (Robert Evans via acmurthy)

    MAPREDUCE-2729. Ensure jobs with reduces which can't be launched due to
    slow-start do not count for user-limits. (Sherry Chen via acmurthy)

    HADOOP-6833. IPC leaks call parameters when exceptions thrown.
    (Todd Lipcon via eli)

    HADOOP-7400. Fix HdfsProxyTests fails when the -Dtest.build.dir
    and -Dbuild.test is set a dir other than build dir (gkesavan)

    MAPREDUCE-2650. back-port MAPREDUCE-2238 to 0.20-security.
    (Sherry Chen via mahadev)

    HDFS-2053. Bug in INodeDirectory#computeContentSummary warning
    (Michael Noll via eli)

    HDFS-2117. DiskChecker#mkdirsWithExistsAndPermissionCheck may
    return true even when the dir is not created. (eli)

    MAPREDUCE-2489. Jobsplits with random hostnames can make the
    queue unusable. (Jeffrey Naisbitt via mahadev)

    HDFS-2190. NN fails to start if it encounters an empty or malformed fstime
    file. (atm)

    HDFS-2259. DN web-UI doesn't work with paths that contain html. (eli)

    HDFS-561. Fix write pipeline READ_TIMEOUT.
    (Todd Lipcon via dhruba)

    HDFS-606. Fix ConcurrentModificationException in invalidateCorruptReplicas.
    (Todd Lipcon via dhruba)

    HDFS-1118. Fix socketleak on DFSClient.
    (Zheng Shao via dhruba)

    HDFS-988. Fix bug where savenameSpace can corrupt edits log.
    (Nicolas Spiegelberg via dhruba)

    HDFS-1054. remove sleep before retry for allocating a block.
    (Todd Lipcon via dhruba)

    HDFS-1207. FSNamesystem.stallReplicationWork should be volatile.
    (Todd Lipcon via dhruba)

    HDFS-1141. completeFile does not check lease ownership.
    (Todd Lipcon via dhruba)

    HDFS-1204. Lease expiration should recover single files,
    not entire lease holder (Sam Rash via dhruba)

    HDFS-1346. DFSClient receives out of order packet ack. (hairong)

    HDFS-1057.  Concurrent readers hit ChecksumExceptions if following
    a writer to very end of file (Sam Rash via dhruba)

    HDFS-724.  Use a bidirectional heartbeat to detect stuck
    pipeline. (hairong)

    HDFS-1555. Disallow pipelien recovery if a file is already being
    lease recovered. (hairong)

    HDFS-1554. New semantics for recoverLease. (hairong)

    HADOOP-7596. Makes packaging of 64-bit jsvc possible. Has other
    bug fixes to do with packaging. (Eric Yang via ddas)

    HDFS-2309. TestRenameWhileOpen fails. (jitendra)

    HDFS-2300. TestFileAppend4 and TestMultiThreadedSync failure. (jitendra)

    HDFS-1122. client block verification may result in blocks in
    DataBlockScanner prematurely. (Sam Rash via jitendra)

    HADOOP-6722. NetUtils.connect should check that it hasn't connected a
    socket to itself. (Todd Lipcon via suresh)

    HDFS-1779. After NameNode restart , Clients can not read partial files
    even after client invokes Sync. (Uma Maheswara Rao G via jitendra)

    HDFS-1197. Blocks are considered "complete" prematurely after
    commitBlockSynchronization or DN restart. (Todd Lipcon via jitendra)

    HDFS-1218. Blocks recovered on startup should be treated with lower
    priority during block synchronization. (Todd Lipcon via suresh)

    HDFS-1186. DNs should interrupt writers at start of recovery.
    (Todd Lipcon via suresh)

    HDFS-1252. Fix TestDFSConcurrentFileOperations.
    (Todd Lipcon via suresh).

    HDFS-1260. Block lost when multiple DNs trying to recover it to different
    genstamps. (Todd Lipcon via jitendra)

    HADOOP-7626. Bugfix for a config generator (Eric Yang via ddas)

    MAPREDUCE-2549. Fix resource leaks in Eclipse plugin. (Devaraj K via
    acmurthy)

    HDFS-2328. HFTP throws NPE if security is enabled locally, but not
    remotely. (omalley)

    HADOOP-7602. wordcount, sort etc on har files fails with NPE.
    (John George via jitendra)

    HADOOP-7625. Fix TestDelegationToken by having DFSClient set the service
    correctly and having the test cases use the common jar. (omalley)

    HADOOP-7644. Fix TestDelegationTokenRenewal and TestDelegationTokenFetcher
    to use and test the new style renewers. (omalley)

    HADOOP-7637. Fix to include FairScheduler configuration file in
    RPM. (Eric Yang via ddas)

    HADOOP-7633. Adds log4j.properties to the hadoop-conf dir on
    deploy (Eric Yang via ddas)

    HADOOP-7631. Fixes a config problem to do with running streaming jobs
    (Eric Yang via ddas)

    HADOOP-7630. Fixes hadoop-metrics2.properties to have a property
    *.period set to a default value. (Eric Yang via ddas)

    HADOOP-7615. Fixes to have contrib jars in the HADOOP_CLASSPATH
    for the binary layout case. (Eric Yang via ddas)

    HADOOP-7661. FileSystem.getCanonicalServiceName throws NPE for any
    file system uri that doesn't have an authority. (jitendra)

    HADOOP-7649. TestMapredGroupMappingServiceRefresh and
    TestRefreshUserMappings fail after HADOOP-7625. (jitendra)

    HADOOP-7658. Fix hadoop config template for secured and unsecured
    installation (Eric Yang via gkesavan)

    MAPREDUCE-3076. Annotate o.a.h.mapreduce.TestSleepJob with @Ignore since it
    is not a junit test.  (acmurthy via szetszwo)

    HDFS-2331. Fix WebHdfsFileSystem compilation problems for a bug in JDK
    version < 1.6.0_26.  (Abhijit Suresh Shingate via szetszwo)

    HADOOP-7645. HTTP auth tests requiring Kerberos infrastructure are not
    disabled on branch-0.20-security. (jitendra)

    HADOOP-7674. TestKerberosName fails in 20 branch. (jitendra)

    HDFS-2333. Change DFSOutputStream back to package private, otherwise,
    there are two SC_START_IN_CTOR findbugs warnings.  (szetszwo)

    HADOOP-7676. Enable hbase to run as hdfs user (gkesavan)

    HDFS-2359. Fix NullPointerException in DataBlockScanner.
    (Jonthan Eagles via suresh)

    MAPREDUCE-3081. Fix for vaidya.sh to work with the new layout
    (Suhas via gkesavan)

    HDFS-2366. Initialize WebHdfsFileSystem.ugi in object construction.
    (szetszwo)

    HDFS-2361. hftp is broken. Fixed username checks in JspHelper. (jitendra)

    HDFS-2375. Fix TestFileAppend4 failure. (suresh)

    HDFS-2373. Commands using WebHDFS and hftp print unnecessary debug
    info on the console with security enabled. (Arpit Gupta via suresh)

    HADOOP-7610. Fix for hadoop debian package (Eric Yang via gkesavan)

    HADOOP-7715. Removed unnecessary security logger configuration. (Eric Yang)

    HADOOP-7711. Fixed recursive sourcing of HADOOP_OPTS environment
    variables (Arpit Gupta via Eric Yang)

    HDFS-2392. Dist with hftp is failing again. (Daryn Sharp via jitendra)

    HDFS-2408. DFSClient#getNumCurrentReplicas is package private in 205 but
               public in branch-0.20-append (stack via atm)

    HADOOP-7721. dfs.web.authentication.kerberos.principal expects the full
    hostname and does not replace _HOST with the hostname. (jitendra)

    HDFS-2403. NamenodeWebHdfsMethods.generateDelegationToken(..) does not use
    the renewer parameter.  (szetszwo)

    HADOOP-7724. Fixed hadoop-setup-conf.sh to put proxy user in
    core-site.xml.  (Arpit Gupta via Eric Yang)

    HDFS-2411. With WebHDFS enabled in secure mode the auth to local mappings
    are not being respected. (jitendra)

  IMPROVEMENTS

    MAPREDUCE-2928. MR-2413 improvements (Eli Collins via mattf)

    HADOOP-7655. provide a small validation script that smoke tests
    the installed cluster. (Arpit Gupta via mattf)

    MAPREDUCE-2187. Reporter sends progress during sort/merge. (Anupam Seth via
    acmurthy)

    MAPREDUCE-2705. Implements launch of multiple tasks concurrently.
    (Thomas Graves via ddas)

    HADOOP-7343. Make the number of warnings accepted by test-patch
    configurable to limit false positives. (Thomas Graves via cdouglas)

    HDFS-1836. Thousand of CLOSE_WAIT socket. Contributed by Todd Lipcon,
    ported to security branch by Bharath Mundlapudi. (via mattf)

    HADOOP-7432. Back-port HADOOP-7110 to 0.20-security: Implement chmod
    in NativeIO library. (Sherry Chen via mattf)

    HADOOP-7314. Add support for throwing UnknownHostException when a host
    doesn't resolve. Needed for MAPREDUCE-2489. (Jeffrey Naisbitt via mattf)

    MAPREDUCE-2494. Make the distributed cache delete entires using LRU
    priority (Robert Joseph Evans via mahadev)

    HADOOP-6889. Make RPC to have an option to timeout - backport to
    0.20-security. Unit tests updated to 17/Aug/2011 version.
    (John George and Ravi Prakash via mattf)

    MAPREDUCE-2780. Use a utility method to set service in token.
    (Daryn Sharp via jitendra)

    HADOOP-7472. RPC client should deal with IP address change.
    (Kihwal Lee via suresh)

    MAPREDUCE-2489. Jobsplits with random hostnames can make the queue unusable
    (Jeffrey Naisbit via mahadev)

    MAPREDUCE-2852. Jira for YDH bug 2854624. (Kihwal Lee via eli)

    HDFS-1210. DFSClient should log exception when block recovery fails.
    (Todd Lipcon via dhruba)

    HDFS-1211. Block receiver should not log "rewind" packets at INFO level.
    (Todd Lipcon)

    HDFS-1164. TestHdfsProxy is failing. (Todd Lipcon)

    HDFS-1202. DataBlockScanner throws NPE when updated before initialized.
    (Todd Lipcon)

    HADOOP-7539. merge hadoop archive goodness from trunk to .20 (John George
    via mahadev)

    HADOOP-7594. Support HTTP REST in HttpServer.  (szetszwo)

    HDFS-1242. Add test for appendFile() race solved in HDFS-142.
    (Todd Lipcon via jitendra)

    HDFS-2320. Make 0.20-append protocol changes compatible with
    0.20-secuirty. (suresh)

    MAPREDUCE-2610. Make QueueAclsInfo public. (Joep Rottinghuis via acmurthy)

    MAPREDUCE-2915. Ensure LTC passes java.library.path. (Kihwal Lee via
    acmurthy)

    HADOOP-7599. Script improvements to setup a secure Hadoop cluster
    (Eric Yang via ddas)

    MAPREDUCE-2981. Backport FairScheduler from trunk. (Matei Zaharia via
    acmurthy)

    MAPREDUCE-1734. Undeprecate old API in branch-0.20-security. (Todd Lipcon
    via acmurthy)

    HDFS-2356.  Support case insensitive query parameter names in WebHDFS.
    (szetszwo)

    HADOOP-7510. Add configurable option to use original hostname in token
    instead of IP to allow server IP change. (Daryn Sharp via suresh)

    HDFS-2368.  Move SPNEGO conf properties from hdfs-default.xml to
    hdfs-site.xml.  (szetszwo)

    HADOOP-7710. Added hadoop-setup-application.sh for creating
    application directory (Arpit Gupta via Eric Yang)

    HADOOP-7708. Fixed hadoop-setup-conf.sh to handle config file
    consistently.  (Eric Yang)

    HADOOP-7707. Added toggle for dfs.support.append, WebHDFS and hadoop proxy
    user to setup config script. (Arpit Gupta via Eric Yang)

    HADOOP-7720. Added parameter for HBase user to setup config script.
    (Arpit Gupta via Eric Yang)

    HDFS-2395. Add a root element in the JSON responses of WebHDFS.
    (szetszwo)

Release 0.20.204.0 - 2011-8-25

  NEW FEATURES

    HADOOP-6255. Create RPM and Debian packages for common. Changes deployment
    layout to be consistent across the binary tgz, rpm, and deb. Adds setup
    scripts for easy one node cluster configuration and user creation.
    (Eric Yang via omalley)

    HADOOP-7324. Ganglia plugins for metrics v2. (Priyo Mustafi via llu)

  BUG FIXES

    MAPREDUCE-2804. Fixed a race condition in setting up the log directories
    for tasks that are starting at the same time. (omalley)

    MAPREDUCE-2846. Fixed a race condition in writing the log index file that
    caused tasks to fail. (omalley)

    MAPREDUCE-2651. Fix race condition in Linux task controller for
    job log directory creation. (Bharath Mundlapudi via llu)

    MAPREDUCE-2621. TestCapacityScheduler fails with "Queue "q1" does not
    exist". (Sherry Chen via mahadev)

    HADOOP-7475. Fix hadoop-setup-single-node.sh to reflect new layout. (eyang
    via omalley)

    HADOOP-7045. TestDU fails on systems with local file systems with
    extended attributes. (eli)

    MAPREDUCE-2495. exit() the TaskTracker when the distributed cache cleanup
    thread dies. (Robert Joseph Evans via cdouglas)

    HDFS-1878. TestHDFSServerPorts unit test failure - race condition
    in FSNamesystem.close() causes NullPointerException without serious
    consequence. (mattf)

    MAPREDUCE-2452. Moves the cancellation of delegation tokens to a separate
    thread. (ddas)

    MAPREDUCE-2555. Avoid sprious logging from completedtasks. (Thomas Graves
    via cdouglas)

    MAPREDUCE-2451. Log the details from health check script at the
    JobTracker. (Thomas Graves via cdouglas)

    MAPREDUCE-2535. Fix NPE in JobClient caused by retirement. (Robert Joseph
    Evans via cdouglas)

    MAPREDUCE-2456. Log the reduce taskID and associated TaskTrackers with
    failed fetch notifications in the JobTracker log.
    (Jeffrey Naisbitt via cdouglas)

    HDFS-2044. TestQueueProcessingStatistics failing automatic test due to
    timing issues. (mattf)

    HADOOP-7248. Update eclipse target to generate .classpath from ivy config.
    (Thomas Graves and Tom White via cdouglas)

    MAPREDUCE-2558. Add queue-level metrics 0.20-security branch (test fixes)
    (Jeffrey Naisbitt via mahadev)

    HADOOP-7364. TestMiniMRDFSCaching fails if test.build.dir is set to
    something other than build/test. (Thomas Graves via mahadev)

    HADOOP-7277. Add generation of run configurations to eclipse target.
    (Jeffrey Naisbitt and Philip Zeyliger via cdouglas)

    HADOOP-7373. Fix {start,stop}-{dfs,mapred} and hadoop-daemons.sh from
    trying to use the wrong bin directory. (omalley)

    HADOOP-7274. Fix typos in IOUtils. (Jonathan Eagles via cdouglas)

    HADOOP-7369. Fix permissions in tarball for sbin/* and libexec/* (omalley)

    MAPREDUCE-2479. Move distributed cache cleanup to a background task,
    backporting MAPREDUCE-1568. (Robert Joseph Evans via cdouglas)

    HADOOP-7356. Fix bin/hadoop scripts (eyang via omalley)

    HADOOP-7272. Remove unnecessary security related info logs. (suresh)

    MAPREDUCE-2514. Fix typo in TaskTracker ReinitTrackerAction log message.
    (Jonathan Eagles via cdouglas)

    HDFS-1906. Remove logging exception stack trace in client logs when one of
    the datanode targets to read from is not reachable. (suresh)

    MAPREDUCE-2490. Add logging to graylist and blacklist activity to aid
    diagnosis of related issues. (Jonathan Eagles via cdouglas)

    MAPREDUCE-2447. Fix Child.java to set Task.jvmContext sooner to avoid
    corner cases in error handling. (Siddharth Seth via acmurthy)

    MAPREDUCE-2429. Validate JVM in TaskUmbilicalProtocol. (Siddharth Seth via
    acmurthy)

    MAPREDUCE-2418. Show job errors in JobHistory page. (Siddharth Seth via
    acmurthy)

    HDFS-1592. At Startup, Valid volumes required in FSDataset doesn't
    handle consistently with volumes tolerated. (Bharath Mundlapudi)

    HDFS-1598. Directory listing on hftp:// does not show
    .*.crc files.  (szetszwo)

    HDFS-1750. ListPathsServlet should not use HdfsFileStatus.getLocalName()
    to get file name since it may return an empty string.  (szetszwo)

    HDFS-1758. Make Web UI JSP pages thread safe. (Tanping via suresh)

    HDFS-1773. Do not show decommissioned datanodes, which are not in both
    include and exclude lists, on web and JMX interfaces.
    (Tanping Wang via szetszwo)

    MAPREDUCE-2409. Distinguish distributed cache artifacts localized as
    files, archives. (Siddharth Seth via cdouglas)

    MAPREDUCE-118. Fix Job.getJobID() to get the new ID as soon as it's
    assigned. (Amareshwari Sriramadasu and Dick King via cdouglas)

    MAPREDUCE-2411. Force an exception when the queue has an invalid name or
    its ACLs are misconfigured. (Dick King via cdouglas)

    HDFS-1258. Clearing namespace quota on "/" corrupts fs image.
    (Aaron T. Myers via szetszwo)

    HDFS-1189. Quota counts missed between clear quota and set quota.
    (John George via szetszwo)

    HDFS-1692. In secure mode, Datanode process doesn't exit when disks
    fail. (bharathm via boryas)

    MAPREDUCE-2420. JobTracker should be able to renew delegation token
    over HTTP (boryas)

    MAPREDUCE-2443. Fix TaskAspect for TaskUmbilicalProtocol.ping(..).
    (Siddharth Seth via szetszwo)

    HDFS-1842. Handle editlog opcode conflict with 0.20.203 during upgrade,
    by throwing an error to indicate the editlog needs to be empty.
    (suresh)

    HDFS-1377. Quota bug for partial blocks allows quotas to be violated. (eli)

    HDFS-2057. Wait time to terminate the threads causes unit tests to
    take longer time. (Bharath Mundlapudi via suresh)

    HDFS-2218. Disable TestHdfsProxy.testHdfsProxyInterface in automated test
    suite for 0.20-security-204 release. (Matt Foley)

  IMPROVEMENTS

    HADOOP-7144. Expose JMX metrics via JSON servlet. (Robert Joseph Evans via
    cdouglas)

    MAPREDUCE-2524. Port reduce failure reporting semantics from trunk, to
    fail faulty maps more aggressively. (Thomas Graves via cdouglas)

    MAPREDUCE-2529. Add support for regex-based shuffle metric counting
    exceptions. (Thomas Graves via cdouglas)

    HADOOP-7398. Add mechanism to suppress warnings about use of HADOOP_HOME.
    (omalley)

    HDFS-2023. Backport of NPE for File.list and File.listFiles.
    Merged ports of HADOOP-7322, HDFS-1934, HADOOP-7342, and HDFS-2019.
    (Bharath Mundlapudi via mattf)

    MAPREDUCE-2415. Distribute the user task logs on to multiple disks.
    (Bharath Mundlapudi via omalley)

    MAPREDUCE-2413. TaskTracker should handle disk failures by reinitializing
    itself. (Ravi Gummadi and Jagane Sundar via omalley)

    HDFS-1541. Not marking datanodes dead when namenode in safemode.
    (hairong)

    HDFS-1767. Namenode ignores non-initial block report from datanodes
    when in safemode during startup. (Matt Foley via suresh)

    MAPREDUCE-1251. c++ utils doesn't compile. (Eli Collins via shv)

    HADOOP-7459. Remove jdk-1.6.0 dependency check from rpm. (omalley)

    HADOOP-7330. Fix MetricsSourceAdapter to use the value instead of the
    object. (Luke Lu via omalley)

Release 0.20.203.0 - 2011-5-11

    MAPREDUCE-1280. Update Eclipse plugin to the new eclipse.jdt API.
    (Alex Kozlov via szetszwo)

    HADOOP-7259. Contrib modules should include the build.properties from
    the enclosing hadoop directory. (omalley)

    HADOOP-7253. Update the default configuration to fix security audit log
    and metrics2 property configuration warnings. (omalley)

    HADOOP-7247. Update documentation to match current jar names. (omalley)

    HADOOP-7246. Update the log4j configuration to match the EventCounter
    package. (Luke Lu via omalley)

    HADOOP-7143. Restore HadoopArchives. (Joep Rottinghuis via omalley)

    MAPREDUCE-2316. Updated CapacityScheduler documentation. (acmurthy)

    HADOOP-7243. Fix contrib unit tests missing dependencies. (omalley)

    HADOOP-7190. Add metrics v1 back for backwards compatibility. (omalley)

    MAPREDUCE-2360. Remove stripping of scheme, authority from submit dir in
    support of viewfs. (cdouglas)

    MAPREDUCE-2359 Use correct file system to access distributed cache objects.
    (Krishna Ramachandran)

    MAPREDUCE-2361. "Fix Distributed Cache is not adding files to class paths
    correctly" - Drop the host/scheme/fragment from URI (cdouglas)

    MAPREDUCE-2362. Fix unit-test failures: TestBadRecords (NPE due to
    rearranged MapTask code) and TestTaskTrackerMemoryManager
    (need hostname in output-string pattern). (Greg Roelofs, Krishna
    Ramachandran)

    HDFS-1729. Add statistics logging for better visibility into
    startup time costs. (Matt Foley)

    MAPREDUCE-2363.  When a queue is built without any access rights we
    explain the problem.  (Richard King)

    MAPREDUCE-1563. TaskDiagnosticInfo may be missed sometime. (Krishna
    Ramachandran)

    MAPREDUCE-2364. Don't hold the rjob lock while localizing resources. (ddas
    via omalley)

    MAPREDUCE-2365. New counters for FileInputFormat (BYTES_READ) and
    FileOutputFormat (BYTES_WRITTEN).
    New counter MAP_OUTPUT_MATERIALIZED_BYTES for compressed MapOutputSize.
    (Siddharth Seth)

    HADOOP-7040. Change DiskErrorException to IOException (boryas)

    HADOOP-7104. Remove unnecessary DNS reverse lookups from RPC layer
    (kzhang)

    MAPREDUCE-2366.  Fix a problem where the task browser UI can't retrieve the
    stdxxx printouts of streaming jobs that abend in the unix code, in
    the common case where the containing job doesn't reuse JVM's.
    (Richard King)

    HADOOP-6977. Herriot daemon clients should vend statistics (cos)

    HADOOP-6971. Clover build doesn't generate per-test coverage (cos)

    HADOOP-6879. Provide SSH based (Jsch) remote execution API for system
    tests. (cos)

    HADOOP-7215. RPC clients must use network interface corresponding to
    the host in the client's kerberos principal key. (suresh)

    HADOOP-7232. Fix Javadoc warnings. (omalley)

    HADOOP-7258. The Gzip codec should not return null decompressors. (omalley)

Release 0.20.202.0 - unreleased

    MAPREDUCE-2355. Add a configuration knob
    mapreduce.tasktracker.outofband.heartbeat.damper that limits out of band
    heartbeats (acmurthy)

    MAPREDUCE-2356. Fix a race-condition that corrupted a task's state on the
    JobTracker. (Luke Lu)

    MAPREDUCE-2357. Always propagate IOExceptions that are thrown by
    non-FileInputFormat. (Luke Lu)

    HADOOP-7163. RPC handles SocketTimeOutException during SASL negotiation.
    (ddas)

    MAPREDUCE-2358. MapReduce assumes the default FileSystem is HDFS.
    (Krishna Ramachandran)

    MAPREDUCE-1904. Reducing locking contention in TaskTracker's
    MapOutputServlet LocalDirAllocator. (Rajesh Balamohan via acmurthy)

    HDFS-1626. Make BLOCK_INVALIDATE_LIMIT configurable. (szetszwo)

    HDFS-1584. Adds a check for whether relogin is needed to
    getDelegationToken in HftpFileSystem. (Kan Zhang via ddas)

    HADOOP-7115. Reduces the number of calls to getpwuid_r and
    getpwgid_r, by implementing a cache in NativeIO. (ddas)

    HADOOP-6882. An XSS security exploit in jetty-6.1.14. jetty upgraded to
    6.1.26. (ddas)

    MAPREDUCE-2278. Fixes a memory leak in the TaskTracker. (cdouglas)

    HDFS-1353 redux. Modulate original 1353  to not bump RPC version.
    (jhoman)

    MAPREDUCE-2082 Race condition in writing the jobtoken password file when
    launching pipes jobs (jitendra and ddas)

    HADOOP-6978. Fixes task log servlet vulnerabilities via symlinks.
    (Todd Lipcon and Devaraj Das)

    MAPREDUCE-2178. Write task initialization to avoid race
    conditions leading to privilege escalation and resource leakage by
    performing more actiions as the user. (Owen O'Malley, Devaraj Das,
    Chris Douglas via cdouglas)

    HDFS-1364. HFTP client should support relogin from keytab

    HADOOP-6907. Make RPC client to use per-proxy configuration.
    (Kan Zhang via ddas)

    MAPREDUCE-2055. Fix JobTracker to decouple job retirement from copy of
    job-history file to HDFS and enhance RetiredJobInfo to carry aggregated
    job-counters to prevent a disk roundtrip on job-completion to fetch
    counters for the JobClient. (Krishna Ramachandran via acmurthy)

    HDFS-1353. Remove most of getBlockLocation optimization (jghoman)

    MAPREDUCE-2023. TestDFSIO read test may not read specified bytes. (htang)

    HDFS-1340. A null delegation token is appended to the url if security is
    disabled when browsing filesystem.(boryas)

    HDFS-1352. Fix jsvc.location. (jghoman)

    HADOOP-6860. 'compile-fault-inject' should never be called directly. (cos)

    MAPREDUCE-2005. TestDelegationTokenRenewal fails (boryas)

    MAPREDUCE-2000. Rumen is not able to extract counters for Job history logs
    from Hadoop 0.20. (htang)

    MAPREDUCE-1961. ConcurrentModificationException when shutting down Gridmix.
    (htang)

    HADOOP-6899. RawLocalFileSystem set working directory does
    not work for relative names. (suresh)

    HDFS-495. New clients should be able to take over files lease if the old
    client died. (shv)

    HADOOP-6728. Re-design and overhaul of the Metrics framework. (Luke Lu via
    acmurthy)

    MAPREDUCE-1966. Change blacklisting of tasktrackers on task failures to be
    a simple graylist to fingerpoint bad tasktrackers. (Greg Roelofs via
    acmurthy)

    HADOOP-6864. Add ability to get netgroups (as returned by getent
    netgroup command) using native code (JNI) instead of forking. (Erik Steffl)

    HDFS-1318. HDFS Namenode and Datanode WebUI information needs to be
    accessible programmatically for scripts. (Tanping Wang via suresh)

    HDFS-1315. Add fsck event to audit log and remove other audit log events
    corresponding to FSCK listStatus and open calls. (suresh)

    MAPREDUCE-1941. Provides access to JobHistory file (raw) with job user/acl
    permission. (Srikanth Sundarrajan via ddas)

    MAPREDUCE-291. Optionally a separate daemon should serve JobHistory.
    (Srikanth Sundarrajan via ddas)

    MAPREDUCE-1936. Make Gridmix3 more customizable (sync changes from trunk).
    (htang)

    HADOOP-5981. Fix variable substitution during parsing of child environment
    variables. (Krishna Ramachandran via acmurthy)

    MAPREDUCE-339. Greedily schedule failed tasks to cause early job failure.
    (cdouglas)

    MAPREDUCE-1872. Hardened CapacityScheduler to have comprehensive, coherent
    limits on tasks/jobs for jobs/users/queues. Also, added the ability to
    refresh queue definitions without the need to restart the JobTracker.
    (acmurthy)

    HDFS-1161. Make DN minimum valid volumes configurable. (shv)

    HDFS-457. Reintroduce volume failure tolerance for DataNodes. (shv)

    HDFS-1307 Add start time, end time and total time taken for FSCK
    to FSCK report. (suresh)

    MAPREDUCE-1207. Sanitize user environment of map/reduce tasks and allow
    admins to set environment and java options. (Krishna Ramachandran via
    acmurthy)

    HDFS-1298 - Add support in HDFS for new statistics added in FileSystem
    to track the file system operations (suresh)

    HDFS-1301. TestHDFSProxy need to use server side conf for ProxyUser
    stuff.(boryas)

    HADOOP-6859 - Introduce additional statistics to FileSystem to track
    file system operations (suresh)

    HADOOP-6818. Provides a JNI implementation of Unix Group resolution. The
    config hadoop.security.group.mapping should be set to
    org.apache.hadoop.security.JniBasedUnixGroupsMapping to enable this
    implementation. (ddas)

    MAPREDUCE-1938. Introduces a configuration for putting user classes before
    the system classes during job submission and in task launches. Two things
    need to be done in order to use this feature -
    (1) mapreduce.user.classpath.first : this should be set to true in the
    jobconf, and, (2) HADOOP_USER_CLASSPATH_FIRST : this is relevant for job
    submissions done using bin/hadoop shell script. HADOOP_USER_CLASSPATH_FIRST
    should be defined in the environment with some non-empty value
    (like "true"), and then bin/hadoop should be executed. (ddas)

    HADOOP-6669. Respect compression configuration when creating DefaultCodec
    compressors. (Koji Noguchi via cdouglas)

    HADOOP-6855. Add support for netgroups, as returned by command
    getent netgroup. (Erik Steffl)

    HDFS-599. Allow NameNode to have a seprate port for service requests from
    client requests. (Dmytro Molkov via hairong)

    HDFS-132. Fix namenode to not report files deleted metrics for deletions
    done while replaying edits during startup. (shv)

    MAPREDUCE-1521. Protection against incorrectly configured reduces
    (mahadev)

    MAPREDUCE-1936. Make Gridmix3 more customizable. (htang)

    MAPREDUCE-517. Enhance the CapacityScheduler to assign multiple tasks
    per-heartbeat. (acmurthy)

    MAPREDUCE-323. Re-factor layout of JobHistory files on HDFS to improve
    operability. (Dick King via acmurthy)

    MAPREDUCE-1921. Ensure exceptions during reading of input data in map
    tasks are augmented by information about actual input file which caused
    the exception. (Krishna Ramachandran via acmurthy)

    MAPREDUCE-1118. Enhance the JobTracker web-ui to ensure tabular columns
    are sortable, also added a /scheduler servlet to CapacityScheduler for
    enhanced UI for queue information. (Krishna Ramachandran via acmurthy)

    HADOOP-5913. Add support for starting/stopping queues. (cdouglas)

    HADOOP-6835. Add decode support for concatenated gzip files. (Greg Roelofs)

    HDFS-1158. Revert HDFS-457. (shv)

    MAPREDUCE-1699. Ensure JobHistory isn't disabled for any reason. (Krishna
    Ramachandran via acmurthy)

    MAPREDUCE-1682. Fix speculative execution to ensure tasks are not
    scheduled after job failure. (acmurthy)

    MAPREDUCE-1914. Ensure unique sub-directories for artifacts in the
    DistributedCache are cleaned up. (Dick King via acmurthy)

    HADOOP-6713. Multiple RPC Reader Threads (Bharathm)

    HDFS-1250. Namenode should reject block reports and block received
    requests from dead datanodes (suresh)

    MAPREDUCE-1863. [Rumen] Null failedMapAttemptCDFs in job traces generated
    by Rumen. (htang)

    MAPREDUCE-1309. Rumen refactory. (htang)

    HDFS-1114. Implement LightWeightGSet for BlocksMap in order to reduce
    NameNode memory footprint.  (szetszwo)

    MAPREDUCE-572. Fixes DistributedCache.checkURIs to throw error if link is
    missing for uri in cache archives. (amareshwari)

    MAPREDUCE-787. Fix JobSubmitter to honor user given symlink in the path.
    (amareshwari)

    HADOOP-6815. refreshSuperUserGroupsConfiguration should use
    server side configuration for the refresh( boryas)

    MAPREDUCE-1868. Add a read and connection timeout to JobClient while
    pulling tasklogs. (Krishna Ramachandran via acmurthy)

    HDFS-1119. Introduce a GSet interface to BlocksMap.  (szetszwo)

    MAPREDUCE-1778. Ensure failure to setup CompletedJobStatusStore is not
    silently ignored by the JobTracker. (Krishna Ramachandran via acmurthy)

    MAPREDUCE-1538. Add a limit on the number of artifacts in the
    DistributedCache to ensure we cleanup aggressively. (Dick King via
    acmurthy)

    MAPREDUCE-1850. Add information about the host from which a job is
    submitted. (Krishna Ramachandran via acmurthy)

    HDFS-1110. Reuses objects for commonly used file names in namenode to
    reduce the heap usage. (suresh)

    HADOOP-6810. Extract a subset of tests for smoke (DOA) validation. (cos)

    HADOOP-6642. Remove debug stmt left from original patch. (cdouglas)

    HADOOP-6808. Add comments on how to setup File/Ganglia Context for
    kerberos metrics (Erik Steffl)

    HDFS-1061.  INodeFile memory optimization. (bharathm)

    HDFS-1109. HFTP supports filenames that contains the character "+".
    (Dmytro Molkov via dhruba, backported by szetszwo)

    HDFS-1085. Check file length and bytes read when reading a file through
    hftp in order to detect failure.  (szetszwo)

    HDFS-1311. Running tests with 'testcase' cause triple execution of the
    same test case (cos)

    HDFS-1150.FIX.  Verify datanodes' identities to clients in secure clusters.
    Update to patch to improve handling of jsvc source in build.xml (jghoman)

    HADOOP-6752. Remote cluster control functionality needs JavaDocs
    improvement. (Balaji Rajagopalan via cos)

    MAPREDUCE-1288. Fixes TrackerDistributedCacheManager to take into account
    the owner of the localized file in the mapping from cache URIs to
    CacheStatus objects. (ddas)

    MAPREDUCE-1682. Fix speculative execution to ensure tasks are not
    scheduled after job failure. (acmurthy)

    MAPREDUCE-1914. Ensure unique sub-directories for artifacts in the
    DistributedCache are cleaned up. (Dick King via acmurthy)

    MAPREDUCE-1538. Add a limit on the number of artifacts in the
    DistributedCache to ensure we cleanup aggressively. (Dick King via
    acmurthy)

    MAPREDUCE-1900. Fixes a FS leak that i missed in the earlier patch.
    (ddas)

    MAPREDUCE-1900. Makes JobTracker/TaskTracker close filesystems, created
    on behalf of users, when they are no longer needed. (ddas)

    HADOOP-6832. Add a static user plugin for web auth for external users.
    (omalley)

    HDFS-1007. Fixes a bug in SecurityUtil.buildDTServiceName to do
    with handling of null hostname. (omalley)

    HDFS-1007. makes long running servers using hftp work. Also has some
    refactoring in the MR code to do with handling of delegation tokens.
    (omalley & ddas)

    HDFS-1178. The NameNode servlets should not use RPC to connect to the
    NameNode. (omalley)

    MAPREDUCE-1807. Re-factor TestQueueManager. (Richard King via acmurthy)

    HDFS-1150. Fixes the earlier patch to do logging in the right directory
    and also adds facility for monitoring processes (via -Dprocname in the
    command line). (Jakob Homan via ddas)

    HADOOP-6781. security audit log shouldn't have exception in it. (boryas)

    HADOOP-6776. Fixes the javadoc in UGI.createProxyUser. (ddas)

    HDFS-1150. building jsvc from source tar. source tar is also checked in.
    (jitendra)

    HDFS-1150. Bugfix in the hadoop shell script. (ddas)

    HDFS-1153. The navigation to /dfsnodelist.jsp with invalid input
    parameters produces NPE and HTTP 500 error (rphulari)

    MAPREDUCE-1664. Bugfix to enable queue administrators of a queue to
    view job details of jobs submitted to that queue even though they
    are not part of acl-view-job.

    HDFS-1150. Bugfix to add more knobs to secure datanode starter.

    HDFS-1157. Modifications introduced by HDFS-1150 are breaking aspect's
    bindings (cos)

    HDFS-1130. Adds a configuration dfs.cluster.administrators for
    controlling access to the default servlets in hdfs. (ddas)

    HADOOP-6706.FIX. Relogin behavior for RPC clients could be improved
    (boryas)

    HDFS-1150. Verify datanodes' identities to clients in secure clusters.
    (jghoman)

    MAPREDUCE-1442. Fixed regex in job-history related to parsing Counter
    values. (Luke Lu via acmurthy)

    HADOOP-6760. WebServer shouldn't increase port number in case of negative
    port setting caused by Jetty's race. (cos)

    HDFS-1146. Javadoc for getDelegationTokenSecretManager in FSNamesystem.
    (jitendra)

    HADOOP-6706. Fix on top of the earlier patch. Closes the connection
    on a SASL connection failure, and retries again with a new
    connection. (ddas)

    MAPREDUCE-1716. Fix on top of earlier patch for logs truncation a.k.a
    MAPREDUCE-1100. Addresses log truncation issues when binary data is
    written to log files and adds a header to a truncated log file to
    inform users of the done trucation.

    HDFS-1383. Improve the error messages when using hftp://.

    MAPREDUCE-1744. Fixed DistributedCache apis to take a user-supplied
    FileSystem to allow for better proxy behaviour for Oozie. (Richard King)

    MAPREDUCE-1733. Authentication between pipes processes and java
    counterparts. (jitendra)

    MAPREDUCE-1664. Bugfix on top of the previous patch. (ddas)

    HDFS-1136. FileChecksumServlets.RedirectServlet doesn't carry forward
    the delegation token (boryas)

    HADOOP-6756. Change value of FS_DEFAULT_NAME_KEY from fs.defaultFS
    to fs.default.name which is a correct name for 0.20 (steffl)

    HADOOP-6756. Document (javadoc comments) and cleanup configuration
    keys in CommonConfigurationKeys.java (steffl)

    MAPREDUCE-1759. Exception message for unauthorized user doing killJob,
    killTask, setJobPriority needs to be improved. (gravi via vinodkv)

    HADOOP-6715. AccessControlList.toString() returns empty string when
    we set acl to "*". (gravi via vinodkv)

    HADOOP-6757. NullPointerException for hadoop clients launched from
    streaming tasks. (amarrk via vinodkv)

    HADOOP-6631. FileUtil.fullyDelete() should continue to delete other files
    despite failure at any level. (vinodkv)

    MAPREDUCE-1317. NPE in setHostName in Rumen. (rksingh)

    MAPREDUCE-1754. Replace mapred.persmissions.supergroup with an acl :
    mapreduce.cluster.administrators and HADOOP-6748.: Remove
    hadoop.cluster.administrators. Contributed by Amareshwari Sriramadasu.

    HADOOP-6701.  Incorrect exit codes for "dfs -chown", "dfs -chgrp"
    (rphulari)

    HADOOP-6640. FileSystem.get() does RPC retires within a static
    synchronized block. (hairong)

    HDFS-1006. Removes unnecessary logins from the previous patch. (ddas)

    HADOOP-6745. adding some java doc to Server.RpcMetrics, UGI (boryas)

    MAPREDUCE-1707. TaskRunner can get NPE in getting ugi from TaskTracker.
    (vinodkv)

    HDFS-1104. Fsck triggers full GC on NameNode. (hairong)

    HADOOP-6332. Large-scale Automated Test Framework (sharad, Sreekanth
    Ramakrishnan, at all via cos)

    HADOOP-6526. Additional fix for test context on top of existing one. (cos)

    HADOOP-6710. Symbolic umask for file creation is not conformant with posix.
    (suresh)

    HADOOP-6693. Added metrics to track kerberos login success and failure.
    (suresh)

    MAPREDUCE-1711. Gridmix should provide an option to submit jobs to the same
    queues as specified in the trace. (rksing via htang)

    MAPREDUCE-1687. Stress submission policy does not always stress the
    cluster. (htang)

    MAPREDUCE-1641. Bug-fix to ensure command line options such as
    -files/-archives are checked for duplicate artifacts in the
    DistributedCache. (Amareshwari Sreeramadasu via acmurthy)

    MAPREDUCE-1641. Fix DistributedCache to ensure same files cannot be put in
    both the archives and files sections. (Richard King via acmurthy)

    HADOOP-6670. Fixes a testcase issue introduced by the earlier commit
    of the HADOOP-6670 patch. (ddas)

    MAPREDUCE-1718. Fixes a problem to do with correctly constructing
    service name for the delegation token lookup in HftpFileSystem
    (borya via ddas)

    HADOOP-6674. Fixes the earlier patch to handle pings correctly (ddas).

    MAPREDUCE-1664. Job Acls affect when Queue Acls are set.
    (Ravi Gummadi via vinodkv)

    HADOOP-6718. Fixes a problem to do with clients not closing RPC
    connections on a SASL failure. (ddas)

    MAPREDUCE-1397. NullPointerException observed during task failures.
    (Amareshwari Sriramadasu via vinodkv)

    HADOOP-6670. Use the UserGroupInformation's Subject as the criteria for
    equals and hashCode. (omalley)

    HADOOP-6716. System won't start in non-secure mode when kerb5.conf
   (edu.mit.kerberos on Mac) is not present. (boryas)

    MAPREDUCE-1607. Task controller may not set permissions for a
    task cleanup attempt's log directory. (Amareshwari Sreeramadasu via
    vinodkv)

    MAPREDUCE-1533. JobTracker performance enhancements. (Amar Kamat via
    vinodkv)

    MAPREDUCE-1701.  AccessControlException while renewing a delegation token
    in not correctly handled in the JobTracker. (boryas)

    HDFS-481. Incremental patch to fix broken unit test in contrib/hdfsproxy

    HADOOP-6706. Fixes a bug in the earlier version of the same patch (ddas)

    HDFS-1096. allow dfsadmin/mradmin refresh of superuser proxy group
    mappings(boryas).

    HDFS-1012. Support for cluster specific path entries in ldap for hdfsproxy
    (Srikanth Sundarrajan via Nicholas)

    HDFS-1011. Improve Logging in HDFSProxy to include cluster name associated
    with the request (Srikanth Sundarrajan via Nicholas)

    HDFS-1010. Retrieve group information from UnixUserGroupInformation
    instead of LdapEntry (Srikanth Sundarrajan via Nicholas)

    HDFS-481. Bug fix - hdfsproxy: Stack overflow + Race conditions
    (Srikanth Sundarrajan via Nicholas)

    MAPREDUCE-1657. After task logs directory is deleted, tasklog servlet
    displays wrong error message about job ACLs. (Ravi Gummadi via vinodkv)

    MAPREDUCE-1692. Remove TestStreamedMerge from the streaming tests.
    (Amareshwari Sriramadasu and Sreekanth Ramakrishnan via vinodkv)

    HDFS-1081. Performance regression in
    DistributedFileSystem::getFileBlockLocations in secure systems (jhoman)

    MAPREDUCE-1656. JobStory should provide queue info. (htang)

    MAPREDUCE-1317. Reducing memory consumption of rumen objects. (htang)

    MAPREDUCE-1317. Reverting the patch since it caused build failures. (htang)

    MAPREDUCE-1683. Fixed jobtracker web-ui to correctly display heap-usage.
    (acmurthy)

    HADOOP-6706. Fixes exception handling for saslConnect. The ideal
    solution is to the Refreshable interface but as Owen noted in
    HADOOP-6656, it doesn't seem to work as expected. (ddas)

    MAPREDUCE-1617. TestBadRecords failed once in our test runs. (Amar
    Kamat via vinodkv).

    MAPREDUCE-587. Stream test TestStreamingExitStatus fails with Out of
    Memory. (Amar Kamat via vinodkv).

    HDFS-1096. Reverting the patch since it caused build failures. (ddas)

    MAPREDUCE-1317. Reducing memory consumption of rumen objects. (htang)

    MAPREDUCE-1680. Add a metric to track number of heartbeats processed by the
    JobTracker. (Richard King via acmurthy)

    MAPREDUCE-1683.  Removes JNI calls to get jvm current/max heap usage in
    ClusterStatus by default. (acmurthy)

    HADOOP-6687.  user object in the subject in UGI should be reused in case
    of a relogin. (jitendra)

    HADOOP-5647. TestJobHistory fails if /tmp/_logs is not writable to.
    Testcase should not depend on /tmp. (Ravi Gummadi via vinodkv)

    MAPREDUCE-181. Bug fix for Secure job submission. (Ravi Gummadi via
    vinodkv)

    MAPREDUCE-1635. ResourceEstimator does not work after MAPREDUCE-842.
    (Amareshwari Sriramadasu via vinodkv)

    MAPREDUCE-1526. Cache the job related information while submitting the
    job. (rksingh)

    HADOOP-6674. Turn off SASL checksums for RPCs. (jitendra via omalley)

    HADOOP-5958. Replace fork of DF with library call. (cdouglas via omalley)

    HDFS-999.  Secondary namenode should login using kerberos if security
    is configured. Bugfix to original patch. (jhoman)

    MAPREDUCE-1594. Support for SleepJobs in Gridmix (rksingh)

    HDFS-1007. Fix. ServiceName for delegation token for Hftp has hftp
    port and not RPC port.

    MAPREDUCE-1376. Support for varied user submissions in Gridmix (rksingh)

    HDFS-1080.  SecondaryNameNode image transfer should use the defined
    http address rather than local ip address (jhoman)

    HADOOP-6661. User document for UserGroupInformation.doAs for secure
    impersonation. (jitendra)

    MAPREDUCE-1624. Documents the job credentials and associated details
    to do with delegation tokens (ddas)
    HDFS-1036. Documentation for fetchdt for forrest (boryas)
    HDFS-1039. New patch on top of previous patch. Gets namenode address
    from conf. (jitendra)

    HADOOP-6656. Renew Kerberos TGT when 80% of the renew lifetime has been
    used up. (omalley)

    HADOOP-6653. Protect against NPE in setupSaslConnection when real user is
    null. (omalley)

    HADOOP-6649. An error in the previous committed patch. (jitendra)

    HADOOP-6652. ShellBasedUnixGroupsMapping shouldn't have a cache.
    (ddas)

    HADOOP-6649. login object in UGI should be inside the subject
    (jitendra)

    HADOOP-6637.  Benchmark overhead of RPC session establishment
    (shv via jitendra)

    HADOOP-6648. Credentials must ignore null tokens that can be generated
    when using HFTP to talk to insecure clusters. (omalley)

    HADOOP-6632. Fix on JobTracker to reuse filesystem handles if possible.
    (ddas)

    HADOOP-6647. balancer fails with "is not authorized for protocol
    interface NamenodeProtocol" in secure environment (boryas)

    MAPREDUCE-1612. job conf file is not accessible from job history
    web page. (Ravi Gummadi via vinodkv)

    MAPREDUCE-1611. Refresh nodes and refresh queues doesnt work with
    service authorization enabled. (Amar Kamat via vinodkv)

    HADOOP-6644. util.Shell getGROUPS_FOR_USER_COMMAND method
   name - should use common naming convention (boryas)

    MAPREDUCE-1609. Fixes a problem with localization of job log
    directories when tasktracker is re-initialized that can result
    in failed tasks. (Amareshwari Sriramadasu via yhemanth)

    MAPREDUCE-1610. Update forrest documentation for directory
    structure of localized files. (Ravi Gummadi via yhemanth)

    MAPREDUCE-1532. Fixes a javadoc and an exception message in JobInProgress
    when the authenticated user is different from the user in conf. (ddas)

    MAPREDUCE-1417. Update forrest documentation for private
    and public distributed cache files. (Ravi Gummadi via yhemanth)

    HADOOP-6634. AccessControlList uses full-principal names to verify acls
    causing queue-acls to fail (vinodkv)

    HADOOP-6642. Fix javac, javadoc, findbugs warnings. (chrisdo via acmurthy)

    HDFS-1044.  Cannot submit mapreduce job from secure client to
    unsecure sever. (boryas)
    HADOOP-6638. try to relogin in a case of failed RPC connection
    (expired tgt) only in case the subject is loginUser or
    proxyUgi.realUser. (boryas)

    HADOOP-6632. Support for using different Kerberos keys for different
    instances of Hadoop services. (jitendra)

    HADOOP-6526. Need mapping from long principal names to local OS
    user names. (jitendra)

    MAPREDUCE-1604. Update Forrest documentation for job authorization
    ACLs. (Amareshwari Sriramadasu via yhemanth)

    HDFS-1045.  In secure clusters, re-login is necessary for https
    clients before opening connections (jhoman)

    HADOOP-6603.  Addition to original patch to be explicit
    about new method not being for general use. (jhoman)

    MAPREDUCE-1543. Add audit log messages for job and queue
    access control checks. (Amar Kamat via yhemanth)

    MAPREDUCE-1606. Fixed occassinal timeout in TestJobACL. (Ravi Gummadi via
    acmurthy)

   HADOOP-6633. normalize property names for JT/NN kerberos principal
    names in configuration. (boryas)

    HADOOP-6613. Changes the RPC server so that version is checked first
    on an incoming connection. (Kan Zhang via ddas)

    HADOOP-5592. Fix typo in Streaming doc in reference to GzipCodec.
    (Corinne Chandel via tomwhite)

    MAPREDUCE-813. Updates Streaming and M/R tutorial documents.
    (Corinne Chandel via ddas)

    MAPREDUCE-927. Cleanup of task-logs should happen in TaskTracker instead
    of the Child. (Amareshwari Sriramadasu via vinodkv)

    HDFS-1039. Service should be set in the token in JspHelper.getUGI.
    (jitendra)

    MAPREDUCE-1599. MRBench reuses jobConf and credentials there in.
    (jitendra)

    MAPREDUCE-1522. FileInputFormat may use the default FileSystem for the
    input path. (Tsz Wo (Nicholas), SZE via cdouglas)

    HDFS-1036. In DelegationTokenFetch pass Configuration object so
    getDefaultUri will work correctly.

    HDFS-1038. In nn_browsedfscontent.jsp fetch delegation token only if
    security is enabled. (jitendra)

    HDFS-1036. in DelegationTokenFetch dfs.getURI returns no port (boryas)

    HADOOP-6598. Verbose logging from the Group class (one more case)
    (boryas)

    HADOOP-6627. Bad Connection to FS" message in FSShell should print
    message from the exception (boryas)

    HDFS-1033. In secure clusters, NN and SNN should verify that the remote
    principal during image and edits transfer (jhoman)

    HDFS-1005. Fixes a bug to do with calling the cross-realm API in Fsck
    client. (ddas)

    MAPREDUCE-1422. Fix cleanup of localized job directory to work if files
    with non-deletable permissions are created within it.
    (Amar Kamat via yhemanth)

    HDFS-1007. Fixes bugs to do with 20S cluster talking to 20 over
    hftp (borya)

    MAPREDUCE:1566. Fixes bugs in the earlier patch. (ddas)

    HDFS-992. A bug in backport for HDFS-992. (jitendra)

    HADOOP-6598. Remove verbose logging from the Groups class. (borya)
    HADOOP-6620. NPE if renewer is passed as null in getDelegationToken.
    (jitendra)

    HDFS-1023. Second Update to original patch to fix username (jhoman)

    MAPREDUCE-1435. Add test cases to already committed patch for this
    jira, synchronizing changes with trunk. (yhemanth)

    HADOOP-6612. Protocols RefreshUserToGroupMappingsProtocol and
    RefreshAuthorizationPolicyProtocol  authorization settings thru
    KerberosInfo (boryas)

    MAPREDUCE-1566. Bugfix for tests on top of the earlier patch. (ddas)

    MAPREDUCE-1566. Mechanism to import tokens and secrets from a file in to
    the submitted job. (omalley)

    HADOOP-6603. Provide workaround for issue with Kerberos not
    resolving corss-realm principal. (kan via jhoman)

    HDFS-1023. Update to original patch to fix username (jhoman)

    HDFS-814. Add an api to get the visible length of a
    DFSDataInputStream. (hairong)

    HDFS-1023. Allow http server to start as regular user if https
    principal is not defined. (jhoman)

    HDFS-1022. Merge all three test specs files (common, hdfs, mapred)
    into one. (steffl)

    HDFS-101. DFS write pipeline: DFSClient sometimes does not detect
    second datanode failure. (hairong)

    HDFS-1015. Intermittent failure in TestSecurityTokenEditLog. (jitendra)

    MAPREDUCE-1550. A bugfix on top of what was committed earlier (ddas).

    MAPREDUCE-1155. DISABLING THE TestStreamingExitStatus temporarily. (ddas)

    HDFS-1020. Changes the check for renewer from short name to long name
    in the cancel/renew delegation token methods. (jitendra via ddas)

    HDFS-1019. Fixes values of delegation token parameters in
    hdfs-default.xml. (jitendra via ddas)

    MAPREDUCE-1430. Fixes a backport issue with the earlier patch. (ddas)

    MAPREDUCE-1559. Fixes a problem in DelegationTokenRenewal class to
    do with using the right credentials when talking to the NameNode.(ddas)

    MAPREDUCE-1550. Fixes a problem to do with creating a filesystem using
    the user's UGI in the JobHistory browsing. (ddas)

    HADOOP-6609. Fix UTF8 to use a thread local DataOutputBuffer instead of
    a static that was causing a deadlock in RPC. (omalley)

    HADOOP-6584. Fix javadoc warnings introduced by original HADOOP-6584
    patch (jhoman)

    HDFS-1017. browsedfs jsp should call JspHelper.getUGI rather than using
    createRemoteUser(). (jhoman)

    MAPREDUCE-899. Modified LinuxTaskController to check that task-controller
    has right permissions and ownership before performing any actions.
    (Amareshwari Sriramadasu via yhemanth)

    HDFS-204. Revive number of files listed metrics. (hairong)

    HADOOP-6569. FsShell#cat should avoid calling uneccessary getFileStatus
    before opening a file to read. (hairong)

    HDFS-1014. Error in reading delegation tokens from edit logs. (jitendra)

    HDFS-458. Add under-10-min tests from 0.22 to 0.20.1xx, only the tests
    that already exist in 0.20.1xx (steffl)

    MAPREDUCE-1155. Just pulls out the TestStreamingExitStatus part of the
    patch from jira (that went to 0.22). (ddas)

    HADOOP-6600. Fix for branch backport only. Comparing of user should use
    equals. (boryas).

    HDFS-1006. Fixes NameNode and SecondaryNameNode to use kerberizedSSL for
    the http communication. (Jakob Homan via ddas)

    HDFS-1007. Fixes a bug on top of the earlier patch. (ddas)

    HDFS-1005. Fsck security. Makes it work over kerberized SSL (boryas and
    jhoman)

    HDFS-1007. Makes HFTP and Distcp use kerberized SSL. (ddas)

    MAPREDUCE-1455. Fixes a testcase in the earlier patch.
    (Ravi Gummadi via ddas)

    HDFS-992. Refactors block access token implementation to conform to the
    generic Token interface. (Kan Zhang via ddas)

    HADOOP-6584. Adds KrbSSL connector for jetty. (Jakob Homan via ddas)

    HADOOP-6589. Add a framework for better error messages when rpc connections
    fail to authenticate. (Kan Zhang via omalley)

    HADOOP-6600,HDFS-1003,MAPREDUCE-1539. mechanism for authorization check
    for inter-server protocols(boryas)

    HADOOP-6580,HDFS-993,MAPREDUCE-1516. UGI should contain authentication
    method.

    Namenode and JT should issue a delegation token only for kerberos
    authenticated  clients. (jitendra)

    HDFS-984,HADOOP-6573,MAPREDUCE-1537. Delegation Tokens should be persisted
    in Namenode, and corresponding changes in common and mr. (jitendra)

    HDFS-994. Provide methods for obtaining delegation token from Namenode for
    hftp and other uses. Incorporates HADOOP-6594: Update hdfs script to
    provide fetchdt tool. (jitendra)

    HADOOP-6586. Log authentication and authorization failures and successes
    (boryas)

    HDFS-991. Allow use of delegation tokens to authenticate to the
    HDFS servlets. (omalley)

    HADOOP-1849. Add undocumented configuration parameter for per handler
    call queue size in IPC Server. (shv)

    HADOOP-6599. Split existing RpcMetrics with summary in RpcMetrics and
    details information in RpcDetailedMetrics. (suresh)

    HDFS-985. HDFS should issue multiple RPCs for listing a large directory.
    (hairong)

    HDFS-1000. Updates libhdfs to use the new UGI. (ddas)

    MAPREDUCE-1532. Ensures all filesystem operations at the client is done
    as the job submitter. Also, changes the renewal to maintain list of tokens
    to renew. (ddas)

    HADOOP-6596. Add a version field to the seialization of the
    AbstractDelegationTokenIdentifier. (omalley)

    HADOOP-5561. Add javadoc.maxmemory to build.xml to allow larger memory.
    (jkhoman via omalley)

    HADOOP-6579. Add a mechanism for encoding and decoding Tokens in to
    url-safe strings. (omalley)

    MAPREDUCE-1354. Make incremental changes in jobtracker for
    improving scalability (acmurthy)

    HDFS-999.Secondary namenode should login using kerberos if security
    is configured(boryas)

    MAPREDUCE-1466. Added a private configuration variable
    mapreduce.input.num.files, to store number of input files
    being processed by M/R job. (Arun Murthy via yhemanth)

    MAPREDUCE-1403. Save file-sizes of each of the artifacts in
    DistributedCache in the JobConf (Arun Murthy via yhemanth)

    HADOOP-6543. Fixes a compilation problem in the original commit. (ddas)

    MAPREDUCE-1520. Moves a call to setWorkingDirectory in Child to within
    a doAs block. (Amareshwari Sriramadasu via ddas)

    HADOOP-6543. Allows secure clients to talk to unsecure clusters.
    (Kan Zhang via ddas)

    MAPREDUCE-1505. Delays construction of the job client until it is really
    required. (Arun C Murthy via ddas)

    HADOOP-6549. TestDoAsEffectiveUser should use ip address of the host
    for superuser ip check. (jitendra)

    HDFS-464. Fix memory leaks in libhdfs. (Christian Kunz via suresh)

    HDFS-946. NameNode should not return full path name when lisitng a
    diretory or getting the status of a file. (hairong)

    MAPREDUCE-1398. Fix TaskLauncher to stop waiting for slots on a TIP
    that is killed / failed. (Amareshwari Sriramadasu via yhemanth)

    MAPREDUCE-1476. Fix the M/R framework to not call commit for special
    tasks like job setup/cleanup and task cleanup.
    (Amareshwari Sriramadasu via yhemanth)

    HADOOP-6467.  Performance improvement for liststatus on directories in
    hadoop archives. (mahadev)

    HADOOP-6558. archive does not work with distcp -update. (nicholas via
    mahadev)

    HADOOP-6583. Captures authentication and authorization metrics. (ddas)

    MAPREDUCE-1316. Fixes a memory leak of TaskInProgress instances in
    the jobtracker. (Amar Kamat via yhemanth)

    MAPREDUCE-670. Creates ant target for 10 mins patch test build.
    (Jothi Padmanabhan via gkesavan)

    MAPREDUCE-1430. JobTracker should be able to renew delegation tokens
    for the jobs(boryas)

    HADOOP-6551, HDFS-986, MAPREDUCE-1503. Change API for tokens to throw
    exceptions instead of returning booleans. (omalley)

    HADOOP-6545. Changes the Key for the FileSystem to be UGI. (ddas)

    HADOOP-6572. Makes sure that SASL encryption and push to responder queue
    for the RPC response happens atomically. (Kan Zhang via ddas)

    HDFS-965. Split the HDFS TestDelegationToken into two tests, of which
    one proxy users and the other normal users. (jitendra via omalley)

    HADOOP-6560. HarFileSystem throws NPE for har://hdfs-/foo (nicholas via
    mahadev)

    MAPREDUCE-686. Move TestSpeculativeExecution.Fake* into a separate class
    so that it can be used by other tests. (Jothi Padmanabhan via sharad)

    MAPREDUCE-181. Fixes an issue in the use of the right config. (ddas)

    MAPREDUCE-1026. Fixes a bug in the backport. (ddas)

    HADOOP-6559. Makes the RPC client automatically re-login when the SASL
    connection setup fails. This is applicable to only keytab based logins.
    (ddas)

    HADOOP-2141. Backport changes made in the original JIRA to aid
    fast unit tests in Map/Reduce. (Amar Kamat via yhemanth)

    HADOOP-6382.  Import the mavenizable pom file structure and adjust
    the build targets and bin scripts. (gkesvan via ltucker)

    MAPREDUCE-1425. archive throws OutOfMemoryError (mahadev)

    MAPREDUCE-1399. The archive command shows a null error message. (nicholas)

    HADOOP-6552. Puts renewTGT=true and useTicketCache=true for the keytab
    kerberos options. (ddas)

    MAPREDUCE-1433. Adds delegation token for MapReduce (ddas)

    HADOOP-4359. Fixes a bug in the earlier backport. (ddas)

    HADOOP-6547, HDFS-949, MAPREDUCE-1470. Move Delegation token into Common
    so that we can use it for MapReduce also. It is a combined patch for
    common, hdfs and mr. (jitendra)

    HADOOP-6510,HDFS-935,MAPREDUCE-1464. Support for doAs to allow
    authenticated superuser to impersonate proxy users. It is a combined
    patch with compatible fixes in HDFS and MR. (jitendra)

    MAPREDUCE-1435. Fixes the way symlinks are handled when cleaning up
    work directory files. (Ravi Gummadi via yhemanth)

    MAPREDUCE-6419. Fixes a bug in the backported patch. (ddas)

    MAPREDUCE-1457. Fixes JobTracker to get the FileSystem object within
    getStagingAreaDir within a privileged block. Fixes Child.java to use the
    appropriate UGIs while getting the TaskUmbilicalProtocol proxy and while
    executing the task. Contributed by Jakob Homan. (ddas)

    MAPREDUCE-1440. Replace the long user name in MapReduce with the local
    name. (ddas)

    HADOOP-6419. Adds SASL based authentication to RPC. Also includes the
    MAPREDUCE-1335 and HDFS-933 patches. Contributed by Kan Zhang.
    (ddas)

    HADOOP-6538. Sets hadoop.security.authentication to simple by default.
    (ddas)

    HDFS-938.  Replace calls to UGI.getUserName() with
    UGI.getShortUserName()(boryas)

    HADOOP-6544. fix ivy settings to include JSON jackson.codehause.org
     libs for .20 (boryas)

    HDFS-907. Add tests for getBlockLocations and totalLoad metrics. (rphulari)

    HADOOP-6204. Implementing aspects development and fault injeciton
    framework for Hadoop (cos)

    MAPREDUCE-1432. Adds hooks in the jobtracker and tasktracker
    for loading the tokens in the user's ugi. This is required for
    the copying of files from the hdfs. (Devaraj Das vi boryas)

    MAPREDUCE-1383. Automates fetching of delegation tokens in File*Formats
    Distributed Cache and Distcp. Also, provides a config
    mapreduce.job.hdfs-servers that the jobs can populate with a comma
    separated list of namenodes. The job client automatically fetches
    delegation tokens from those namenodes.

    HADOOP-6337. Update FilterInitializer class to be more visible
    and take a conf for further development. (jhoman)

    HADOOP-6520. UGI should load tokens from the environment. (jitendra)

    HADOOP-6517, HADOOP-6518. Ability to add/get tokens from
    UserGroupInformation & Kerberos login in UGI should honor KRB5CCNAME
    (jitendra)

    HADOOP-6299. Reimplement the UserGroupInformation to use the OS
    specific and Kerberos JAAS login. (jhoman, ddas, oom)

    HADOOP-6524. Contrib tests are failing Clover'ed build. (cos)

    MAPREDUCE-842. Fixing a bug in the earlier version of the patch
    related to improper localization of the job token file.
    (Ravi Gummadi via yhemanth)

    HDFS-919. Create test to validate the BlocksVerified metric (Gary Murry
    via cos)

    MAPREDUCE-1186. Modified code in distributed cache to set
    permissions only on required set of localized paths.
    (Amareshwari Sriramadasu via yhemanth)

    HDFS-899. Delegation Token Implementation. (Jitendra Nath Pandey)

    MAPREDUCE-896. Enhance tasktracker to cleanup files that might have
    been created by user tasks with non-writable permissions.
    (Ravi Gummadi via yhemanth)

    HADOOP-5879. Read compression level and strategy from Configuration for
    gzip compression. (He Yongqiang via cdouglas)

    HADOOP-6161. Add get/setEnum methods to Configuration. (cdouglas)

    HADOOP-6382 Mavenize the build.xml targets and update the bin scripts
    in preparation for publishing POM files (giri kesavan via ltucker)

    HDFS-737. Add full path name of the file to the block information and
    summary of total number of files, blocks, live and deadnodes to
    metasave output. (Jitendra Nath Pandey via suresh)

    HADOOP-6577. Add hidden configuration option "ipc.server.max.response.size"
    to change the default 1 MB, the maximum size when large IPC handler
    response buffer is reset. (suresh)

    HADOOP-6521. Fix backward compatiblity issue with umask when applications
    use deprecated param dfs.umask in configuration or use
    FsPermission.setUMask(). (suresh)

    HDFS-737. Add full path name of the file to the block information and
    summary of total number of files, blocks, live and deadnodes to
    metasave output. (Jitendra Nath Pandey via suresh)

    HADOOP-6521. Fix backward compatiblity issue with umask when applications
    use deprecated param dfs.umask in configuration or use
    FsPermission.setUMask(). (suresh)

    MAPREDUCE-433. Use more reliable counters in TestReduceFetch.
    (Christopher Douglas via ddas)

    MAPREDUCE-744. Introduces the notion of a public distributed cache.
    (ddas)

    MAPREDUCE-1140. Fix DistributedCache to not decrement reference counts
    for unreferenced files in error conditions.
    (Amareshwari Sriramadasu via yhemanth)

    MAPREDUCE-1284. Fix fts_open() call in task-controller that was failing
    LinuxTaskController unit tests. (Ravi Gummadi via yhemanth)

    MAPREDUCE-1098. Fixed the distributed-cache to not do i/o while
    holding a global lock.
    (Amareshwari Sriramadasu via acmurthy)

    MAPREDUCE-1338. Introduces the notion of token cache using which
    tokens and secrets can be sent by the Job client to the JobTracker.
    (Boris Shkolnik)

    HADOOP-6495. Identifier should be serialized after the password is created
    In Token constructor. (Jitendra Nath Pandey)

    HADOOP-6506. Failing tests prevent the rest of test targets from
    execution. (cos)

    HADOOP-5457. Fix to continue to run builds even if contrib test fails.
    (gkesavan)

    MAPREDUCE-856. Setup secure permissions for distributed cache files.
    (Vinod Kumar Vavilapalli via yhemanth)

    MAPREDUCE-871. Fix ownership of Job/Task local files to have correct
    group ownership according to the egid of the tasktracker.
    (Vinod Kumar Vavilapalli via yhemanth)

    MAPREDUCE-476. Extend DistributedCache to work locally (LocalJobRunner).
    (Philip Zeyliger via tomwhite)

    MAPREDUCE-711. Removed Distributed Cache from Common, to move it under
    Map/Reduce. (Vinod Kumar Vavilapalli via yhemanth)

    MAPREDUCE-478. Allow map and reduce jvm parameters, environment
    variables and ulimit to be set separately. (acmurthy)

    MAPREDUCE-842. Setup secure permissions for localized job files,
    intermediate outputs and log files on tasktrackers.
    (Vinod Kumar Vavilapalli via yhemanth)

    MAPREDUCE-408. Fixes an assertion problem in TestKillSubProcesses.
    (Ravi Gummadi via ddas)

    HADOOP-4041. IsolationRunner does not work as documented.
    (Philip Zeyliger via tomwhite)

    MAPREDUCE-181. Changes the job submission process to be secure.
    (Devaraj Das)

    HADOOP-5737. Fixes a problem in the way the JobTracker used to talk to
    other daemons like the NameNode to get the job's files. Also adds APIs
    in the JobTracker to get the FileSystem objects as per the JobTracker's
    configuration. (Amar Kamat via ddas)

    HADOOP-5771. Implements unit tests for LinuxTaskController.
    (Sreekanth Ramakrishnan and Vinod Kumar Vavilapalli via yhemanth)

    HADOOP-4656, HDFS-685, MAPREDUCE-1083. Use the user-to-groups mapping
    service in the NameNode and JobTracker. Combined patch for these 3 jiras
    otherwise tests fail. (Jitendra Nath Pandey)

    MAPREDUCE-1250. Refactor job token to use a common token interface.
    (Jitendra Nath Pandey)

    MAPREDUCE-1026. Shuffle should be secure. (Jitendra Nath Pandey)

    HADOOP-4268. Permission checking in fsck. (Jitendra Nath Pandey)

    HADOOP-6415. Adding a common token interface for both job token and
    delegation token. (Jitendra Nath Pandey)

    HADOOP-6367, HDFS-764. Moving Access Token implementation from Common to
    HDFS. These two jiras must be committed together otherwise build will
    fail. (Jitendra Nath Pandey)

    HDFS-409. Add more access token tests
    (Jitendra Nath Pandey)

    HADOOP-6132. RPC client opens an extra connection for VersionedProtocol.
    (Jitendra Nath Pandey)

    HDFS-445. pread() fails when cached block locations are no longer valid.
    (Jitendra Nath Pandey)

    HDFS-195. Need to handle access token expiration when re-establishing the
    pipeline for dfs write. (Jitendra Nath Pandey)

    HADOOP-6176. Adding a couple private methods to AccessTokenHandler
    for testing purposes. (Jitendra Nath Pandey)

    HADOOP-5824. remove OP_READ_METADATA functionality from Datanode.
    (Jitendra Nath Pandey)

    HADOOP-4359. Access Token: Support for data access authorization
    checking on DataNodes. (Jitendra Nath Pandey)

    MAPREDUCE-1372. Fixed a ConcurrentModificationException in jobtracker.
    (Arun C Murthy via yhemanth)

    MAPREDUCE-1316. Fix jobs' retirement from the JobTracker to prevent memory
    leaks via stale references. (Amar Kamat via acmurthy)

    MAPREDUCE-1342. Fixed deadlock in global blacklisting of tasktrackers.
    (Amareshwari Sriramadasu via acmurthy)

    HADOOP-6460. Reinitializes buffers used for serializing responses in ipc
    server on exceeding maximum response size to free up Java heap. (suresh)

    MAPREDUCE-1100. Truncate user logs to prevent TaskTrackers' disks from
    filling up. (Vinod Kumar Vavilapalli via acmurthy)

    MAPREDUCE-1143. Fix running task counters to be updated correctly
    when speculative attempts are running for a TIP.
    (Rahul Kumar Singh via yhemanth)

    HADOOP-6151, 6281, 6285,  6441. Add HTML quoting of the parameters to all
    of the servlets to prevent XSS attacks. (omalley)

    MAPREDUCE-896. Fix bug in earlier implementation to prevent
    spurious logging in tasktracker logs for absent file paths.
    (Ravi Gummadi via yhemanth)

    MAPREDUCE-676. Fix Hadoop Vaidya to ensure it works for map-only jobs.
    (Suhas Gogate via acmurthy)

    HADOOP-5582. Fix Hadoop Vaidya to use new Counters in
    org.apache.hadoop.mapreduce package. (Suhas Gogate via acmurthy)

    HDFS-595.  umask settings in configuration may now use octal or
    symbolic instead of decimal.  Update HDFS tests as such.  (jghoman)

    MAPREDUCE-1068. Added a verbose error message when user specifies an
    incorrect -file parameter. (Amareshwari Sriramadasu via acmurthy)

    MAPREDUCE-1171. Allow the read-error notification in shuffle to be
    configurable. (Amareshwari Sriramadasu via acmurthy)

    MAPREDUCE-353. Allow shuffle read and connection timeouts to be
    configurable. (Amareshwari Sriramadasu via acmurthy)

    HDFS-781. Namenode metrics PendingDeletionBlocks is not decremented.
    (suresh)

    MAPREDUCE-1185. Redirect running job url to history url if job is already
    retired. (Amareshwari Sriramadasu and Sharad Agarwal via sharad)

    MAPREDUCE-754. Fix NPE in expiry thread when a TT is lost. (Amar Kamat
    via sharad)

    MAPREDUCE-896. Modify permissions for local files on tasktracker before
    deletion so they can be deleted cleanly. (Ravi Gummadi via yhemanth)

    HADOOP-5771. Implements unit tests for LinuxTaskController.
    (Sreekanth Ramakrishnan and Vinod Kumar Vavilapalli via yhemanth)

    MAPREDUCE-1124. Import Gridmix3 and Rumen. (cdouglas)

    MAPREDUCE-1063. Document gridmix benchmark. (cdouglas)

    HDFS-758. Changes to report status of decommissioining on the namenode web
    UI. (jitendra)

    HADOOP-6234. Add new option dfs.umaskmode to set umask in configuration
    to use octal or symbolic instead of decimal. (Jakob Homan via suresh)

    MAPREDUCE-1147. Add map output counters to new API. (Amar Kamat via
    cdouglas)

    MAPREDUCE-1182. Fix overflow in reduce causing allocations to exceed the
    configured threshold. (cdouglas)

    HADOOP-4933. Fixes a ConcurrentModificationException problem that shows up
    when the history viewer is accessed concurrently.
    (Amar Kamat via ddas)

    MAPREDUCE-1140. Fix DistributedCache to not decrement reference counts for
    unreferenced files in error conditions.
    (Amareshwari Sriramadasu via yhemanth)

    HADOOP-6203. FsShell rm/rmr error message indicates exceeding Trash quota
    and suggests using -skpTrash, when moving to trash fails.
    (Boris Shkolnik via suresh)

    HADOOP-5675. Do not launch a job if DistCp has no work to do. (Tsz Wo
    (Nicholas), SZE via cdouglas)

    HDFS-457. Better handling of volume failure in Data Node storage,
    This fix is a port from hdfs-0.22 to common-0.20 by Boris Shkolnik.
    Contributed by Erik Steffl

    HDFS-625. Fix NullPointerException thrown from ListPathServlet.
    Contributed by Suresh Srinivas.

    HADOOP-6343. Log unexpected throwable object caught in RPC.
    Contributed by Jitendra Nath Pandey

    MAPREDUCE-1186. Fixed DistributedCache to do a recursive chmod on just the
    per-cache directory, not all of mapred.local.dir.
    (Amareshwari Sriramadasu via acmurthy)

    MAPREDUCE-1231. Add an option to distcp to ignore checksums when used with
    the upgrade option.
    (Jothi Padmanabhan via yhemanth)

    MAPREDUCE-1219. Fixed JobTracker to not collect per-job metrics, thus
    easing load on it. (Amareshwari Sriramadasu via acmurthy)

    HDFS-761. Fix failure to process rename operation from edits log due to
    quota verification. (suresh)

    MAPREDUCE-1196. Fix FileOutputCommitter to use the deprecated cleanupJob
    api correctly. (acmurthy)

    HADOOP-6344.  rm and rmr immediately delete files rather than sending
    to trash, despite trash being enabled, if a user is over-quota. (jhoman)

    MAPREDUCE-1160. Reduce verbosity of log lines in some Map/Reduce classes
    to avoid filling up jobtracker logs on a busy cluster.
    (Ravi Gummadi and Hong Tang via yhemanth)

    HDFS-587. Add ability to run HDFS with MR test on non-default queue,
    also updated junit dependendcy from junit-3.8.1 to junit-4.5 (to make
    it possible to use Configured and Tool to process command line to
    be able to specify a queue). Contributed by Erik Steffl.

    MAPREDUCE-1158. Fix JT running maps and running reduces metrics.
    (sharad)

    MAPREDUCE-947. Fix bug in earlier implementation that was
    causing unit tests to fail.
    (Ravi Gummadi via yhemanth)

    MAPREDUCE-1062. Fix MRReliabilityTest to work with retired jobs
    (Contributed by Sreekanth Ramakrishnan)

    MAPREDUCE-1090. Modified log statement in TaskMemoryManagerThread to
    include task attempt id. (yhemanth)

    MAPREDUCE-1098. Fixed the distributed-cache to not do i/o while
    holding a global lock. (Amareshwari Sriramadasu via acmurthy)

    MAPREDUCE-1048. Add occupied/reserved slot usage summary on
    jobtracker UI. (Amareshwari Sriramadasu via sharad)

    MAPREDUCE-1103. Added more metrics to Jobtracker. (sharad)

    MAPREDUCE-947. Added commitJob and abortJob apis to OutputCommitter.
    Enhanced FileOutputCommitter to create a _SUCCESS file for successful
    jobs. (Amar Kamat & Jothi Padmanabhan via acmurthy)

    MAPREDUCE-1105. Remove max limit configuration in capacity scheduler in
    favor of max capacity percentage thus allowing the limit to go over
    queue capacity. (Rahul Kumar Singh via yhemanth)

    MAPREDUCE-1086. Setup Hadoop logging environment for tasks to point to
    task related parameters. (Ravi Gummadi via yhemanth)

    MAPREDUCE-739. Allow relative paths to be created inside archives.
    (mahadev)

    HADOOP-6097. Multiple bugs w/ Hadoop archives (mahadev)

    HADOOP-6231. Allow caching of filesystem instances to be disabled on a
    per-instance basis (ben slusky via mahadev)

    MAPREDUCE-826.  harchive doesn't use ToolRunner / harchive returns 0 even
    if the job fails with exception (koji via mahadev)

    HDFS-686. NullPointerException is thrown while merging edit log and
    image. (hairong)

    HDFS-709. Fix TestDFSShell failure due to rename bug introduced by
    HDFS-677. (suresh)

    HDFS-677. Rename failure when both source and destination quota exceeds
    results in deletion of source. (suresh)

    HADOOP-6284. Add a new parameter, HADOOP_JAVA_PLATFORM_OPTS, to
    hadoop-config.sh so that it allows setting java command options for
    JAVA_PLATFORM.  (Koji Noguchi via szetszwo)

    MAPREDUCE-732. Removed spurious log statements in the node
    blacklisting logic. (Sreekanth Ramakrishnan via yhemanth)

    MAPREDUCE-144. Includes dump of the process tree in task diagnostics when
    a task is killed due to exceeding memory limits.
    (Vinod Kumar Vavilapalli via yhemanth)

    MAPREDUCE-979. Fixed JobConf APIs related to memory parameters to
    return values of new configuration variables when deprecated
    variables are disabled. (Sreekanth Ramakrishnan via yhemanth)

    MAPREDUCE-277. Makes job history counters available on the job history
    viewers. (Jothi Padmanabhan via ddas)

    HADOOP-5625. Add operation duration to clienttrace. (Lei Xu
    via cdouglas)

    HADOOP-5222. Add offset to datanode clienttrace. (Lei Xu via cdouglas)

    HADOOP-6218. Adds a feature where TFile can be split by Record
    Sequence number. Contributed by Hong Tang and Raghu Angadi.

    MAPREDUCE-1088. Changed permissions on JobHistory files on local disk to
    0744. Contributed by Arun C. Murthy.

    HADOOP-6304. Use java.io.File.set{Readable|Writable|Executable} where
    possible in RawLocalFileSystem. Contributed by Arun C. Murthy.

    MAPREDUCE-270. Fix the tasktracker to optionally send an out-of-band
    heartbeat on task-completion for better job-latency. Contributed by
    Arun C. Murthy
    Configuration changes:
      add mapreduce.tasktracker.outofband.heartbeat

    MAPREDUCE-1030. Fix capacity-scheduler to assign a map and a reduce task
    per-heartbeat. Contributed by Rahuk K Singh.

    MAPREDUCE-1028. Fixed number of slots occupied by cleanup tasks to one
    irrespective of slot size for the job. Contributed by Ravi Gummadi.

    MAPREDUCE-964. Fixed start and finish times of TaskStatus to be
    consistent, thereby fixing inconsistencies in metering tasks.
    Contributed by Sreekanth Ramakrishnan.

    HADOOP-5976. Add a new command, classpath, to the hadoop
    script. Contributed by Owen O'Malley and Gary Murry

    HADOOP-5784. Makes the number of heartbeats that should arrive
    a second at the JobTracker configurable. Contributed by
    Amareshwari Sriramadasu.

    MAPREDUCE-945. Modifies MRBench and TestMapRed to use
    ToolRunner so that options such as queue name can be
    passed via command line. Contributed by Sreekanth Ramakrishnan.

    HADOOP:5420 Correct bug in earlier implementation
    by Arun C. Murthy

    HADOOP-5363 Add support for proxying connections to multiple
    clusters with different versions to hdfsproxy. Contributed
    by Zhiyong Zhang

    HADOOP-5780. Improve per block message prited by -metaSave
    in HDFS. (Raghu Angadi)

    HADOOP-6227. Fix Configuration to allow final parameters to be set
    to null and prevent them from being overridden. Contributed by
    Amareshwari Sriramadasu.

    MAPREDUCE-430  Added patch supplied by Amar Kamat to allow roll forward
    on branch to includ externally committed patch.

    MAPREDUCE-768. Provide an option to dump jobtracker configuration in
    JSON format to standard output. Contributed by V.V.Chaitanya

    MAPREDUCE-834 Correct an issue created by merging this issue with
    patch attached to external Jira.

    HADOOP-6184 Provide an API to dump Configuration in a JSON format.
    Contributed by V.V.Chaitanya Krishna.

    MAPREDUCE-745  Patch added for this issue to allow branch-0.20 to
    merge cleanly.

    MAPREDUCE:478 Allow map and reduce jvm parameters, environment
    variables and ulimit to be set separately.

    MAPREDUCE:682 Removes reservations on tasktrackers which are blacklisted.
    Contributed by Sreekanth Ramakrishnan.

    HADOOP:5420 Support killing of process groups in LinuxTaskController
    binary

    HADOOP-5488 Removes the pidfile management for the Task JVM from the
    framework and instead passes the PID back and forth between the
    TaskTracker and the Task processes. Contributed by Ravi Gummadi.

    MAPREDUCE:467 Provide ability to collect statistics about total tasks and
    succeeded tasks in different time windows.

    MAPREDUCE-817. Add a cache for retired jobs with minimal job
    info and provide a way to access history file url

    MAPREDUCE-814. Provide a way to configure completed job history
    files to be on HDFS.

    MAPREDUCE-838 Fixes a problem in the way commit of task outputs
    happens. The bug was that even if commit failed, the task would be
    declared as successful. Contributed by Amareshwari Sriramadasu.

    MAPREDUCE-809 Fix job-summary logs to correctly record final status of
    FAILED and KILLED jobs.

    MAPREDUCE-740 Log a job-summary at the end of a job, while
    allowing it to be configured to use a custom appender if desired.

    MAPREDUCE-771 Fixes a bug which delays normal jobs in favor of
    high-ram jobs.

    HADOOP-5420 Support setsid based kill in LinuxTaskController.

    MAPREDUCE-733 Fixes a bug that when a task tracker is killed ,
    it throws exception. Instead it should catch it and process it and
    allow the rest of the flow to go through

    MAPREDUCE-734 Fixes a bug which prevented hi ram jobs from being
    removed from the scheduler queue.

    MAPREDUCE-693  Fixes a bug that when a job is submitted and the
    JT is restarted (before job files have been written) and the job
    is killed after recovery, the conf files fail to be moved to the
    "done" subdirectory.

    MAPREDUCE-722 Fixes a bug where more slots are getting reserved
    for HiRAM job tasks than required.

    MAPREDUCE-683 TestJobTrackerRestart failed because of stale
    filemanager cache (which was created once per jvm). This patch makes
    sure that the filemanager is inited upon every JobHistory.init()
    and hence upon every restart. Note that this wont happen in production
    as upon a restart the new jobtracker will start in a new jvm and
    hence a new cache will be created.

    MAPREDUCE-709 Fixes a bug where node health check script does
    not display the correct message on timeout.

    MAPREDUCE-708 Fixes a bug where node health check script does
    not refresh the "reason for blacklisting".

    MAPREDUCE-522 Rewrote TestQueueCapacities to make it simpler
    and avoid timeout errors.

    MAPREDUCE-532 Provided ability in the capacity scheduler to
    limit the number of slots that can be concurrently used per queue
    at any given time.

    MAPREDUCE-211 Provides ability to run a health check script on
    the tasktracker nodes and blacklist nodes if they are unhealthy.
    Contributed by Sreekanth Ramakrishnan.

    MAPREDUCE-516 Remove .orig file included by mistake.

    MAPREDUCE-416 Moves the history file to a "done" folder whenever
    a job completes.

    HADOOP-5980 Previously, task spawned off by LinuxTaskController
    didn't get LD_LIBRARY_PATH in their environment. The tasks will now
    get same LD_LIBRARY_PATH value as when spawned off by
    DefaultTaskController.

    HADOOP-5981 This issue completes the feature mentioned in
    HADOOP-2838. HADOOP-2838 provided a way to set env variables in
    child process. This issue provides a way to inherit tt's env variables
    and append or reset it. So now X=$X:y will inherit X (if there) and
    append y to it.

    HADOOP-5419  This issue is to provide an improvement on the
    existing M/R framework to let users know which queues they have
    access to, and for what operations. One use case for this would
    that currently there is no easy way to know if the user has access
    to submit jobs to a queue, until it fails with an access control
    exception.

    HADOOP-5420 Support setsid based kill in LinuxTaskController.

    HADOOP-5643 Added the functionality to refresh jobtrackers node
    list via command line (bin/hadoop mradmin -refreshNodes). The command
    should be run as the jobtracker owner (jobtracker process owner)
    or from a super group (mapred.permissions.supergroup).

    HADOOP-2838 Now the users can set environment variables using
    mapred.child.env. They can do the following X=Y : set X to Y X=$X:Y
    : Append Y to X (which should be taken from the tasktracker)

    HADOOP-5818. Revert the renaming from FSNamesystem.checkSuperuserPrivilege
    to checkAccess by HADOOP-5643.  (Amar Kamat via szetszwo)

    HADOOP-5801. Fixes the problem: If the hosts file is changed across restart
    then it should be refreshed upon recovery so that the excluded hosts are
    lost and the maps are re-executed. (Amar Kamat via ddas)

    HADOOP-5643. HADOOP-5643. Adds a way to decommission TaskTrackers
    while the JobTracker is running. (Amar Kamat via ddas)

    HADOOP-5419. Provide a facility to query the Queue ACLs for the
    current user.  (Rahul Kumar Singh via yhemanth)

    HADOOP-5733. Add map/reduce slot capacity and blacklisted capacity to
    JobTracker metrics. (Sreekanth Ramakrishnan via cdouglas)

    HADOOP-5738. Split "waiting_tasks" JobTracker metric into waiting maps and
    waiting reduces. (Sreekanth Ramakrishnan via cdouglas)

    HADOOP-4842. Streaming now allows specifiying a command for the combiner.
    (Amareshwari Sriramadasu via ddas)

    HADOOP-4490. Provide ability to run tasks as job owners.
    (Sreekanth Ramakrishnan via yhemanth)

    HADOOP-5442. Paginate jobhistory display and added some search
    capabilities. (Amar Kamat via acmurthy)

    HADOOP-3327. Improves handling of READ_TIMEOUT during map output copying.
    (Amareshwari Sriramadasu via ddas)

    HADOOP-5113. Fixed logcondense to remove files for usernames
    beginning with characters specified in the -l option.
    (Peeyush Bishnoi via yhemanth)

    HADOOP-2898. Provide an option to specify a port range for
    Hadoop services provisioned by HOD.
    (Peeyush Bishnoi via yhemanth)

    HADOOP-4930. Implement a Linux native executable that can be used to
    launch tasks as users. (Sreekanth Ramakrishnan via yhemanth)

Release 0.20.3 - Unreleased

  IMPROVEMENTS

  BUG FIXES

    HDFS-955. New implementation of saveNamespace() to avoid loss of edits
    when name-node fails during saving. (shv)

Release 0.20.2 - 2010-2-16

  BUG FIXES

    MAPREDUCE-112. Add counters for reduce input, output records to the new API.
    (Jothi Padmanabhan via cdouglas)

    HADOOP-6498. IPC client bug may cause rpc call hang. (Ruyue Ma and hairong
    via hairong)

    HDFS-927. DFSInputStream retries too many times for new block locations
    (Todd Lipcon via Stack)

    HDFS-793. DataNode should first receive the whole packet ack message
    before it constructs and sends its own ack message for the packet.
    (hairong)

    HDFS-723. Fix deadlock in DFSClient#DFSOutputStream. (hairong)

    HDFS-732. DFSClient.DFSOutputStream.close() should throw an exception if
    the stream cannot be closed successfully.  (szetszwo)

  IMPROVEMENTS

    HDFS-187. Initialize secondary namenode http address in TestStartup.
    (Todd Lipcon via szetszwo)

    HDFS-185. Disallow chown, chgrp, chmod, setQuota, and setSpaceQuota when
    name-node is in safemode. (Ravi Phulari via shv)

    HADOOP-5611. Fix C++ libraries to build on Debian Lenny. (Todd Lipcon
    via tomwhite)

    HADOOP-5612. Some c++ scripts are not chmodded before ant execution.
    (Todd Lipcon via tomwhite)

    HDFS-579. Fix DfsTask to follow the semantics of 0.19, regarding non-zero
    return values as failures. (Christian Kunz via cdouglas)

    HDFS-596. Fix memory leak in hdfsFreeFileInfo() for libhdfs.
    (Zhang Bingjun via dhruba)

    MAPREDUCE-1070. Prevent a deadlock in the fair scheduler servlet.
    (Todd Lipcon via cdouglas)

    HADOOP-5623. Ensure streaming status messages aren't overwritten. (Rick
    Cox & Ravi Gummadi via tomwhite)

    MAPREDUCE-1163. Remove unused, hard-coded paths from libhdfs. (Allen
    Wittenauer via cdouglas)

    HADOOP-6315. Avoid incorrect use of BuiltInflater/BuiltInDeflater in
    GzipCodec. (Aaron Kimball via cdouglas)

    HADOOP-6269. Fix threading issue with defaultResource in Configuration.
    (Sreekanth Ramakrishnan via cdouglas)

    HADOOP-5759. Fix for  IllegalArgumentException when CombineFileInputFormat
    is used as job InputFormat. (Amareshwari Sriramadasu via zshao)

Release 0.20.1 - 2009-09-01

  INCOMPATIBLE CHANGES

    HADOOP-5726. Remove pre-emption from capacity scheduler code base.
    (Rahul Kumar Singh via yhemanth)

    HADOOP-5881. Simplify memory monitoring and scheduling related
    configuration. (Vinod Kumar Vavilapalli via yhemanth)

  NEW FEATURES

    HADOOP-6080. Introduce -skipTrash option to rm and rmr.
    (Jakob Homan via shv)

    HADOOP-3315. Add a new, binary file foramt, TFile. (Hong Tang via cdouglas)

  IMPROVEMENTS

    HADOOP-5711. Change Namenode file close log to info. (szetszwo)

    HADOOP-5736. Update the capacity scheduler documentation for features
    like memory based scheduling, job initialization and removal of pre-emption.
    (Sreekanth Ramakrishnan via yhemanth)

    HADOOP-4674. Fix fs help messages for -test, -text, -tail, -stat
    and -touchz options.  (Ravi Phulari via szetszwo)

    HADOOP-4372. Improves the way history filenames are obtained and manipulated.
    (Amar Kamat via ddas)

    HADOOP-5897. Add name-node metrics to capture java heap usage.
    (Suresh Srinivas via shv)

    HDFS-438. Improve help message for space quota command. (Raghu Angadi)

    MAPREDUCE-767. Remove the dependence on the CLI 2.0 snapshot.
    (Amar Kamat via ddas)

  OPTIMIZATIONS

  BUG FIXES

    HADOOP-5691. Makes org.apache.hadoop.mapreduce.Reducer concrete class
    instead of abstract. (Amareshwari Sriramadasu via sharad)

    HADOOP-5646. Fixes a problem in TestQueueCapacities.
    (Vinod Kumar Vavilapalli via ddas)

    HADOOP-5655. TestMRServerPorts fails on java.net.BindException. (Devaraj
    Das via hairong)

    HADOOP-5654. TestReplicationPolicy.<init> fails on java.net.BindException.
    (hairong)

    HADOOP-5688. Fix HftpFileSystem checksum path construction. (Tsz Wo
    (Nicholas) Sze via cdouglas)

    HADOOP-5213. Fix Null pointer exception caused when bzip2compression
    was used and user closed a output stream without writing any data.
    (Zheng Shao via dhruba)

    HADOOP-5718. Remove the check for the default queue in capacity scheduler.
    (Sreekanth Ramakrishnan via yhemanth)

    HADOOP-5719. Remove jobs that failed initialization from the waiting queue
    in the capacity scheduler. (Sreekanth Ramakrishnan via yhemanth)

    HADOOP-4744. Attaching another fix to the jetty port issue. The TaskTracker
    kills itself if it ever discovers that the port to which jetty is actually
    bound is invalid (-1). (ddas)

    HADOOP-5349. Fixes a problem in LocalDirAllocator to check for the return
    path value that is returned for the case where the file we want to write
    is of an unknown size. (Vinod Kumar Vavilapalli via ddas)

    HADOOP-5636. Prevents a job from going to RUNNING state after it has been
    KILLED (this used to happen when the SetupTask would come back with a
    success after the job has been killed). (Amar Kamat via ddas)

    HADOOP-5641. Fix a NullPointerException in capacity scheduler's memory
    based scheduling code when jobs get retired. (yhemanth)

    HADOOP-5828. Use absolute path for mapred.local.dir of JobTracker in
    MiniMRCluster. (yhemanth)

    HADOOP-4981. Fix capacity scheduler to schedule speculative tasks
    correctly in the presence of High RAM jobs.
    (Sreekanth Ramakrishnan via yhemanth)

    HADOOP-5210. Solves a problem in the progress report of the reduce task.
    (Ravi Gummadi via ddas)

    HADOOP-5850. Fixes a problem to do with not being able to jobs with
    0 maps/reduces. (Vinod K V via ddas)

    HADOOP-5728. Fixed FSEditLog.printStatistics IndexOutOfBoundsException.
    (Wang Xu via johan)

    HADOOP-4626. Correct the API links in hdfs forrest doc so that they
    point to the same version of hadoop.  (szetszwo)

    HADOOP-5883. Fixed tasktracker memory monitoring to account for
    momentary spurts in memory usage due to java's fork() model.
    (yhemanth)

    HADOOP-5539. Fixes a problem to do with not preserving intermediate
    output compression for merged data.
    (Jothi Padmanabhan and Billy Pearson via ddas)

    HADOOP-5932. Fixes a problem in capacity scheduler in computing
    available memory on a tasktracker.
    (Vinod Kumar Vavilapalli via yhemanth)

    HADOOP-5648. Fixes a build issue in not being able to generate gridmix.jar
    in hadoop binary tarball. (Giridharan Kesavan via gkesavan)

    HADOOP-5908. Fixes a problem to do with ArithmeticException in the
    JobTracker when there are jobs with 0 maps. (Amar Kamat via ddas)

    HADOOP-5924. Fixes a corner case problem to do with job recovery with
    empty history files. Also, after a JT restart, sends KillTaskAction to
    tasks that report back but the corresponding job hasn't been initialized
    yet. (Amar Kamat via ddas)

    HADOOP-5882. Fixes a reducer progress update problem for new mapreduce
    api. (Amareshwari Sriramadasu via sharad)

    HADOOP-5746. Fixes a corner case problem in Streaming, where if an
    exception happens in MROutputThread after the last call to the map/reduce
    method, the exception goes undetected. (Amar Kamat via ddas)

    HADOOP-5884. Fixes accounting in capacity scheduler so that high RAM jobs
    take more slots. (Vinod Kumar Vavilapalli via yhemanth)

    HADOOP-5937. Correct a safemode message in FSNamesystem.  (Ravi Phulari
    via szetszwo)

    HADOOP-5869. Fix bug in assignment of setup / cleanup task that was
    causing TestQueueCapacities to fail.
    (Sreekanth Ramakrishnan via yhemanth)

    HADOOP-5921. Fixes a problem in the JobTracker where it sometimes never
    used to come up due to a system file creation on JobTracker's system-dir
    failing. This problem would sometimes show up only when the FS for the
    system-dir (usually HDFS) is started at nearly the same time as the
    JobTracker. (Amar Kamat via ddas)

    HADOOP-5920. Fixes a testcase failure for TestJobHistory.
    (Amar Kamat via ddas)

    HDFS-26. Better error message to users when commands fail because of
    lack of quota. Allow quota to be set even if the limit is lower than
    current consumption. (Boris Shkolnik via rangadi)

    MAPREDUCE-2. Fixes a bug in KeyFieldBasedPartitioner in handling empty
    keys. (Amar Kamat via sharad)

    MAPREDUCE-130. Delete the jobconf copy from the log directory of the
    JobTracker when the job is retired. (Amar Kamat via sharad)

    MAPREDUCE-657. Fix hardcoded filesystem problem in CompletedJobStatusStore.
    (Amar Kamat via sharad)

    MAPREDUCE-179. Update progress in new RecordReaders. (cdouglas)

    MAPREDUCE-124. Fix a bug in failure handling of abort task of
    OutputCommiter. (Amareshwari Sriramadasu via sharad)

    HADOOP-6139. Fix the FsShell help messages for rm and rmr.  (Jakob Homan
    via szetszwo)

    HADOOP-6141. Fix a few bugs in 0.20 test-patch.sh.  (Hong Tang via
    szetszwo)

    HADOOP-6145. Fix FsShell rm/rmr error messages when there is a FNFE.
    (Jakob Homan via szetszwo)

    MAPREDUCE-565. Fix partitioner to work with new API. (Owen O'Malley via
    cdouglas)

    MAPREDUCE-465. Fix a bug in MultithreadedMapRunner. (Amareshwari
    Sriramadasu via sharad)

    MAPREDUCE-18. Puts some checks to detect cases where jetty serves up
    incorrect output during shuffle. (Ravi Gummadi via ddas)

    MAPREDUCE-735. Fixes a problem in the KeyFieldHelper to do with
    the end index for some inputs (Amar Kamat via ddas)

    HADOOP-6150. Users should be able to instantiate comparator using TFile
    API. (Hong Tang via rangadi)

    MAPREDUCE-383. Fix a bug in Pipes combiner due to bytes count not
    getting reset after the spill. (Christian Kunz via sharad)

    MAPREDUCE-40. Keep memory management backwards compatible for job
    configuration parameters and limits. (Rahul Kumar Singh via yhemanth)

    MAPREDUCE-796. Fixes a ClassCastException in an exception log in
    MultiThreadedMapRunner. (Amar Kamat via ddas)

    MAPREDUCE-838. Fixes a problem in the way commit of task outputs
    happens. The bug was that even if commit failed, the task would
    be declared as successful. (Amareshwari Sriramadasu via ddas)

    MAPREDUCE-805. Fixes some deadlocks in the JobTracker due to the fact
    the JobTracker lock hierarchy wasn't maintained in some JobInProgress
    method calls. (Amar Kamat via ddas)

    HDFS-167. Fix a bug in DFSClient that caused infinite retries on write.
    (Bill Zeller via szetszwo)

    HDFS-527. Remove unnecessary DFSClient constructors.  (szetszwo)

    MAPREDUCE-832. Reduce number of warning messages printed when
    deprecated memory variables are used. (Rahul Kumar Singh via yhemanth)

    MAPREDUCE-745. Fixes a testcase problem to do with generation of JobTracker
    IDs. (Amar Kamat via ddas)

    MAPREDUCE-834. Enables memory management on tasktrackers when old
    memory management parameters are used in configuration.
    (Sreekanth Ramakrishnan via yhemanth)

    MAPREDUCE-818. Fixes Counters#getGroup API. (Amareshwari Sriramadasu
    via sharad)

    MAPREDUCE-807. Handles the AccessControlException during the deletion of
    mapred.system.dir in the JobTracker. The JobTracker will bail out if it
    encounters such an exception. (Amar Kamat via ddas)

    HADOOP-6213. Remove commons dependency on commons-cli2. (Amar Kamat via
    sharad)

    MAPREDUCE-430. Fix a bug related to task getting stuck in case of
    OOM error. (Amar Kamat via ddas)

    HADOOP-6215. fix GenericOptionParser to deal with -D with '=' in the
    value. (Amar Kamat via sharad)

    MAPREDUCE-421. Fix Pipes to use returned system exit code.
    (Christian Kunz via omalley)

    HDFS-525. The SimpleDateFormat object in ListPathsServlet is not thread
    safe. (Suresh Srinivas and cdouglas)

    MAPREDUCE-911. Fix a bug in TestTaskFail related to speculative
    execution. (Amareshwari Sriramadasu via sharad)

    MAPREDUCE-687. Fix an assertion in TestMiniMRMapRedDebugScript.
    (Amareshwari Sriramadasu via sharad)

    MAPREDUCE-924. Fixes the TestPipes testcase to use Tool.
    (Amareshwari Sriramadasu via sharad)

Release 0.20.0 - 2009-04-15

  INCOMPATIBLE CHANGES

    HADOOP-4210. Fix findbugs warnings for equals implementations of mapred ID
    classes. Removed public, static ID::read and ID::forName; made ID an
    abstract class. (Suresh Srinivas via cdouglas)

    HADOOP-4253. Fix various warnings generated by findbugs.
    Following deprecated methods in RawLocalFileSystem are removed:
  	  public String getName()
  	  public void lock(Path p, boolean shared)
  	  public void release(Path p)
    (Suresh Srinivas via johan)

    HADOOP-4618. Move http server from FSNamesystem into NameNode.
    FSNamesystem.getNameNodeInfoPort() is removed.
    FSNamesystem.getDFSNameNodeMachine() and FSNamesystem.getDFSNameNodePort()
      replaced by FSNamesystem.getDFSNameNodeAddress().
    NameNode(bindAddress, conf) is removed.
    (shv)

    HADOOP-4567. GetFileBlockLocations returns the NetworkTopology
    information of the machines where the blocks reside. (dhruba)

    HADOOP-4435. The JobTracker WebUI displays the amount of heap memory
    in use. (dhruba)

    HADOOP-4628. Move Hive into a standalone subproject. (omalley)

    HADOOP-4188. Removes task's dependency on concrete filesystems.
    (Sharad Agarwal via ddas)

    HADOOP-1650. Upgrade to Jetty 6. (cdouglas)

    HADOOP-3986. Remove static Configuration from JobClient. (Amareshwari
    Sriramadasu via cdouglas)
      JobClient::setCommandLineConfig is removed
      JobClient::getCommandLineConfig is removed
      JobShell, TestJobShell classes are removed

    HADOOP-4422. S3 file systems should not create bucket.
    (David Phillips via tomwhite)

    HADOOP-4035. Support memory based scheduling in capacity scheduler.
    (Vinod Kumar Vavilapalli via yhemanth)

    HADOOP-3497. Fix bug in overly restrictive file globbing with a
    PathFilter. (tomwhite)

    HADOOP-4445. Replace running task counts with running task
    percentage in capacity scheduler UI. (Sreekanth Ramakrishnan via
    yhemanth)

    HADOOP-4631. Splits the configuration into three parts - one for core,
    one for mapred and the last one for HDFS. (Sharad Agarwal via cdouglas)

    HADOOP-3344. Fix libhdfs build to use autoconf and build the same
    architecture (32 vs 64 bit) of the JVM running Ant.  The libraries for
    pipes, utils, and libhdfs are now all in c++/<os_osarch_jvmdatamodel>/lib.
    (Giridharan Kesavan via nigel)

    HADOOP-4874. Remove LZO codec because of licensing issues. (omalley)

    HADOOP-4970. The full path name of a file is preserved inside Trash.
    (Prasad Chakka via dhruba)

    HADOOP-4103. NameNode keeps a count of missing blocks. It warns on
    WebUI if there are such blocks. '-report' and '-metaSave' have extra
    info to track such blocks. (Raghu Angadi)

    HADOOP-4783. Change permissions on history files on the jobtracker
    to be only group readable instead of world readable.
    (Amareshwari Sriramadasu via yhemanth)

    HADOOP-5531. Removed Chukwa from Hadoop 0.20.0. (nigel)

  NEW FEATURES

    HADOOP-4575. Add a proxy service for relaying HsftpFileSystem requests.
    Includes client authentication via user certificates and config-based
    access control. (Kan Zhang via cdouglas)

    HADOOP-4661. Add DistCh, a new tool for distributed ch{mod,own,grp}.
    (szetszwo)

    HADOOP-4709. Add several new features and bug fixes to Chukwa.
      Added Hadoop Infrastructure Care Center (UI for visualize data collected
                                               by Chukwa)
      Added FileAdaptor for streaming small file in one chunk
      Added compression to archive and demux output
      Added unit tests and validation for agent, collector, and demux map
        reduce job
      Added database loader for loading demux output (sequence file) to jdbc
        connected database
      Added algorithm to distribute collector load more evenly
    (Jerome Boulon, Eric Yang, Andy Konwinski, Ariel Rabkin via cdouglas)

    HADOOP-4179. Add Vaidya tool to analyze map/reduce job logs for performanc
    problems. (Suhas Gogate via omalley)

    HADOOP-4029. Add NameNode storage information to the dfshealth page and
    move DataNode information to a separated page. (Boris Shkolnik via
    szetszwo)

    HADOOP-4348. Add service-level authorization for Hadoop. (acmurthy)

    HADOOP-4826. Introduce admin command saveNamespace. (shv)

    HADOOP-3063  BloomMapFile - fail-fast version of MapFile for sparsely
    populated key space (Andrzej Bialecki via stack)

    HADOOP-1230. Add new map/reduce API and deprecate the old one. Generally,
    the old code should work without problem. The new api is in
    org.apache.hadoop.mapreduce and the old classes in org.apache.hadoop.mapred
    are deprecated. Differences in the new API:
      1. All of the methods take Context objects that allow us to add new
         methods without breaking compatability.
      2. Mapper and Reducer now have a "run" method that is called once and
         contains the control loop for the task, which lets applications
         replace it.
      3. Mapper and Reducer by default are Identity Mapper and Reducer.
      4. The FileOutputFormats use part-r-00000 for the output of reduce 0 and
         part-m-00000 for the output of map 0.
      5. The reduce grouping comparator now uses the raw compare instead of
         object compare.
      6. The number of maps in FileInputFormat is controlled by min and max
         split size rather than min size and the desired number of maps.
      (omalley)

    HADOOP-3305.  Use Ivy to manage dependencies.  (Giridharan Kesavan
    and Steve Loughran via cutting)

  IMPROVEMENTS

    HADOOP-4565. Added CombineFileInputFormat to use data locality information
    to create splits. (dhruba via zshao)

    HADOOP-4749. Added a new counter REDUCE_INPUT_BYTES. (Yongqiang He via
    zshao)

    HADOOP-4234. Fix KFS "glue" layer to allow applications to interface
    with multiple KFS metaservers. (Sriram Rao via lohit)

    HADOOP-4245. Update to latest version of KFS "glue" library jar.
    (Sriram Rao via lohit)

    HADOOP-4244. Change test-patch.sh to check Eclipse classpath no matter
    it is run by Hudson or not. (szetszwo)

    HADOOP-3180. Add name of missing class to WritableName.getClass
    IOException. (Pete Wyckoff via omalley)

    HADOOP-4178. Make the capacity scheduler's default values configurable.
    (Sreekanth Ramakrishnan via omalley)

    HADOOP-4262. Generate better error message when client exception has null
    message. (stevel via omalley)

    HADOOP-4226. Refactor and document LineReader to make it more readily
    understandable. (Yuri Pradkin via cdouglas)

    HADOOP-4238. When listing jobs, if scheduling information isn't available
    print NA instead of empty output. (Sreekanth Ramakrishnan via johan)

    HADOOP-4284. Support filters that apply to all requests, or global filters,
    to HttpServer. (Kan Zhang via cdouglas)

    HADOOP-4276. Improve the hashing functions and deserialization of the
    mapred ID classes. (omalley)

    HADOOP-4485. Add a compile-native ant task, as a shorthand. (enis)

    HADOOP-4454. Allow # comments in slaves file. (Rama Ramasamy via omalley)

    HADOOP-3461. Remove hdfs.StringBytesWritable. (szetszwo)

    HADOOP-4437. Use Halton sequence instead of java.util.Random in
    PiEstimator. (szetszwo)

    HADOOP-4572. Change INode and its sub-classes to package private.
    (szetszwo)

    HADOOP-4187. Does a runtime lookup for JobConf/JobConfigurable, and if
    found, invokes the appropriate configure method. (Sharad Agarwal via ddas)

    HADOOP-4453. Improve ssl configuration and handling in HsftpFileSystem,
    particularly when used with DistCp. (Kan Zhang via cdouglas)

    HADOOP-4583. Several code optimizations in HDFS.  (Suresh Srinivas via
    szetszwo)

    HADOOP-3923. Remove org.apache.hadoop.mapred.StatusHttpServer.  (szetszwo)

    HADOOP-4622. Explicitly specify interpretor for non-native
    pipes binaries. (Fredrik Hedberg via johan)

    HADOOP-4505. Add a unit test to test faulty setup task and cleanup
    task killing the job. (Amareshwari Sriramadasu via johan)

    HADOOP-4608. Don't print a stack trace when the example driver gets an
    unknown program to run. (Edward Yoon via omalley)

    HADOOP-4645. Package HdfsProxy contrib project without the extra level
    of directories. (Kan Zhang via omalley)

    HADOOP-4126. Allow access to HDFS web UI on EC2 (tomwhite via omalley)

    HADOOP-4612. Removes RunJar's dependency on JobClient.
    (Sharad Agarwal via ddas)

    HADOOP-4185. Adds setVerifyChecksum() method to FileSystem.
    (Sharad Agarwal via ddas)

    HADOOP-4523. Prevent too many tasks scheduled on a node from bringing
    it down by monitoring for cumulative memory usage across tasks.
    (Vinod Kumar Vavilapalli via yhemanth)

    HADOOP-4640. Adds an input format that can split lzo compressed
    text files. (johan)

    HADOOP-4666. Launch reduces only after a few maps have run in the
    Fair Scheduler. (Matei Zaharia via johan)

    HADOOP-4339. Remove redundant calls from FileSystem/FsShell when
    generating/processing ContentSummary. (David Phillips via cdouglas)

    HADOOP-2774. Add counters tracking records spilled to disk in MapTask and
    ReduceTask. (Ravi Gummadi via cdouglas)

    HADOOP-4513. Initialize jobs asynchronously in the capacity scheduler.
    (Sreekanth Ramakrishnan via yhemanth)

    HADOOP-4649. Improve abstraction for spill indices. (cdouglas)

    HADOOP-3770. Add gridmix2, an iteration on the gridmix benchmark. (Runping
    Qi via cdouglas)

    HADOOP-4708. Add support for dfsadmin commands in TestCLI. (Boris Shkolnik
    via cdouglas)

    HADOOP-4758. Add a splitter for metrics contexts to support more than one
    type of collector. (cdouglas)

    HADOOP-4722. Add tests for dfsadmin quota error messages. (Boris Shkolnik
    via cdouglas)

    HADOOP-4690.  fuse-dfs - create source file/function + utils + config +
    main source files. (pete wyckoff via mahadev)

    HADOOP-3750. Fix and enforce module dependencies. (Sharad Agarwal via
    tomwhite)

    HADOOP-4747. Speed up FsShell::ls by removing redundant calls to the
    filesystem. (David Phillips via cdouglas)

    HADOOP-4305. Improves the blacklisting strategy, whereby, tasktrackers
    that are blacklisted are not given tasks to run from other jobs, subject
    to the following conditions (all must be met):
    1) The TaskTracker has been blacklisted by at least 4 jobs (configurable)
    2) The TaskTracker has been blacklisted 50% more number of times than
       the average (configurable)
    3) The cluster has less than 50% trackers blacklisted
    Once in 24 hours, a TaskTracker blacklisted for all jobs is given a chance.
    Restarting the TaskTracker moves it out of the blacklist.
    (Amareshwari Sriramadasu via ddas)

    HADOOP-4688. Modify the MiniMRDFSSort unit test to spill multiple times,
    exercising the map-side merge code. (cdouglas)

    HADOOP-4737. Adds the KILLED notification when jobs get killed.
    (Amareshwari Sriramadasu via ddas)

    HADOOP-4728. Add a test exercising different namenode configurations.
    (Boris Shkolnik via cdouglas)

    HADOOP-4807. Adds JobClient commands to get the active/blacklisted tracker
    names. Also adds commands to display running/completed task attempt IDs.
    (ddas)

    HADOOP-4699. Remove checksum validation from map output servlet. (cdouglas)

    HADOOP-4838. Added a registry to automate metrics and mbeans management.
    (Sanjay Radia via acmurthy)

    HADOOP-3136. Fixed the default scheduler to assign multiple tasks to each
    tasktracker per heartbeat, when feasible. To ensure locality isn't hurt
    too badly, the scheudler will not assign more than one off-switch task per
    heartbeat. The heartbeat interval is also halved since the task-tracker is
    fixed to no longer send out heartbeats on each task completion. A
    slow-start for scheduling reduces is introduced to ensure that reduces
    aren't started till sufficient number of maps are done, else reduces of
    jobs whose maps aren't scheduled might swamp the cluster.
    Configuration changes to mapred-default.xml:
      add mapred.reduce.slowstart.completed.maps
    (acmurthy)

    HADOOP-4545. Add example and test case of secondary sort for the reduce.
    (omalley)

    HADOOP-4753. Refactor gridmix2 to reduce code duplication. (cdouglas)

    HADOOP-4909. Fix Javadoc and make some of the API more consistent in their
    use of the JobContext instead of Configuration. (omalley)

    HADOOP-4830. Add end-to-end test cases for testing queue capacities.
    (Vinod Kumar Vavilapalli via yhemanth)

    HADOOP-4980. Improve code layout of capacity scheduler to make it
    easier to fix some blocker bugs. (Vivek Ratan via yhemanth)

    HADOOP-4916. Make user/location of Chukwa installation configurable by an
    external properties file. (Eric Yang via cdouglas)

    HADOOP-4950. Make the CompressorStream, DecompressorStream,
    BlockCompressorStream, and BlockDecompressorStream public to facilitate
    non-Hadoop codecs. (omalley)

    HADOOP-4843. Collect job history and configuration in Chukwa. (Eric Yang
    via cdouglas)

    HADOOP-5030. Build Chukwa RPM to install into configured directory. (Eric
    Yang via cdouglas)

    HADOOP-4828. Updates documents to do with configuration (HADOOP-4631).
    (Sharad Agarwal via ddas)

    HADOOP-4939. Adds a test that would inject random failures for tasks in
    large jobs and would also inject TaskTracker failures. (ddas)

    HADOOP-4920.  Stop storing Forrest output in Subversion. (cutting)

    HADOOP-4944. A configuration file can include other configuration
    files. (Rama Ramasamy via dhruba)

    HADOOP-4804. Provide Forrest documentation for the Fair Scheduler.
    (Sreekanth Ramakrishnan via yhemanth)

    HADOOP-5248. A testcase that checks for the existence of job directory
    after the job completes. Fails if it exists. (ddas)

    HADOOP-4664. Introduces multiple job initialization threads, where the
    number of threads are configurable via mapred.jobinit.threads.
    (Matei Zaharia and Jothi Padmanabhan via ddas)

    HADOOP-4191. Adds a testcase for JobHistory. (Ravi Gummadi via ddas)

    HADOOP-5466. Change documenation CSS style for headers and code. (Corinne
    Chandel via szetszwo)

    HADOOP-5275. Add ivy directory and files to built tar.
    (Giridharan Kesavan via nigel)

    HADOOP-5468. Add sub-menus to forrest documentation and make some minor
    edits.  (Corinne Chandel via szetszwo)

    HADOOP-5437. Fix TestMiniMRDFSSort to properly test jvm-reuse. (omalley)

    HADOOP-5521. Removes dependency of TestJobInProgress on RESTART_COUNT
    JobHistory tag. (Ravi Gummadi via ddas)

    HADOOP-5714. Add a metric for NameNode getFileInfo operation. (Jakob Homan
    via szetszwo)

  OPTIMIZATIONS

    HADOOP-3293. Fixes FileInputFormat to do provide locations for splits
    based on the rack/host that has the most number of bytes.
    (Jothi Padmanabhan via ddas)

    HADOOP-4683. Fixes Reduce shuffle scheduler to invoke
    getMapCompletionEvents in a separate thread. (Jothi Padmanabhan
    via ddas)

  BUG FIXES

    HADOOP-5379. CBZip2InputStream to throw IOException on data crc error.
    (Rodrigo Schmidt via zshao)

    HADOOP-5326. Fixes CBZip2OutputStream data corruption problem.
    (Rodrigo Schmidt via zshao)

    HADOOP-4204. Fix findbugs warnings related to unused variables, naive
    Number subclass instantiation, Map iteration, and badly scoped inner
    classes. (Suresh Srinivas via cdouglas)

    HADOOP-4207. Update derby jar file to release 10.4.2 release.
    (Prasad Chakka via dhruba)

    HADOOP-4325. SocketInputStream.read() should return -1 in case EOF.
    (Raghu Angadi)

    HADOOP-4408. FsAction functions need not create new objects. (cdouglas)

    HADOOP-4440.  TestJobInProgressListener tests for jobs killed in queued
    state (Amar Kamat via ddas)

    HADOOP-4346. Implement blocking connect so that Hadoop is not affected
    by selector problem with JDK default implementation. (Raghu Angadi)

    HADOOP-4388. If there are invalid blocks in the transfer list, Datanode
    should handle them and keep transferring the remaining blocks.  (Suresh
    Srinivas via szetszwo)

    HADOOP-4587. Fix a typo in Mapper javadoc.  (Koji Noguchi via szetszwo)

    HADOOP-4530. In fsck, HttpServletResponse sendError fails with
    IllegalStateException. (hairong)

    HADOOP-4377. Fix a race condition in directory creation in
    NativeS3FileSystem. (David Phillips via cdouglas)

    HADOOP-4621. Fix javadoc warnings caused by duplicate jars. (Kan Zhang via
    cdouglas)

    HADOOP-4566. Deploy new hive code to support more types.
    (Zheng Shao via dhruba)

    HADOOP-4571. Add chukwa conf files to svn:ignore list. (Eric Yang via
    szetszwo)

    HADOOP-4589. Correct PiEstimator output messages and improve the code
    readability. (szetszwo)

    HADOOP-4650. Correct a mismatch between the default value of
    local.cache.size in the config and the source. (Jeff Hammerbacher via
    cdouglas)

    HADOOP-4606. Fix cygpath error if the log directory does not exist.
    (szetszwo via omalley)

    HADOOP-4141. Fix bug in ScriptBasedMapping causing potential infinite
    loop on misconfigured hadoop-site. (Aaron Kimball via tomwhite)

    HADOOP-4691. Correct a link in the javadoc of IndexedSortable. (szetszwo)

    HADOOP-4598. '-setrep' command skips under-replicated blocks. (hairong)

    HADOOP-4429. Set defaults for user, group in UnixUserGroupInformation so
    login fails more predictably when misconfigured. (Alex Loddengaard via
    cdouglas)

    HADOOP-4676. Fix broken URL in blacklisted tasktrackers page. (Amareshwari
    Sriramadasu via cdouglas)

    HADOOP-3422  Ganglia counter metrics are all reported with the metric
    name "value", so the counter values can not be seen. (Jason Attributor
    and Brian Bockelman via stack)

    HADOOP-4704. Fix javadoc typos "the the". (szetszwo)

    HADOOP-4677. Fix semantics of FileSystem::getBlockLocations to return
    meaningful values. (Hong Tang via cdouglas)

    HADOOP-4669. Use correct operator when evaluating whether access time is
    enabled (Dhruba Borthakur via cdouglas)

    HADOOP-4732. Pass connection and read timeouts in the correct order when
    setting up fetch in reduce. (Amareshwari Sriramadasu via cdouglas)

    HADOOP-4558. Fix capacity reclamation in capacity scheduler.
    (Amar Kamat via yhemanth)

    HADOOP-4770. Fix rungridmix_2 script to work with RunJar. (cdouglas)

    HADOOP-4738. When using git, the saveVersion script will use only the
    commit hash for the version and not the message, which requires escaping.
    (cdouglas)

    HADOOP-4576. Show pending job count instead of task count in the UI per
    queue in capacity scheduler. (Sreekanth Ramakrishnan via yhemanth)

    HADOOP-4623. Maintain running tasks even if speculative execution is off.
    (Amar Kamat via yhemanth)

    HADOOP-4786. Fix broken compilation error in
    TestTrackerBlacklistAcrossJobs. (yhemanth)

    HADOOP-4785. Fixes theJobTracker heartbeat to not make two calls to
    System.currentTimeMillis(). (Amareshwari Sriramadasu via ddas)

    HADOOP-4792. Add generated Chukwa configuration files to version control
    ignore lists. (cdouglas)

    HADOOP-4796. Fix Chukwa test configuration, remove unused components. (Eric
    Yang via cdouglas)

    HADOOP-4708. Add binaries missed in the initial checkin for Chukwa. (Eric
    Yang via cdouglas)

    HADOOP-4805. Remove black list collector from Chukwa Agent HTTP Sender.
    (Eric Yang via cdouglas)

    HADOOP-4837. Move HADOOP_CONF_DIR configuration to chukwa-env.sh (Jerome
    Boulon via cdouglas)

    HADOOP-4825. Use ps instead of jps for querying process status in Chukwa.
    (Eric Yang via cdouglas)

    HADOOP-4844. Fixed javadoc for
    org.apache.hadoop.fs.permission.AccessControlException to document that
    it's deprecated in favour of
    org.apache.hadoop.security.AccessControlException. (acmurthy)

    HADOOP-4706. Close the underlying output stream in
    IFileOutputStream::close. (Jothi Padmanabhan via cdouglas)

    HADOOP-4855. Fixed command-specific help messages for refreshServiceAcl in
    DFSAdmin and MRAdmin. (acmurthy)

    HADOOP-4820. Remove unused method FSNamesystem::deleteInSafeMode. (Suresh
    Srinivas via cdouglas)

    HADOOP-4698. Lower io.sort.mb to 10 in the tests and raise the junit memory
    limit to 512m from 256m. (Nigel Daley via cdouglas)

    HADOOP-4860. Split TestFileTailingAdapters into three separate tests to
    avoid contention. (Eric Yang via cdouglas)

    HADOOP-3921. Fixed clover (code coverage) target to work with JDK 6.
    (tomwhite via nigel)

    HADOOP-4845. Modify the reduce input byte counter to record only the
    compressed size and add a human-readable label. (Yongqiang He via cdouglas)

    HADOOP-4458. Add a test creating symlinks in the working directory.
    (Amareshwari Sriramadasu via cdouglas)

    HADOOP-4879. Fix org.apache.hadoop.mapred.Counters to correctly define
    Object.equals rather than depend on contentEquals api. (omalley via
    acmurthy)

    HADOOP-4791. Fix rpm build process for Chukwa. (Eric Yang via cdouglas)

    HADOOP-4771. Correct initialization of the file count for directories
    with quotas. (Ruyue Ma via shv)

    HADOOP-4878. Fix eclipse plugin classpath file to point to ivy's resolved
    lib directory and added the same to test-patch.sh. (Giridharan Kesavan via
    acmurthy)

    HADOOP-4774. Fix default values of some capacity scheduler configuration
    items which would otherwise not work on a fresh checkout.
    (Sreekanth Ramakrishnan via yhemanth)

    HADOOP-4876. Fix capacity scheduler reclamation by updating count of
    pending tasks correctly. (Sreekanth Ramakrishnan via yhemanth)

    HADOOP-4849. Documentation for Service Level Authorization implemented in
    HADOOP-4348. (acmurthy)

    HADOOP-4827. Replace Consolidator with Aggregator macros in Chukwa (Eric
    Yang via cdouglas)

    HADOOP-4894. Correctly parse ps output in Chukwa jettyCollector.sh. (Ari
    Rabkin via cdouglas)

    HADOOP-4892. Close fds out of Chukwa ExecPlugin. (Ari Rabkin via cdouglas)

    HADOOP-4889. Fix permissions in RPM packaging. (Eric Yang via cdouglas)

    HADOOP-4869. Fixes the TT-JT heartbeat to have an explicit flag for
    restart apart from the initialContact flag that there was earlier.
    (Amareshwari Sriramadasu via ddas)

    HADOOP-4716. Fixes ReduceTask.java to clear out the mapping between
    hosts and MapOutputLocation upon a JT restart (Amar Kamat via ddas)

    HADOOP-4880. Removes an unnecessary testcase from TestJobTrackerRestart.
    (Amar Kamat via ddas)

    HADOOP-4924. Fixes a race condition in TaskTracker re-init. (ddas)

    HADOOP-4854. Read reclaim capacity interval from capacity scheduler
    configuration. (Sreekanth Ramakrishnan via yhemanth)

    HADOOP-4896. HDFS Fsck does not load HDFS configuration. (Raghu Angadi)

    HADOOP-4956. Creates TaskStatus for failed tasks with an empty Counters
    object instead of null. (ddas)

    HADOOP-4979. Fix capacity scheduler to block cluster for failed high
    RAM requirements across task types. (Vivek Ratan via yhemanth)

    HADOOP-4949. Fix native compilation. (Chris Douglas via acmurthy)

    HADOOP-4787. Fixes the testcase TestTrackerBlacklistAcrossJobs which was
    earlier failing randomly. (Amareshwari Sriramadasu via ddas)

    HADOOP-4914. Add description fields to Chukwa init.d scripts (Eric Yang via
    cdouglas)

    HADOOP-4884. Make tool tip date format match standard HICC format. (Eric
    Yang via cdouglas)

    HADOOP-4925. Make Chukwa sender properties configurable. (Ari Rabkin via
    cdouglas)

    HADOOP-4947. Make Chukwa command parsing more forgiving of whitespace. (Ari
    Rabkin via cdouglas)

    HADOOP-5026. Make chukwa/bin scripts executable in repository. (Andy
    Konwinski via cdouglas)

    HADOOP-4977. Fix a deadlock between the reclaimCapacity and assignTasks
    in capacity scheduler. (Vivek Ratan via yhemanth)

    HADOOP-4988. Fix reclaim capacity to work even when there are queues with
    no capacity. (Vivek Ratan via yhemanth)

    HADOOP-5065. Remove generic parameters from argument to
    setIn/OutputFormatClass so that it works with SequenceIn/OutputFormat.
    (cdouglas via omalley)

    HADOOP-4818. Pass user config to instrumentation API. (Eric Yang via
    cdouglas)

    HADOOP-4993. Fix Chukwa agent configuration and startup to make it both
    more modular and testable. (Ari Rabkin via cdouglas)

    HADOOP-5048. Fix capacity scheduler to correctly cleanup jobs that are
    killed after initialization, but before running.
    (Sreekanth Ramakrishnan via yhemanth)

    HADOOP-4671. Mark loop control variables shared between threads as
    volatile. (cdouglas)

    HADOOP-5079. HashFunction inadvertently destroys some randomness
    (Jonathan Ellis via stack)

    HADOOP-4999. A failure to write to FsEditsLog results in
    IndexOutOfBounds exception. (Boris Shkolnik via rangadi)

    HADOOP-5139. Catch IllegalArgumentException during metrics registration
    in RPC.  (Hairong Kuang via szetszwo)

    HADOOP-5085. Copying a file to local with Crc throws an exception.
    (hairong)

    HADOOP-4759. Removes temporary output directory for failed and
    killed tasks by launching special CLEANUP tasks for the same.
    (Amareshwari Sriramadasu via ddas)

    HADOOP-5211. Fix check for job completion in TestSetupAndCleanupFailure.
    (enis)

    HADOOP-5254. The Configuration class should be able to work with XML
    parsers that do not support xmlinclude. (Steve Loughran via dhruba)

    HADOOP-4692. Namenode in infinite loop for replicating/deleting corrupt
    blocks. (hairong)

    HADOOP-5255. Fix use of Math.abs to avoid overflow. (Jonathan Ellis via
    cdouglas)

    HADOOP-5269. Fixes a problem to do with tasktracker holding on to
    FAILED_UNCLEAN or KILLED_UNCLEAN tasks forever. (Amareshwari Sriramadasu
    via ddas)

    HADOOP-5214. Fixes a ConcurrentModificationException while the Fairshare
    Scheduler accesses the tasktrackers stored by the JobTracker.
    (Rahul Kumar Singh via yhemanth)

    HADOOP-5233. Addresses the three issues - Race condition in updating
    status, NPE in TaskTracker task localization when the conf file is missing
    (HADOOP-5234) and NPE in handling KillTaskAction of a cleanup task
    (HADOOP-5235). (Amareshwari Sriramadasu via ddas)

    HADOOP-5247. Introduces a broadcast of KillJobAction to all trackers when
    a job finishes. This fixes a bunch of problems to do with NPE when a
    completed job is not in memory and a tasktracker comes to the jobtracker
    with a status report of a task belonging to that job. (Amar Kamat via ddas)

    HADOOP-5282. Fixed job history logs for task attempts that are
    failed by the JobTracker, say due to lost task trackers. (Amar
    Kamat via yhemanth)

    HADOOP-4963. Fixes a logging to do with getting the location of
    map output file. (Amareshwari Sriramadasu via ddas)

    HADOOP-5292. Fix NPE in KFS::getBlockLocations. (Sriram Rao via lohit)

    HADOOP-5241. Fixes a bug in disk-space resource estimation. Makes
    the estimation formula linear where blowUp =
    Total-Output/Total-Input. (Sharad Agarwal via ddas)

    HADOOP-5142. Fix MapWritable#putAll to store key/value classes.
    (Do??acan G??ney via enis)

    HADOOP-4744. Workaround for jetty6 returning -1 when getLocalPort
    is invoked on the connector. The workaround patch retries a few
    times before failing.  (Jothi Padmanabhan via yhemanth)

    HADOOP-5280. Adds a check to prevent a task state transition from
    FAILED to any of UNASSIGNED, RUNNING, COMMIT_PENDING or
    SUCCEEDED. (ddas)

    HADOOP-5272. Fixes a problem to do with detecting whether an
    attempt is the first attempt of a Task. This affects JobTracker
    restart. (Amar Kamat via ddas)

    HADOOP-5306. Fixes a problem to do with logging/parsing the http port of a
    lost tracker. Affects JobTracker restart. (Amar Kamat via ddas)

    HADOOP-5111. Fix Job::set* methods to work with generics. (cdouglas)

    HADOOP-5274. Fix gridmix2 dependency on wordcount example. (cdouglas)

    HADOOP-5145. Balancer sometimes runs out of memory after running
    days or weeks.  (hairong)

    HADOOP-5338. Fix jobtracker restart to clear task completion
    events cached by tasktrackers forcing them to fetch all events
    afresh, thus avoiding missed task completion events on the
    tasktrackers. (Amar Kamat via yhemanth)

    HADOOP-4695. Change TestGlobalFilter so that it allows a web page to be
    filtered more than once for a single access.  (Kan Zhang via szetszwo)

    HADOOP-5298. Change TestServletFilter so that it allows a web page to be
    filtered more than once for a single access.  (szetszwo)

    HADOOP-5432. Disable ssl during unit tests in hdfsproxy, as it is unused
    and causes failures. (cdouglas)

    HADOOP-5416. Correct the shell command "fs -test" forrest doc description.
    (Ravi Phulari via szetszwo)

    HADOOP-5327. Fixed job tracker to remove files from system directory on
    ACL check failures and also check ACLs on restart.
    (Amar Kamat via yhemanth)

    HADOOP-5395. Change the exception message when a job is submitted to an
    invalid queue. (Rahul Kumar Singh via yhemanth)

    HADOOP-5276. Fixes a problem to do with updating the start time of
    a task when the tracker that ran the task is lost. (Amar Kamat via
    ddas)

    HADOOP-5278. Fixes a problem to do with logging the finish time of
    a task during recovery (after a JobTracker restart). (Amar Kamat
    via ddas)

    HADOOP-5490. Fixes a synchronization problem in the
    EagerTaskInitializationListener class. (Jothi Padmanabhan via
    ddas)

    HADOOP-5493. The shuffle copier threads return the codecs back to
    the pool when the shuffle completes. (Jothi Padmanabhan via ddas)

    HADOOP-5505. Fix JspHelper initialization in the context of
    MiniDFSCluster. (Raghu Angadi)

    HADOOP-5414. Fixes IO exception while executing hadoop fs -touchz
    fileName by making sure that lease renewal thread exits before dfs
    client exits.  (hairong)

    HADOOP-5103. FileInputFormat now reuses the clusterMap network
    topology object and that brings down the log messages in the
    JobClient to do with NetworkTopology.add significantly. (Jothi
    Padmanabhan via ddas)

    HADOOP-5483. Fixes a problem in the Directory Cleanup Thread due to which
    TestMiniMRWithDFS sometimes used to fail. (ddas)

    HADOOP-5281. Prevent sharing incompatible ZlibCompressor instances between
    GzipCodec and DefaultCodec. (cdouglas)

    HADOOP-5463. Balancer throws "Not a host:port pair" unless port is
    specified in fs.default.name. (Stuart White via hairong)

    HADOOP-5514. Fix JobTracker metrics and add metrics for wating, failed
    tasks. (cdouglas)

    HADOOP-5516. Fix NullPointerException in TaskMemoryManagerThread
    that comes when monitored processes disappear when the thread is
    running.  (Vinod Kumar Vavilapalli via yhemanth)

    HADOOP-5382. Support combiners in the new context object API. (omalley)

    HADOOP-5471. Fixes a problem to do with updating the log.index file in the
    case where a cleanup task is run. (Amareshwari Sriramadasu via ddas)

    HADOOP-5534. Fixed a deadlock in Fair scheduler's servlet.
    (Rahul Kumar Singh via yhemanth)

    HADOOP-5328. Fixes a problem in the renaming of job history files during
    job recovery. Amar Kamat via ddas)

    HADOOP-5417. Don't ignore InterruptedExceptions that happen when calling
    into rpc. (omalley)

    HADOOP-5320. Add a close() in TestMapReduceLocal.  (Jothi Padmanabhan
    via szetszwo)

    HADOOP-5520. Fix a typo in disk quota help message.  (Ravi Phulari
    via szetszwo)

    HADOOP-5519. Remove claims from mapred-default.xml that prime numbers
    of tasks are helpful.  (Owen O'Malley via szetszwo)

    HADOOP-5484. TestRecoveryManager fails wtih FileAlreadyExistsException.
    (Amar Kamat via hairong)

    HADOOP-5564. Limit the JVM heap size in the java command for initializing
    JAVA_PLATFORM.  (Suresh Srinivas via szetszwo)

    HADOOP-5565. Add API for failing/finalized jobs to the JT metrics
    instrumentation. (Jerome Boulon via cdouglas)

    HADOOP-5390. Remove duplicate jars from tarball, src from binary tarball
    added by hdfsproxy. (Zhiyong Zhang via cdouglas)

    HADOOP-5066. Building binary tarball should not build docs/javadocs, copy
    src, or run jdiff. (Giridharan Kesavan via cdouglas)

    HADOOP-5459. Fix undetected CRC errors where intermediate output is closed
    before it has been completely consumed. (cdouglas)

    HADOOP-5571. Remove widening primitive conversion in TupleWritable mask
    manipulation. (Jingkei Ly via cdouglas)

    HADOOP-5588. Remove an unnecessary call to listStatus(..) in
    FileSystem.globStatusInternal(..).  (Hairong Kuang via szetszwo)

    HADOOP-5473. Solves a race condition in killing a task - the state is KILLED
    if there is a user request pending to kill the task and the TT reported
    the state as SUCCESS. (Amareshwari Sriramadasu via ddas)

    HADOOP-5576. Fix LocalRunner to work with the new context object API in
    mapreduce. (Tom White via omalley)

    HADOOP-4374. Installs a shutdown hook in the Task JVM so that log.index is
    updated before the JVM exits. Also makes the update to log.index atomic.
    (Ravi Gummadi via ddas)

    HADOOP-5577. Add a verbose flag to mapreduce.Job.waitForCompletion to get
    the running job's information printed to the user's stdout as it runs.
    (omalley)

    HADOOP-5607. Fix NPE in TestCapacityScheduler. (cdouglas)

    HADOOP-5605. All the replicas incorrectly got marked as corrupt. (hairong)

    HADOOP-5337. JobTracker, upon restart, now waits for the TaskTrackers to
    join back before scheduling new tasks. This fixes race conditions associated
    with greedy scheduling as was the case earlier. (Amar Kamat via ddas)

    HADOOP-5227. Fix distcp so -update and -delete can be meaningfully
    combined. (Tsz Wo (Nicholas), SZE via cdouglas)

    HADOOP-5305. Increase number of files and print debug messages in
    TestCopyFiles.  (szetszwo)

    HADOOP-5548. Add synchronization for JobTracker methods in RecoveryManager.
    (Amareshwari Sriramadasu via sharad)

    HADOOP-3810. NameNode seems unstable on a cluster with little space left.
    (hairong)

    HADOOP-5068. Fix NPE in TestCapacityScheduler.  (Vinod Kumar Vavilapalli
    via szetszwo)

    HADOOP-5585. Clear FileSystem statistics between tasks when jvm-reuse
    is enabled. (omalley)

    HADOOP-5394. JobTracker might schedule 2 attempts of the same task
    with the same attempt id across restarts. (Amar Kamat via sharad)

    HADOOP-5645. After HADOOP-4920 we need a place to checkin
    releasenotes.html. (nigel)

Release 0.19.2 - Unreleased

  BUG FIXES

    HADOOP-5154. Fixes a deadlock in the fairshare scheduler.
    (Matei Zaharia via yhemanth)

    HADOOP-5146. Fixes a race condition that causes LocalDirAllocator to miss
    files.  (Devaraj Das via yhemanth)

    HADOOP-4638. Fixes job recovery to not crash the job tracker for problems
    with a single job file. (Amar Kamat via yhemanth)

    HADOOP-5384. Fix a problem that DataNodeCluster creates blocks with
    generationStamp == 1.  (szetszwo)

    HADOOP-5376. Fixes the code handling lost tasktrackers to set the task state
    to KILLED_UNCLEAN only for relevant type of tasks.
    (Amareshwari Sriramadasu via yhemanth)

    HADOOP-5285. Fixes the issues - (1) obtainTaskCleanupTask checks whether job is
    inited before trying to lock the JobInProgress (2) Moves the CleanupQueue class
    outside the TaskTracker and makes it a generic class that is used by the
    JobTracker also for deleting the paths on the job's output fs. (3) Moves the
    references to completedJobStore outside the block where the JobTracker is locked.
    (ddas)

    HADOOP-5392. Fixes a problem to do with JT crashing during recovery when
    the job files are garbled. (Amar Kamat vi ddas)

    HADOOP-5332. Appending to files is not allowed (by default) unless
    dfs.support.append is set to true. (dhruba)

    HADOOP-5333. libhdfs supports appending to files. (dhruba)

    HADOOP-3998. Fix dfsclient exception when JVM is shutdown. (dhruba)

    HADOOP-5440. Fixes a problem to do with removing a taskId from the list
    of taskIds that the TaskTracker's TaskMemoryManager manages.
    (Amareshwari Sriramadasu via ddas)

    HADOOP-5446. Restore TaskTracker metrics. (cdouglas)

    HADOOP-5449. Fixes the history cleaner thread.
    (Amareshwari Sriramadasu via ddas)

    HADOOP-5479. NameNode should not send empty block replication request to
    DataNode. (hairong)

    HADOOP-5259. Job with output hdfs:/user/<username>/outputpath (no
    authority) fails with Wrong FS. (Doug Cutting via hairong)

    HADOOP-5522. Documents the setup/cleanup tasks in the mapred tutorial.
    (Amareshwari Sriramadasu via ddas)

    HADOOP-5549. ReplicationMonitor should schedule both replication and
    deletion work in one iteration. (hairong)

    HADOOP-5554. DataNodeCluster and CreateEditsLog should create blocks with
    the same generation stamp value. (hairong via szetszwo)

    HADOOP-5231. Clones the TaskStatus before passing it to the JobInProgress.
    (Amareshwari Sriramadasu via ddas)

    HADOOP-4719. Fix documentation of 'ls' format for FsShell. (Ravi Phulari
    via cdouglas)

    HADOOP-5374. Fixes a NPE problem in getTasksToSave method.
    (Amareshwari Sriramadasu via ddas)

    HADOOP-4780. Cache the size of directories in DistributedCache, avoiding
    long delays in recalculating it. (He Yongqiang via cdouglas)

    HADOOP-5551. Prevent directory destruction on file create.
    (Brian Bockelman via shv)

    HADOOP-5671. Fix FNF exceptions when copying from old versions of
    HftpFileSystem. (Tsz Wo (Nicholas), SZE via cdouglas)

    HADOOP-5579. Set errno correctly in libhdfs for permission, quota, and FNF
    conditions. (Brian Bockelman via cdouglas)

    HADOOP-5816. Fixes a problem in the KeyFieldBasedComparator to do with
    ArrayIndexOutOfBounds exception. (He Yongqiang via ddas)

    HADOOP-5951. Add Apache license header to StorageInfo.java.  (Suresh
    Srinivas via szetszwo)

Release 0.19.1 - 2009-02-23

  IMPROVEMENTS

    HADOOP-4739. Fix spelling and grammar, improve phrasing of some sections in
    mapred tutorial. (Vivek Ratan via cdouglas)

    HADOOP-3894. DFSClient logging improvements. (Steve Loughran via shv)

    HADOOP-5126. Remove empty file BlocksWithLocations.java (shv)

    HADOOP-5127. Remove public methods in FSDirectory. (Jakob Homan via shv)

  BUG FIXES

    HADOOP-4697. Fix getBlockLocations in KosmosFileSystem to handle multiple
    blocks correctly. (Sriram Rao via cdouglas)

    HADOOP-4420. Add null checks for job, caused by invalid job IDs.
    (Aaron Kimball via tomwhite)

    HADOOP-4632. Fix TestJobHistoryVersion to use test.build.dir instead of the
    current workding directory for scratch space. (Amar Kamat via cdouglas)

    HADOOP-4508. Fix FSDataOutputStream.getPos() for append. (dhruba via
    szetszwo)

    HADOOP-4727. Fix a group checking bug in fill_stat_structure(...) in
    fuse-dfs.  (Brian Bockelman via szetszwo)

    HADOOP-4836. Correct typos in mapred related documentation.  (Jord? Polo
    via szetszwo)

    HADOOP-4821. Usage description in the Quotas guide documentations are
    incorrect. (Boris Shkolnik via hairong)

    HADOOP-4847. Moves the loading of OutputCommitter to the Task.
    (Amareshwari Sriramadasu via ddas)

    HADOOP-4966. Marks completed setup tasks for removal.
    (Amareshwari Sriramadasu via ddas)

    HADOOP-4982. TestFsck should run in Eclipse. (shv)

    HADOOP-5008. TestReplication#testPendingReplicationRetry leaves an opened
    fd unclosed. (hairong)

    HADOOP-4906. Fix TaskTracker OOM by keeping a shallow copy of JobConf in
    TaskTracker.TaskInProgress. (Sharad Agarwal via acmurthy)

    HADOOP-4918. Fix bzip2 compression to work with Sequence Files.
    (Zheng Shao via dhruba).

    HADOOP-4965. TestFileAppend3 should close FileSystem. (shv)

    HADOOP-4967. Fixes a race condition in the JvmManager to do with killing
    tasks. (ddas)

    HADOOP-5009. DataNode#shutdown sometimes leaves data block scanner
    verification log unclosed. (hairong)

    HADOOP-5086. Use the appropriate FileSystem for trash URIs. (cdouglas)

    HADOOP-4955. Make DBOutputFormat us column names from setOutput().
    (Kevin Peterson via enis)

    HADOOP-4862. Minor : HADOOP-3678 did not remove all the cases of
    spurious IOExceptions logged by DataNode. (Raghu Angadi)

    HADOOP-5034. NameNode should send both replication and deletion requests
    to DataNode in one reply to a heartbeat. (hairong)

    HADOOP-5156. TestHeartbeatHandling uses MiiDFSCluster.getNamesystem()
    which does not exit in branch 0.19 and 0.20. (hairong)

    HADOOP-5161. Accepted sockets do not get placed in
    DataXceiverServer#childSockets. (hairong)

    HADOOP-5193. Correct calculation of edits modification time. (shv)

    HADOOP-4494. Allow libhdfs to append to files.
    (Pete Wyckoff via dhruba)

    HADOOP-5166. Fix JobTracker restart to work when ACLs are configured
    for the JobTracker. (Amar Kamat via yhemanth).

    HADOOP-5067. Fixes TaskInProgress.java to keep track of count of failed and
    killed tasks correctly. (Amareshwari Sriramadasu via ddas)

    HADOOP-4760. HDFS streams should not throw exceptions when closed twice.
    (enis)

Release 0.19.0 - 2008-11-18

  INCOMPATIBLE CHANGES

    HADOOP-3595. Remove deprecated methods for mapred.combine.once
    functionality, which was necessary to providing backwards
    compatible combiner semantics for 0.18. (cdouglas via omalley)

    HADOOP-3667. Remove the following deprecated methods from JobConf:
      addInputPath(Path)
      getInputPaths()
      getMapOutputCompressionType()
      getOutputPath()
      getSystemDir()
      setInputPath(Path)
      setMapOutputCompressionType(CompressionType style)
      setOutputPath(Path)
    (Amareshwari Sriramadasu via omalley)

    HADOOP-3652. Remove deprecated class OutputFormatBase.
    (Amareshwari Sriramadasu via cdouglas)

    HADOOP-2885. Break the hadoop.dfs package into separate packages under
    hadoop.hdfs that reflect whether they are client, server, protocol,
    etc. DistributedFileSystem and DFSClient have moved and are now
    considered package private. (Sanjay Radia via omalley)

    HADOOP-2325.  Require Java 6. (cutting)

    HADOOP-372.  Add support for multiple input paths with a different
    InputFormat and Mapper for each path.  (Chris Smith via tomwhite)

    HADOOP-1700.  Support appending to file in HDFS. (dhruba)

    HADOOP-3792. Make FsShell -test consistent with unix semantics, returning
    zero for true and non-zero for false. (Ben Slusky via cdouglas)

    HADOOP-3664. Remove the deprecated method InputFormat.validateInput,
    which is no longer needed. (tomwhite via omalley)

    HADOOP-3549. Give more meaningful errno's in libhdfs. In particular,
    EACCES is returned for permission problems. (Ben Slusky via omalley)

    HADOOP-4036. ResourceStatus was added to TaskTrackerStatus by HADOOP-3759,
    so increment the InterTrackerProtocol version. (Hemanth Yamijala via
    omalley)

    HADOOP-3150. Moves task promotion to tasks. Defines a new interface for
    committing output files. Moves job setup to jobclient, and moves jobcleanup
    to a separate task. (Amareshwari Sriramadasu via ddas)

    HADOOP-3446. Keep map outputs in memory during the reduce. Remove
    fs.inmemory.size.mb and replace with properties defining in memory map
    output retention during the shuffle and reduce relative to maximum heap
    usage. (cdouglas)

    HADOOP-3245. Adds the feature for supporting JobTracker restart. Running
    jobs can be recovered from the history file. The history file format has
    been modified to support recovery. The task attempt ID now has the
    JobTracker start time to disinguish attempts of the same TIP across
    restarts. (Amar Ramesh Kamat via ddas)

    HADOOP-4007. REMOVE DFSFileInfo - FileStatus is sufficient.
    (Sanjay Radia via hairong)

    HADOOP-3722. Fixed Hadoop Streaming and Hadoop Pipes to use the Tool
    interface and GenericOptionsParser. (Enis Soztutar via acmurthy)

    HADOOP-2816. Cluster summary at name node web reports the space
    utilization as:
    Configured Capacity: capacity of all the data directories - Reserved space
    Present Capacity: Space available for dfs,i.e. remaining+used space
    DFS Used%: DFS used space/Present Capacity
    (Suresh Srinivas via hairong)

    HADOOP-3938. Disk space quotas for HDFS. This is similar to namespace
    quotas in 0.18. (rangadi)

    HADOOP-4293. Make Configuration Writable and remove unreleased
    WritableJobConf. Configuration.write is renamed to writeXml. (omalley)

    HADOOP-4281. Change dfsadmin to report available disk space in a format
    consistent with the web interface as defined in HADOOP-2816. (Suresh
    Srinivas via cdouglas)

    HADOOP-4430. Further change the cluster summary at name node web that was
    changed in HADOOP-2816:
      Non DFS Used - This indicates the disk space taken by non DFS file from
                     the Configured capacity
      DFS Used % - DFS Used % of Configured Capacity
      DFS Remaining % - Remaing % Configured Capacity available for DFS use
    DFS command line report reflects the same change. Config parameter
    dfs.datanode.du.pct is no longer used and is removed from the
    hadoop-default.xml. (Suresh Srinivas via hairong)

    HADOOP-4116. Balancer should provide better resource management. (hairong)

    HADOOP-4599. BlocksMap and BlockInfo made package private. (shv)

  NEW FEATURES

    HADOOP-3341. Allow streaming jobs to specify the field separator for map
    and reduce input and output. The new configuration values are:
      stream.map.input.field.separator
      stream.map.output.field.separator
      stream.reduce.input.field.separator
      stream.reduce.output.field.separator
    All of them default to "\t". (Zheng Shao via omalley)

    HADOOP-3479. Defines the configuration file for the resource manager in
    Hadoop. You can configure various parameters related to scheduling, such
    as queues and queue properties here. The properties for a queue follow a
    naming convention,such as, hadoop.rm.queue.queue-name.property-name.
    (Hemanth Yamijala via ddas)

    HADOOP-3149. Adds a way in which map/reducetasks can create multiple
    outputs. (Alejandro Abdelnur via ddas)

    HADOOP-3714.  Add a new contrib, bash-tab-completion, which enables
    bash tab completion for the bin/hadoop script. See the README file
    in the contrib directory for the installation. (Chris Smith via enis)

    HADOOP-3730. Adds a new JobConf constructor that disables loading
    default configurations. (Alejandro Abdelnur via ddas)

    HADOOP-3772. Add a new Hadoop Instrumentation api for the JobTracker and
    the TaskTracker, refactor Hadoop Metrics as an implementation of the api.
    (Ari Rabkin via acmurthy)

    HADOOP-2302. Provides a comparator for numerical sorting of key fields.
    (ddas)

    HADOOP-153. Provides a way to skip bad records. (Sharad Agarwal via ddas)

    HADOOP-657. Free disk space should be modelled and used by the scheduler
    to make scheduling decisions. (Ari Rabkin via omalley)

    HADOOP-3719. Initial checkin of Chukwa, which is a data collection and
    analysis framework. (Jerome Boulon, Andy Konwinski, Ari Rabkin,
    and Eric Yang)

    HADOOP-3873. Add -filelimit and -sizelimit options to distcp to cap the
    number of files/bytes copied in a particular run to support incremental
    updates and mirroring. (TszWo (Nicholas), SZE via cdouglas)

    HADOOP-3585. FailMon package for hardware failure monitoring and
    analysis of anomalies. (Ioannis Koltsidas via dhruba)

    HADOOP-1480. Add counters to the C++ Pipes API. (acmurthy via omalley)

    HADOOP-3854. Add support for pluggable servlet filters in the HttpServers.
    (Tsz Wo (Nicholas) Sze via omalley)

    HADOOP-3759. Provides ability to run memory intensive jobs without
    affecting other running tasks on the nodes. (Hemanth Yamijala via ddas)

    HADOOP-3746. Add a fair share scheduler. (Matei Zaharia via omalley)

    HADOOP-3754. Add a thrift interface to access HDFS. (dhruba via omalley)

    HADOOP-3828. Provides a way to write skipped records to DFS.
    (Sharad Agarwal via ddas)

    HADOOP-3948. Separate name-node edits and fsimage directories.
    (Lohit Vijayarenu via shv)

    HADOOP-3939. Add an option to DistCp to delete files at the destination
    not present at the source. (Tsz Wo (Nicholas) Sze via cdouglas)

    HADOOP-3601. Add a new contrib module for Hive, which is a sql-like
    query processing tool that uses map/reduce. (Ashish Thusoo via omalley)

    HADOOP-3866. Added sort and multi-job updates in the JobTracker web ui.
    (Craig Weisenfluh via omalley)

    HADOOP-3698. Add access control to control who is allowed to submit or
    modify jobs in the JobTracker. (Hemanth Yamijala via omalley)

    HADOOP-1869. Support access times for HDFS files. (dhruba)

    HADOOP-3941. Extend FileSystem API to return file-checksums.
    (szetszwo)

    HADOOP-3581. Prevents memory intensive user tasks from taking down
    nodes. (Vinod K V via ddas)

    HADOOP-3970. Provides a way to recover counters written to JobHistory.
    (Amar Kamat via ddas)

    HADOOP-3702. Adds ChainMapper and ChainReducer classes allow composing
    chains of Maps and Reduces in a single Map/Reduce job, something like
    MAP+ / REDUCE MAP*. (Alejandro Abdelnur via ddas)

    HADOOP-3445. Add capacity scheduler that provides guaranteed capacities to
    queues as a percentage of the cluster. (Vivek Ratan via omalley)

    HADOOP-3992. Add a synthetic load generation facility to the test
    directory. (hairong via szetszwo)

    HADOOP-3981. Implement a distributed file checksum algorithm in HDFS
    and change DistCp to use file checksum for comparing src and dst files
    (szetszwo)

    HADOOP-3829. Narrown down skipped records based on user acceptable value.
    (Sharad Agarwal via ddas)

    HADOOP-3930. Add common interfaces for the pluggable schedulers and the
    cli & gui clients. (Sreekanth Ramakrishnan via omalley)

    HADOOP-4176. Implement getFileChecksum(Path) in HftpFileSystem. (szetszwo)

    HADOOP-249. Reuse JVMs across Map-Reduce Tasks.
    Configuration changes to hadoop-default.xml:
      add mapred.job.reuse.jvm.num.tasks
    (Devaraj Das via acmurthy)

    HADOOP-4070. Provide a mechanism in Hive for registering UDFs from the
    query language. (tomwhite)

    HADOOP-2536. Implement a JDBC based database input and output formats to
    allow Map-Reduce applications to work with databases. (Fredrik Hedberg and
    Enis Soztutar via acmurthy)

    HADOOP-3019. A new library to support total order partitions.
    (cdouglas via omalley)

    HADOOP-3924. Added a 'KILLED' job status. (Subramaniam Krishnan via
    acmurthy)

  IMPROVEMENTS

    HADOOP-4205. hive: metastore and ql to use the refactored SerDe library.
    (zshao)

    HADOOP-4106. libhdfs: add time, permission and user attribute support
    (part 2). (Pete Wyckoff through zshao)

    HADOOP-4104. libhdfs: add time, permission and user attribute support.
    (Pete Wyckoff through zshao)

    HADOOP-3908. libhdfs: better error message if llibhdfs.so doesn't exist.
    (Pete Wyckoff through zshao)

    HADOOP-3732. Delay intialization of datanode block verification till
    the verification thread is started. (rangadi)

    HADOOP-1627. Various small improvements to 'dfsadmin -report' output.
    (rangadi)

    HADOOP-3577. Tools to inject blocks into name node and simulated
    data nodes for testing. (Sanjay Radia via hairong)

    HADOOP-2664. Add a lzop compatible codec, so that files compressed by lzop
    may be processed by map/reduce. (cdouglas via omalley)

    HADOOP-3655. Add additional ant properties to control junit. (Steve
    Loughran via omalley)

    HADOOP-3543. Update the copyright year to 2008. (cdouglas via omalley)

    HADOOP-3587. Add a unit test for the contrib/data_join framework.
    (cdouglas)

    HADOOP-3402. Add terasort example program (omalley)

    HADOOP-3660. Add replication factor for injecting blocks in simulated
    datanodes. (Sanjay Radia via cdouglas)

    HADOOP-3684. Add a cloning function to the contrib/data_join framework
    permitting users to define a more efficient method for cloning values from
    the reduce than serialization/deserialization. (Runping Qi via cdouglas)

    HADOOP-3478. Improves the handling of map output fetching. Now the
    randomization is by the hosts (and not the map outputs themselves).
    (Jothi Padmanabhan via ddas)

    HADOOP-3617. Removed redundant checks of accounting space in MapTask and
    makes the spill thread persistent so as to avoid creating a new one for
    each spill. (Chris Douglas via acmurthy)

    HADOOP-3412. Factor the scheduler out of the JobTracker and make
    it pluggable. (Tom White and Brice Arnould via omalley)

    HADOOP-3756. Minor. Remove unused dfs.client.buffer.dir from
    hadoop-default.xml. (rangadi)

    HADOOP-3747. Adds counter suport for MultipleOutputs.
    (Alejandro Abdelnur via ddas)

    HADOOP-3169. LeaseChecker daemon should not be started in DFSClient
    constructor. (TszWo (Nicholas), SZE via hairong)

    HADOOP-3824. Move base functionality of StatusHttpServer to a core
    package. (TszWo (Nicholas), SZE via cdouglas)

    HADOOP-3646. Add a bzip2 compatible codec, so bzip compressed data
    may be processed by map/reduce. (Abdul Qadeer via cdouglas)

    HADOOP-3861. MapFile.Reader and Writer should implement Closeable.
    (tomwhite via omalley)

    HADOOP-3791. Introduce generics into ReflectionUtils. (Chris Smith via
    cdouglas)

    HADOOP-3694. Improve unit test performance by changing
    MiniDFSCluster to listen only on 127.0.0.1.  (cutting)

    HADOOP-3620. Namenode should synchronously resolve a datanode's network
    location when the datanode registers. (hairong)

    HADOOP-3860. NNThroughputBenchmark is extended with rename and delete
    benchmarks. (shv)

    HADOOP-3892. Include unix group name in JobConf. (Matei Zaharia via johan)

    HADOOP-3875. Change the time period between heartbeats to be relative to
    the end of the heartbeat rpc, rather than the start. This causes better
    behavior if the JobTracker is overloaded. (acmurthy via omalley)

    HADOOP-3853. Move multiple input format (HADOOP-372) extension to
    library package. (tomwhite via johan)

    HADOOP-9. Use roulette scheduling for temporary space when the size
    is not known. (Ari Rabkin via omalley)

    HADOOP-3202. Use recursive delete rather than FileUtil.fullyDelete.
    (Amareshwari Sriramadasu via omalley)

    HADOOP-3368. Remove common-logging.properties from conf. (Steve Loughran
    via omalley)

    HADOOP-3851. Fix spelling mistake in FSNamesystemMetrics. (Steve Loughran
    via omalley)

    HADOOP-3780. Remove asynchronous resolution of network topology in the
    JobTracker (Amar Kamat via omalley)

    HADOOP-3852. Add ShellCommandExecutor.toString method to make nicer
    error messages. (Steve Loughran via omalley)

    HADOOP-3844. Include message of local exception in RPC client failures.
    (Steve Loughran via omalley)

    HADOOP-3935. Split out inner classes from DataNode.java. (johan)

    HADOOP-3905. Create generic interfaces for edit log streams. (shv)

    HADOOP-3062. Add metrics to DataNode and TaskTracker to record network
    traffic for HDFS reads/writes and MR shuffling. (cdouglas)

    HADOOP-3742. Remove HDFS from public java doc and add javadoc-dev for
    generative javadoc for developers. (Sanjay Radia via omalley)

    HADOOP-3944. Improve documentation for public TupleWritable class in
    join package. (Chris Douglas via enis)

    HADOOP-2330. Preallocate HDFS transaction log to improve performance.
    (dhruba and hairong)

    HADOOP-3965. Convert DataBlockScanner into a package private class. (shv)

    HADOOP-3488. Prevent hadoop-daemon from rsync'ing log files (Stefan
    Groshupf and Craig Macdonald via omalley)

    HADOOP-3342. Change the kill task actions to require http post instead of
    get to prevent accidental crawls from triggering it. (enis via omalley)

    HADOOP-3937. Limit the job name in the job history filename to 50
    characters. (Matei Zaharia via omalley)

    HADOOP-3943. Remove unnecessary synchronization in
    NetworkTopology.pseudoSortByDistance. (hairong via omalley)

    HADOOP-3498. File globbing alternation should be able to span path
    components. (tomwhite)

    HADOOP-3361. Implement renames for NativeS3FileSystem.
    (Albert Chern via tomwhite)

    HADOOP-3605. Make EC2 scripts show an error message if AWS_ACCOUNT_ID is
    unset. (Al Hoang via tomwhite)

    HADOOP-4147. Remove unused class JobWithTaskContext from class
    JobInProgress. (Amareshwari Sriramadasu via johan)

    HADOOP-4151. Add a byte-comparable interface that both Text and
    BytesWritable implement. (cdouglas via omalley)

    HADOOP-4174. Move fs image/edit log methods from ClientProtocol to
    NamenodeProtocol. (shv via szetszwo)

    HADOOP-4181. Include a .gitignore and saveVersion.sh change to support
    developing under git. (omalley)

    HADOOP-4186. Factor LineReader out of LineRecordReader. (tomwhite via
    omalley)

    HADOOP-4184. Break the module dependencies between core, hdfs, and
    mapred. (tomwhite via omalley)

    HADOOP-4075. test-patch.sh now spits out ant commands that it runs.
    (Ramya R via nigel)

    HADOOP-4117. Improve configurability of Hadoop EC2 instances.
    (tomwhite)

    HADOOP-2411. Add support for larger CPU EC2 instance types.
    (Chris K Wensel via tomwhite)

    HADOOP-4083. Changed the configuration attribute queue.name to
    mapred.job.queue.name. (Hemanth Yamijala via acmurthy)

    HADOOP-4194. Added the JobConf and JobID to job-related methods in
    JobTrackerInstrumentation for better metrics. (Mac Yang via acmurthy)

    HADOOP-3975. Change test-patch script to report working the dir
    modifications preventing the suite from being run. (Ramya R via cdouglas)

    HADOOP-4124. Added a command-line switch to allow users to set job
    priorities, also allow it to be manipulated via the web-ui. (Hemanth
    Yamijala via acmurthy)

    HADOOP-2165. Augmented JobHistory to include the URIs to the tasks'
    userlogs. (Vinod Kumar Vavilapalli via acmurthy)

    HADOOP-4062. Remove the synchronization on the output stream when a
    connection is closed and also remove an undesirable exception when
    a client is stoped while there is no pending RPC request. (hairong)

    HADOOP-4227. Remove the deprecated class org.apache.hadoop.fs.ShellCommand.
    (szetszwo)

    HADOOP-4006. Clean up FSConstants and move some of the constants to
    better places. (Sanjay Radia via rangadi)

    HADOOP-4279. Trace the seeds of random sequences in append unit tests to
    make itermitant failures reproducible. (szetszwo via cdouglas)

    HADOOP-4209. Remove the change to the format of task attempt id by
    incrementing the task attempt numbers by 1000 when the job restarts.
    (Amar Kamat via omalley)

    HADOOP-4301. Adds forrest doc for the skip bad records feature.
    (Sharad Agarwal via ddas)

    HADOOP-4354. Separate TestDatanodeDeath.testDatanodeDeath() into 4 tests.
    (szetszwo)

    HADOOP-3790. Add more unit tests for testing HDFS file append.  (szetszwo)

    HADOOP-4321. Include documentation for the capacity scheduler. (Hemanth
    Yamijala via omalley)

    HADOOP-4424. Change menu layout for Hadoop documentation (Boris Shkolnik
    via cdouglas).

    HADOOP-4438. Update forrest documentation to include missing FsShell
    commands. (Suresh Srinivas via cdouglas)

    HADOOP-4105.  Add forrest documentation for libhdfs.
    (Pete Wyckoff via cutting)

    HADOOP-4510. Make getTaskOutputPath public. (Chris Wensel via omalley)

  OPTIMIZATIONS

    HADOOP-3556. Removed lock contention in MD5Hash by changing the
    singleton MessageDigester by an instance per Thread using
    ThreadLocal. (Iv?n de Prado via omalley)

    HADOOP-3328. When client is writing data to DFS, only the last
    datanode in the pipeline needs to verify the checksum. Saves around
    30% CPU on intermediate datanodes. (rangadi)

    HADOOP-3863. Use a thread-local string encoder rather than a static one
    that is protected by a lock. (acmurthy via omalley)

    HADOOP-3864. Prevent the JobTracker from locking up when a job is being
    initialized. (acmurthy via omalley)

    HADOOP-3816. Faster directory listing in KFS. (Sriram Rao via omalley)

    HADOOP-2130. Pipes submit job should have both blocking and non-blocking
    versions. (acmurthy via omalley)

    HADOOP-3769. Make the SampleMapper and SampleReducer from
    GenericMRLoadGenerator public, so they can be used in other contexts.
    (Lingyun Yang via omalley)

    HADOOP-3514. Inline the CRCs in intermediate files as opposed to reading
    it from a different .crc file. (Jothi Padmanabhan via ddas)

    HADOOP-3638. Caches the iFile index files in memory to reduce seeks
    (Jothi Padmanabhan via ddas)

    HADOOP-4225. FSEditLog.logOpenFile() should persist accessTime
    rather than modificationTime. (shv)

    HADOOP-4380. Made several new classes (Child, JVMId,
    JobTrackerInstrumentation, QueueManager, ResourceEstimator,
    TaskTrackerInstrumentation, and TaskTrackerMetricsInst) in
    org.apache.hadoop.mapred  package private instead of public. (omalley)

  BUG FIXES

    HADOOP-3563.  Refactor the distributed upgrade code so that it is
    easier to identify datanode and namenode related code. (dhruba)

    HADOOP-3640. Fix the read method in the NativeS3InputStream. (tomwhite via
    omalley)

    HADOOP-3711. Fixes the Streaming input parsing to properly find the
    separator. (Amareshwari Sriramadasu via ddas)

    HADOOP-3725. Prevent TestMiniMRMapDebugScript from swallowing exceptions.
    (Steve Loughran via cdouglas)

    HADOOP-3726. Throw exceptions from TestCLI setup and teardown instead of
    swallowing them. (Steve Loughran via cdouglas)

    HADOOP-3721. Refactor CompositeRecordReader and related mapred.join classes
    to make them clearer. (cdouglas)

    HADOOP-3720. Re-read the config file when dfsadmin -refreshNodes is invoked
    so dfs.hosts and dfs.hosts.exclude are observed. (lohit vijayarenu via
    cdouglas)

    HADOOP-3485. Allow writing to files over fuse.
    (Pete Wyckoff via dhruba)

    HADOOP-3723. The flags to the libhdfs.create call can be treated as
    a bitmask. (Pete Wyckoff via dhruba)

    HADOOP-3643. Filter out completed tasks when asking for running tasks in
    the JobTracker web/ui. (Amar Kamat via omalley)

    HADOOP-3777. Ensure that Lzo compressors/decompressors correctly handle the
    case where native libraries aren't available. (Chris Douglas via acmurthy)

    HADOOP-3728. Fix SleepJob so that it doesn't depend on temporary files,
    this ensures we can now run more than one instance of SleepJob
    simultaneously. (Chris Douglas via acmurthy)

    HADOOP-3795. Fix saving image files on Namenode with different checkpoint
    stamps. (Lohit Vijayarenu via mahadev)

    HADOOP-3624. Improving createeditslog to create tree directory structure.
    (Lohit Vijayarenu via mahadev)

    HADOOP-3778. DFSInputStream.seek() did not retry in case of some errors.
    (LN via rangadi)

    HADOOP-3661. The handling of moving files deleted through fuse-dfs to
    Trash made similar to the behaviour from dfs shell.
    (Pete Wyckoff via dhruba)

    HADOOP-3819. Unset LANG and LC_CTYPE in saveVersion.sh to make it
    compatible with non-English locales. (Rong-En Fan via cdouglas)

    HADOOP-3848. Cache calls to getSystemDir in the TaskTracker instead of
    calling it for each task start. (acmurthy via omalley)

    HADOOP-3131. Fix reduce progress reporting for compressed intermediate
    data. (Matei Zaharia via acmurthy)

    HADOOP-3796. fuse-dfs configuration is implemented as file system
    mount options. (Pete Wyckoff via dhruba)

    HADOOP-3836. Fix TestMultipleOutputs to correctly clean up. (Alejandro
    Abdelnur via acmurthy)

    HADOOP-3805. Improve fuse-dfs write performance.
    (Pete Wyckoff via zshao)

    HADOOP-3846. Fix unit test CreateEditsLog to generate paths correctly.
    (Lohit Vjayarenu via cdouglas)

    HADOOP-3904. Fix unit tests using the old dfs package name.
    (TszWo (Nicholas), SZE via johan)

    HADOOP-3319. Fix some HOD error messages to go stderr instead of
    stdout. (Vinod Kumar Vavilapalli via omalley)

    HADOOP-3907. Move INodeDirectoryWithQuota to its own .java file.
    (Tsz Wo (Nicholas), SZE via hairong)

    HADOOP-3919. Fix attribute name in hadoop-default for
    mapred.jobtracker.instrumentation. (Ari Rabkin via omalley)

    HADOOP-3903. Change the package name for the servlets to be hdfs instead of
    dfs. (Tsz Wo (Nicholas) Sze via omalley)

    HADOOP-3773. Change Pipes to set the default map output key and value
    types correctly. (Koji Noguchi via omalley)

    HADOOP-3952. Fix compilation error in TestDataJoin referencing dfs package.
    (omalley)

    HADOOP-3951. Fix package name for FSNamesystem logs and modify other
    hard-coded Logs to use the class name. (cdouglas)

    HADOOP-3889. Improve error reporting from HftpFileSystem, handling in
    DistCp. (Tsz Wo (Nicholas), SZE via cdouglas)

    HADOOP-3946. Fix TestMapRed after hadoop-3664. (tomwhite via omalley)

    HADOOP-3949. Remove duplicate jars from Chukwa. (Jerome Boulon via omalley)

    HADOOP-3933. DataNode sometimes sends up to io.byte.per.checksum bytes
    more than required to client. (Ning Li via rangadi)

    HADOOP-3962. Shell command "fs -count" should support paths with different
    file systems. (Tsz Wo (Nicholas), SZE via mahadev)

    HADOOP-3957. Fix javac warnings in DistCp and TestCopyFiles. (Tsz Wo
    (Nicholas), SZE via cdouglas)

    HADOOP-3958. Fix TestMapRed to check the success of test-job. (omalley via
    acmurthy)

    HADOOP-3985. Fix TestHDFSServerPorts to use random ports.  (Hairong Kuang
    via omalley)

    HADOOP-3964. Fix javadoc warnings introduced by FailMon. (dhruba)

    HADOOP-3785. Fix FileSystem cache to be case-insensitive for scheme and
    authority. (Bill de hOra via cdouglas)

    HADOOP-3506. Fix a rare NPE caused by error handling in S3. (Tom White via
    cdouglas)

    HADOOP-3705. Fix mapred.join parser to accept InputFormats named with
    underscore and static, inner classes. (cdouglas)

    HADOOP-4023. Fix javadoc warnings introduced when the HDFS javadoc was
    made private. (omalley)

    HADOOP-4030. Remove lzop from the default list of codecs. (Arun Murthy via
    cdouglas)

    HADOOP-3961. Fix task disk space requirement estimates for virtual
    input jobs. Delays limiting task placement until after 10% of the maps
    have finished. (Ari Rabkin via omalley)

    HADOOP-2168. Fix problem with C++ record reader's progress not being
    reported to framework. (acmurthy via omalley)

    HADOOP-3966. Copy findbugs generated output files to PATCH_DIR while
    running test-patch. (Ramya R via lohit)

    HADOOP-4037. Fix the eclipse plugin for versions of kfs and log4j. (nigel
    via omalley)

    HADOOP-3950. Cause the Mini MR cluster to wait for task trackers to
    register before continuing. (enis via omalley)

    HADOOP-3910. Remove unused ClusterTestDFSNamespaceLogging and
    ClusterTestDFS. (Tsz Wo (Nicholas), SZE via cdouglas)

    HADOOP-3954. Disable record skipping by default. (Sharad Agarwal via
    cdouglas)

    HADOOP-4050. Fix TestFairScheduler to use absolute paths for the work
    directory. (Matei Zaharia via omalley)

    HADOOP-4069. Keep temporary test files from TestKosmosFileSystem under
    test.build.data instead of /tmp. (lohit via omalley)

    HADOOP-4078. Create test files for TestKosmosFileSystem in separate
    directory under test.build.data. (lohit)

    HADOOP-3968. Fix getFileBlockLocations calls to use FileStatus instead
    of Path reflecting the new API. (Pete Wyckoff via lohit)

    HADOOP-3963. libhdfs does not exit on its own, instead it returns error
    to the caller and behaves as a true library. (Pete Wyckoff via dhruba)

    HADOOP-4100. Removes the cleanupTask scheduling from the Scheduler
    implementations and moves it to the JobTracker.
    (Amareshwari Sriramadasu via ddas)

    HADOOP-4097. Make hive work well with speculative execution turned on.
    (Joydeep Sen Sarma via dhruba)

    HADOOP-4113. Changes to libhdfs to not exit on its own, rather return
    an error code to the caller. (Pete Wyckoff via dhruba)

    HADOOP-4054. Remove duplicate lease removal during edit log loading.
    (hairong)

    HADOOP-4071. FSNameSystem.isReplicationInProgress should add an
    underReplicated block to the neededReplication queue using method
    "add" not "update". (hairong)

    HADOOP-4154. Fix type warnings in WritableUtils. (szetszwo via omalley)

    HADOOP-4133. Log files generated by Hive should reside in the
    build directory. (Prasad Chakka via dhruba)

    HADOOP-4094. Hive now has hive-default.xml and hive-site.xml similar
    to core hadoop. (Prasad Chakka via dhruba)

    HADOOP-4112. Handles cleanupTask in JobHistory
    (Amareshwari Sriramadasu via ddas)

    HADOOP-3831. Very slow reading clients sometimes failed while reading.
    (rangadi)

    HADOOP-4155. Use JobTracker's start time while initializing JobHistory's
    JobTracker Unique String. (lohit)

    HADOOP-4099. Fix null pointer when using HFTP from an 0.18 server.
    (dhruba via omalley)

    HADOOP-3570. Includes user specified libjar files in the client side
    classpath path. (Sharad Agarwal via ddas)

    HADOOP-4129. Changed memory limits of TaskTracker and Tasks to be in
    KiloBytes rather than bytes. (Vinod Kumar Vavilapalli via acmurthy)

    HADOOP-4139. Optimize Hive multi group-by.
    (Namin Jain via dhruba)

    HADOOP-3911. Add a check to fsck options to make sure -files is not
    the first option to resolve conflicts with GenericOptionsParser
    (lohit)

    HADOOP-3623. Refactor LeaseManager. (szetszwo)

    HADOOP-4125. Handles Reduce cleanup tip on the web ui.
    (Amareshwari Sriramadasu via ddas)

    HADOOP-4087. Hive Metastore API for php and python clients.
    (Prasad Chakka via dhruba)

    HADOOP-4197. Update DATA_TRANSFER_VERSION for HADOOP-3981. (szetszwo)

    HADOOP-4138. Refactor the Hive SerDe library to better structure
    the interfaces to the serializer and de-serializer.
    (Zheng Shao via dhruba)

    HADOOP-4195. Close compressor before returning to codec pool.
    (acmurthy via omalley)

    HADOOP-2403. Escapes some special characters before logging to
    history files. (Amareshwari Sriramadasu via ddas)

    HADOOP-4200. Fix a bug in the test-patch.sh script.
    (Ramya R via nigel)

    HADOOP-4084. Add explain plan capabilities to Hive Query Language.
    (Ashish Thusoo via dhruba)

    HADOOP-4121. Preserve cause for exception if the initialization of
    HistoryViewer for JobHistory fails. (Amareshwari Sri Ramadasu via
    acmurthy)

    HADOOP-4213. Fixes NPE in TestLimitTasksPerJobTaskScheduler.
    (Sreekanth Ramakrishnan via ddas)

    HADOOP-4077. Setting access and modification time for a file
    requires write permissions on the file. (dhruba)

    HADOOP-3592. Fix a couple of possible file leaks in FileUtil
    (Bill de hOra via rangadi)

    HADOOP-4120. Hive interactive shell records the time taken by a
    query.  (Raghotham Murthy via dhruba)

    HADOOP-4090. The hive scripts pick up hadoop from HADOOP_HOME
    and then the path. (Raghotham Murthy via dhruba)

    HADOOP-4242. Remove extra ";" in FSDirectory that blocks compilation
    in some IDE's. (szetszwo via omalley)

    HADOOP-4249. Fix eclipse path to include the hsqldb.jar. (szetszwo via
    omalley)

    HADOOP-4247. Move InputSampler into org.apache.hadoop.mapred.lib, so that
    examples.jar doesn't depend on tools.jar. (omalley)

    HADOOP-4269. Fix the deprecation of LineReader by extending the new class
    into the old name and deprecating it. Also update the tests to test the
    new class. (cdouglas via omalley)

    HADOOP-4280. Fix conversions between seconds in C and milliseconds in
    Java for access times for files. (Pete Wyckoff via rangadi)

    HADOOP-4254. -setSpaceQuota command does not convert "TB" extenstion to
    terabytes properly. Implementation now uses StringUtils for parsing this.
    (Raghu Angadi)

    HADOOP-4259. Findbugs should run over tools.jar also. (cdouglas via
    omalley)

    HADOOP-4275. Move public method isJobValidName from JobID to a private
    method in JobTracker. (omalley)

    HADOOP-4173. fix failures in TestProcfsBasedProcessTree and
    TestTaskTrackerMemoryManager tests. ProcfsBasedProcessTree and
    memory management in TaskTracker are disabled on Windows.
    (Vinod K V via rangadi)

    HADOOP-4189. Fixes the history blocksize & intertracker protocol version
    issues introduced as part of HADOOP-3245. (Amar Kamat via ddas)

    HADOOP-4190. Fixes the backward compatibility issue with Job History.
    introduced by HADOOP-3245 and HADOOP-2403. (Amar Kamat via ddas)

    HADOOP-4237. Fixes the TestStreamingBadRecords.testNarrowDown testcase.
    (Sharad Agarwal via ddas)

    HADOOP-4274. Capacity scheduler accidently modifies the underlying
    data structures when browing the job lists. (Hemanth Yamijala via omalley)

    HADOOP-4309. Fix eclipse-plugin compilation. (cdouglas)

    HADOOP-4232. Fix race condition in JVM reuse when multiple slots become
    free. (ddas via acmurthy)

    HADOOP-4302. Fix a race condition in TestReduceFetch that can yield false
    negatvies. (cdouglas)

    HADOOP-3942. Update distcp documentation to include features introduced in
    HADOOP-3873, HADOOP-3939. (Tsz Wo (Nicholas), SZE via cdouglas)

    HADOOP-4319. fuse-dfs dfs_read function returns as many bytes as it is
    told to read unlesss end-of-file is reached.  (Pete Wyckoff via dhruba)

    HADOOP-4246. Ensure we have the correct lower bound on the number of
    retries for fetching map-outputs; also fixed the case where the reducer
    automatically kills on too many unique map-outputs could not be fetched
    for small jobs. (Amareshwari Sri Ramadasu via acmurthy)

    HADOOP-4163. Report FSErrors from map output fetch threads instead of
    merely logging them. (Sharad Agarwal via cdouglas)

    HADOOP-4261. Adds a setup task for jobs. This is required so that we
    don't setup jobs that haven't been inited yet (since init could lead
    to job failure). Only after the init has successfully happened do we
    launch the setupJob task. (Amareshwari Sriramadasu via ddas)

    HADOOP-4256. Removes Completed and Failed Job tables from
    jobqueue_details.jsp. (Sreekanth Ramakrishnan via ddas)

    HADOOP-4267. Occasional exceptions during shutting down HSQLDB is logged
    but not rethrown. (enis)

    HADOOP-4018. The number of tasks for a single job cannot exceed a
    pre-configured maximum value. (dhruba)

    HADOOP-4288. Fixes a NPE problem in CapacityScheduler.
    (Amar Kamat via ddas)

    HADOOP-4014. Create hard links with 'fsutil hardlink' on Windows. (shv)

    HADOOP-4393. Merged org.apache.hadoop.fs.permission.AccessControlException
    and org.apache.hadoop.security.AccessControlIOException into a single
    class hadoop.security.AccessControlException. (omalley via acmurthy)

    HADOOP-4287. Fixes an issue to do with maintaining counts of running/pending
    maps/reduces. (Sreekanth Ramakrishnan via ddas)

    HADOOP-4361. Makes sure that jobs killed from command line are killed
    fast (i.e., there is a slot to run the cleanup task soon).
    (Amareshwari Sriramadasu via ddas)

    HADOOP-4400. Add "hdfs://" to fs.default.name on quickstart.html.
    (Jeff Hammerbacher via omalley)

    HADOOP-4378. Fix TestJobQueueInformation to use SleepJob rather than
    WordCount via TestMiniMRWithDFS. (Sreekanth Ramakrishnan via acmurthy)

    HADOOP-4376. Fix formatting in hadoop-default.xml for
    hadoop.http.filter.initializers. (Enis Soztutar via acmurthy)

    HADOOP-4410. Adds an extra arg to the API FileUtil.makeShellPath to
    determine whether to canonicalize file paths or not.
    (Amareshwari Sriramadasu via ddas)

    HADOOP-4236. Ensure un-initialized jobs are killed correctly on
    user-demand. (Sharad Agarwal via acmurthy)

    HADOOP-4373. Fix calculation of Guaranteed Capacity for the
    capacity-scheduler. (Hemanth Yamijala via acmurthy)

    HADOOP-4053. Schedulers must be notified when jobs complete. (Amar Kamat via omalley)

    HADOOP-4335. Fix FsShell -ls for filesystems without owners/groups. (David
    Phillips via cdouglas)

    HADOOP-4426. TestCapacityScheduler broke due to the two commits HADOOP-4053
    and HADOOP-4373. This patch fixes that. (Hemanth Yamijala via ddas)

    HADOOP-4418. Updates documentation in forrest for Mapred, streaming and pipes.
    (Amareshwari Sriramadasu via ddas)

    HADOOP-3155. Ensure that there is only one thread fetching
    TaskCompletionEvents on TaskTracker re-init. (Dhruba Borthakur via
    acmurthy)

    HADOOP-4425. Fix EditLogInputStream to overload the bulk read method.
    (cdouglas)

    HADOOP-4427. Adds the new queue/job commands to the manual.
    (Sreekanth Ramakrishnan via ddas)

    HADOOP-4278. Increase debug logging for unit test TestDatanodeDeath.
    Fix the case when primary is dead.  (dhruba via szetszwo)

    HADOOP-4423. Keep block length when the block recovery is triggered by
    append.  (szetszwo)

    HADOOP-4449. Fix dfsadmin usage. (Raghu Angadi via cdouglas)

    HADOOP-4455. Added TestSerDe so that unit tests can run successfully.
    (Ashish Thusoo via dhruba)

    HADOOP-4457. Fixes an input split logging problem introduced by
    HADOOP-3245. (Amareshwari Sriramadasu via ddas)

    HADOOP-4464. Separate out TestFileCreationClient from TestFileCreation.
    (Tsz Wo (Nicholas), SZE via cdouglas)

    HADOOP-4404. saveFSImage() removes files from a storage directory that do
    not correspond to its type. (shv)

    HADOOP-4149. Fix handling of updates to the job priority, by changing the
    list of jobs to be keyed by the priority, submit time, and job tracker id.
    (Amar Kamat via omalley)

    HADOOP-4296. Fix job client failures by not retiring a job as soon as it
    is finished. (dhruba)

    HADOOP-4439. Remove configuration variables that aren't usable yet, in
    particular mapred.tasktracker.tasks.maxmemory and mapred.task.max.memory.
    (Hemanth Yamijala via omalley)

    HADOOP-4230. Fix for serde2 interface, limit operator, select * operator,
    UDF trim functions and sampling. (Ashish Thusoo via dhruba)

    HADOOP-4358. No need to truncate access time in INode. Also fixes NPE
    in CreateEditsLog. (Raghu Angadi)

    HADOOP-4387. TestHDFSFileSystemContract fails on windows nightly builds.
    (Raghu Angadi)

    HADOOP-4466. Ensure that SequenceFileOutputFormat isn't tied to Writables
    and can be used with other Serialization frameworks. (Chris Wensel via
    acmurthy)

    HADOOP-4525. Fix ipc.server.ipcnodelay originally missed in in HADOOP-2232.
    (cdouglas via Clint Morgan)

    HADOOP-4498. Ensure that JobHistory correctly escapes the job name so that
    regex patterns work. (Chris Wensel via acmurthy)

    HADOOP-4446. Modify guaranteed capacity labels in capacity scheduler's UI
    to reflect the information being displayed. (Sreekanth Ramakrishnan via
    yhemanth)

    HADOOP-4282. Some user facing URLs are not filtered by user filters.
    (szetszwo)

    HADOOP-4595. Fixes two race conditions - one to do with updating free slot count,
    and another to do with starting the MapEventsFetcher thread. (ddas)

    HADOOP-4552. Fix a deadlock in RPC server. (Raghu Angadi)

    HADOOP-4471. Sort running jobs by priority in the capacity scheduler.
    (Amar Kamat via yhemanth)

    HADOOP-4500. Fix MultiFileSplit to get the FileSystem from the relevant
    path rather than the JobClient. (Joydeep Sen Sarma via cdouglas)

Release 0.18.4 - Unreleased

  BUG FIXES

    HADOOP-5114. Remove timeout for accept() in DataNode. This makes accept()
    fail in JDK on Windows and causes many tests to fail. (Raghu Angadi)

    HADOOP-5192. Block receiver should not remove a block that's created or
    being written by other threads. (hairong)

    HADOOP-5134. FSNamesystem#commitBlockSynchronization adds under-construction
    block locations to blocksMap. (Dhruba Borthakur via hairong)

    HADOOP-5412. Simulated DataNode should not write to a block that's being
    written by another thread. (hairong)

    HADOOP-5465. Fix the problem of blocks remaining under-replicated by
    providing synchronized modification to the counter xmitsInProgress in
    DataNode. (hairong)

    HADOOP-5557. Fixes some minor problems in TestOverReplicatedBlocks.
    (szetszwo)

    HADOOP-5644. Namenode is stuck in safe mode. (suresh Srinivas via hairong)

    HADOOP-6017. Lease Manager in NameNode does not handle certain characters
    in filenames. This results in fatal errors in Secondary NameNode and while
    restrating NameNode. (Tsz Wo (Nicholas), SZE via rangadi)

Release 0.18.3 - 2009-01-27

  IMPROVEMENTS

    HADOOP-4150. Include librecordio in hadoop releases. (Giridharan Kesavan
    via acmurthy)

    HADOOP-4668. Improve documentation for setCombinerClass to clarify the
    restrictions on combiners. (omalley)

  BUG FIXES

    HADOOP-4499. DFSClient should invoke checksumOk only once. (Raghu Angadi)

    HADOOP-4597. Calculate mis-replicated blocks when safe-mode is turned
    off manually. (shv)

    HADOOP-3121. lsr should keep listing the remaining items but not
    terminate if there is any IOException. (szetszwo)

    HADOOP-4610. Always calculate mis-replicated blocks when safe-mode is
    turned off. (shv)

    HADOOP-3883. Limit namenode to assign at most one generation stamp for
    a particular block within a short period. (szetszwo)

    HADOOP-4556. Block went missing. (hairong)

    HADOOP-4643. NameNode should exclude excessive replicas when counting
    live replicas for a block. (hairong)

    HADOOP-4703. Should not wait for proxy forever in lease recovering.
    (szetszwo)

    HADOOP-4647. NamenodeFsck should close the DFSClient it has created.
    (szetszwo)

    HADOOP-4616. Fuse-dfs can handle bad values from FileSystem.read call.
    (Pete Wyckoff via dhruba)

    HADOOP-4061. Throttle Datanode decommission monitoring in Namenode.
    (szetszwo)

    HADOOP-4659. Root cause of connection failure is being lost to code that
    uses it for delaying startup. (Steve Loughran and Hairong via hairong)

    HADOOP-4614. Lazily open segments when merging map spills to avoid using
    too many file descriptors. (Yuri Pradkin via cdouglas)

    HADOOP-4257. The DFS client should pick only one datanode as the candidate
    to initiate lease recovery.  (Tsz Wo (Nicholas), SZE via dhruba)

    HADOOP-4713. Fix librecordio to handle records larger than 64k. (Christian
    Kunz via cdouglas)

    HADOOP-4635. Fix a memory leak in fuse dfs. (pete wyckoff via mahadev)

    HADOOP-4714. Report status between merges and make the number of records
    between progress reports configurable. (Jothi Padmanabhan via cdouglas)

    HADOOP-4726. Fix documentation typos "the the". (Edward J. Yoon via
    szetszwo)

    HADOOP-4679. Datanode prints tons of log messages: waiting for threadgroup
    to exit, active threads is XX. (hairong)

    HADOOP-4746. Job output directory should be normalized. (hairong)

    HADOOP-4717. Removal of default port# in NameNode.getUri() causes a
    map/reduce job failed to prompt temporary output. (hairong)

    HADOOP-4778. Check for zero size block meta file when updating a block.
    (szetszwo)

    HADOOP-4742. Replica gets deleted by mistake. (Wang Xu via hairong)

    HADOOP-4702. Failed block replication leaves an incomplete block in
    receiver's tmp data directory. (hairong)

    HADOOP-4613. Fix block browsing on Web UI. (Johan Oskarsson via shv)

    HADOOP-4806. HDFS rename should not use src path as a regular expression.
    (szetszwo)

    HADOOP-4795. Prevent lease monitor getting into an infinite loop when
    leases and the namespace tree does not match. (szetszwo)

    HADOOP-4620. Fixes Streaming to handle well the cases of map/reduce with empty
    input/output. (Ravi Gummadi via ddas)

    HADOOP-4857. Fixes TestUlimit to have exactly 1 map in the jobs spawned.
    (Ravi Gummadi via ddas)

    HADOOP-4810. Data lost at cluster startup time. (hairong)

    HADOOP-4797. Improve how RPC server reads and writes large buffers. Avoids
    soft-leak of direct buffers and excess copies in NIO layer. (Raghu Angadi)

    HADOOP-4840. TestNodeCount sometimes fails with NullPointerException.
    (hairong)

    HADOOP-4904. Fix deadlock while leaving safe mode. (shv)

    HADOOP-1980. 'dfsadmin -safemode enter' should prevent the namenode from
    leaving safemode automatically. (shv)

    HADOOP-4951. Lease monitor should acquire the LeaseManager lock but not the
    Monitor lock. (szetszwo)

    HADOOP-4935. processMisReplicatedBlocks() should not clear
    excessReplicateMap. (shv)

    HADOOP-4961. Fix ConcurrentModificationException in lease recovery
    of empty files. (shv)

    HADOOP-4971. A long (unexpected) delay at datanodes could make subsequent
    block reports from many datanode at the same time. (Raghu Angadi)

    HADOOP-4910. NameNode should exclude replicas when choosing excessive
    replicas to delete to avoid data lose. (hairong)

    HADOOP-4983. Fixes a problem in updating Counters in the status reporting.
    (Amareshwari Sriramadasu via ddas)

Release 0.18.2 - 2008-11-03

  BUG FIXES

    HADOOP-3614. Fix a bug that Datanode may use an old GenerationStamp to get
    meta file. (szetszwo)

    HADOOP-4314. Simulated datanodes should not include blocks that are still
    being written in their block report. (Raghu Angadi)

    HADOOP-4228. dfs datanode metrics, bytes_read and bytes_written, overflow
    due to incorrect type used. (hairong)

    HADOOP-4395. The FSEditLog loading is incorrect for the case OP_SET_OWNER.
    (szetszwo)

    HADOOP-4351. FSNamesystem.getBlockLocationsInternal throws
    ArrayIndexOutOfBoundsException. (hairong)

    HADOOP-4403. Make TestLeaseRecovery and TestFileCreation more robust.
    (szetszwo)

    HADOOP-4292. Do not support append() for LocalFileSystem. (hairong)

    HADOOP-4399. Make fuse-dfs multi-thread access safe.
    (Pete Wyckoff via dhruba)

    HADOOP-4369. Use setMetric(...) instead of incrMetric(...) for metrics
    averages.  (Brian Bockelman via szetszwo)

    HADOOP-4469. Rename and add the ant task jar file to the tar file. (nigel)

    HADOOP-3914. DFSClient sends Checksum Ok only once for a block.
    (Christian Kunz via hairong)

    HADOOP-4467. SerializationFactory now uses the current context ClassLoader
    allowing for user supplied Serialization instances. (Chris Wensel via
    acmurthy)

    HADOOP-4517. Release FSDataset lock before joining ongoing create threads.
    (szetszwo)

    HADOOP-4526. fsck failing with NullPointerException. (hairong)

    HADOOP-4483 Honor the max parameter in DatanodeDescriptor.getBlockArray(..)
    (Ahad Rana and Hairong Kuang via szetszwo)

    HADOOP-4340. Correctly set the exit code from JobShell.main so that the
    'hadoop jar' command returns the right code to the user. (acmurthy)

  NEW FEATURES

    HADOOP-2421.  Add jdiff output to documentation, listing all API
    changes from the prior release.  (cutting)

Release 0.18.1 - 2008-09-17

  IMPROVEMENTS

    HADOOP-3934. Upgrade log4j to 1.2.15. (omalley)

  BUG FIXES

    HADOOP-3995. In case of quota failure on HDFS, rename does not restore
    source filename. (rangadi)

    HADOOP-3821. Prevent SequenceFile and IFile from duplicating codecs in
    CodecPool when closed more than once. (Arun Murthy via cdouglas)

    HADOOP-4040. Remove coded default of the IPC idle connection timeout
    from the TaskTracker, which was causing HDFS client connections to not be
    collected. (ddas via omalley)

    HADOOP-4046. Made WritableComparable's constructor protected instead of
    private to re-enable class derivation. (cdouglas via omalley)

    HADOOP-3940. Fix in-memory merge condition to wait when there are no map
    outputs or when the final map outputs are being fetched without contention.
    (cdouglas)

Release 0.18.0 - 2008-08-19

  INCOMPATIBLE CHANGES

    HADOOP-2703.  The default options to fsck skips checking files
    that are being written to. The output of fsck is incompatible
    with previous release. (lohit vijayarenu via dhruba)

    HADOOP-2865. FsShell.ls() printout format changed to print file names
    in the end of the line. (Edward J. Yoon via shv)

    HADOOP-3283. The Datanode has a RPC server. It currently supports
    two RPCs: the first RPC retrives the metadata about a block and the
    second RPC sets the generation stamp of an existing block.
    (Tsz Wo (Nicholas), SZE via dhruba)

    HADOOP-2797. Code related to upgrading to 0.14 (Block CRCs) is
    removed. As result, upgrade to 0.18 or later from 0.13 or earlier
    is not supported. If upgrading from 0.13 or earlier is required,
    please upgrade to an intermediate version (0.14-0.17) and then
    to this version. (rangadi)

    HADOOP-544. This issue introduces new classes JobID, TaskID and
    TaskAttemptID, which should be used instead of their string counterparts.
    Functions in JobClient, TaskReport, RunningJob, jobcontrol.Job and
    TaskCompletionEvent that use string arguments are deprecated in favor
    of the corresponding ones that use ID objects. Applications can use
    xxxID.toString() and xxxID.forName() methods to convert/restore objects
    to/from strings. (Enis Soztutar via ddas)

    HADOOP-2188. RPC client sends a ping rather than throw timeouts.
    RPC server does not throw away old RPCs. If clients and the server are on
    different versions, they are not able to function well. In addition,
    The property ipc.client.timeout is removed from the default hadoop
    configuration. It also removes metrics RpcOpsDiscardedOPsNum. (hairong)

    HADOOP-2181. This issue adds logging for input splits in Jobtracker log
    and jobHistory log. Also adds web UI for viewing input splits in job UI
    and history UI. (Amareshwari Sriramadasu via ddas)

    HADOOP-3226. Run combiners multiple times over map outputs as they
    are merged in both the map and the reduce tasks. (cdouglas via omalley)

    HADOOP-3329.  DatanodeDescriptor objects should not be stored in the
    fsimage. (dhruba)

    HADOOP-2656.  The Block object has a generation stamp inside it.
    Existing blocks get a generation stamp of 0. This is needed to support
    appends. (dhruba)

    HADOOP-3390. Removed deprecated ClientProtocol.abandonFileInProgress().
    (Tsz Wo (Nicholas), SZE via rangadi)

    HADOOP-3405. Made some map/reduce internal classes non-public:
    MapTaskStatus, ReduceTaskStatus, JobSubmissionProtocol,
    CompletedJobStatusStore. (enis via omaley)

    HADOOP-3265. Removed depcrecated API getFileCacheHints().
    (Lohit Vijayarenu via rangadi)

    HADOOP-3310. The namenode instructs the primary datanode to do lease
    recovery. The block gets a new  generation stamp.
    (Tsz Wo (Nicholas), SZE via dhruba)

    HADOOP-2909. Improve IPC idle connection management. Property
    ipc.client.maxidletime is removed from the default configuration,
    instead it is defined as twice of the ipc.client.connection.maxidletime.
    A connection with outstanding requests won't be treated as idle.
    (hairong)

    HADOOP-3459. Change in the output format of dfs -ls to more closely match
    /bin/ls. New format is: perm repl owner group size date name
    (Mukund Madhugiri via omally)

    HADOOP-3113. An fsync invoked on a HDFS file really really
    persists data! The datanode moves blocks in the tmp directory to
    the real block directory on a datanode-restart. (dhruba)

    HADOOP-3452. Change fsck to return non-zero status for a corrupt
    FileSystem. (lohit vijayarenu via cdouglas)

    HADOOP-3193. Include the address of the client that found the corrupted
    block in the log. Also include a CorruptedBlocks metric to track the size
    of the corrupted block map. (cdouglas)

    HADOOP-3512. Separate out the tools into a tools jar. (omalley)

    HADOOP-3598. Ensure that temporary task-output directories are not created
    if they are not necessary e.g. for Maps with no side-effect files.
    (acmurthy)

    HADOOP-3665. Modify WritableComparator so that it only creates instances
    of the keytype if the type does not define a WritableComparator. Calling
    the superclass compare will throw a NullPointerException. Also define
    a RawComparator for NullWritable and permit it to be written as a key
    to SequenceFiles. (cdouglas)

    HADOOP-3673. Avoid deadlock caused by DataNode RPC receoverBlock().
    (Tsz Wo (Nicholas), SZE via rangadi)

  NEW FEATURES

    HADOOP-3074. Provides a UrlStreamHandler for DFS and other FS,
    relying on FileSystem (taton)

    HADOOP-2585. Name-node imports namespace data from a recent checkpoint
    accessible via a NFS mount. (shv)

    HADOOP-3061. Writable types for doubles and bytes. (Andrzej
    Bialecki via omalley)

    HADOOP-2857. Allow libhdfs to set jvm options. (Craig Macdonald
    via omalley)

    HADOOP-3317. Add default port for HDFS namenode.  The port in
    "hdfs:" URIs now defaults to 8020, so that one may simply use URIs
    of the form "hdfs://example.com/dir/file". (cutting)

    HADOOP-2019. Adds support for .tar, .tgz and .tar.gz files in
    DistributedCache (Amareshwari Sriramadasu via ddas)

    HADOOP-3058. Add FSNamesystem status metrics.
    (Lohit Vjayarenu via rangadi)

    HADOOP-1915. Allow users to specify counters via strings instead
    of enumerations. (tomwhite via omalley)

    HADOOP-2065. Delay invalidating corrupt replicas of block until its
    is removed from under replicated state. If all replicas are found to
    be corrupt, retain all copies and mark the block as corrupt.
    (Lohit Vjayarenu via rangadi)

    HADOOP-3221. Adds org.apache.hadoop.mapred.lib.NLineInputFormat, which
    splits files into splits each of N lines. N can be specified by
    configuration property "mapred.line.input.format.linespermap", which
    defaults to 1. (Amareshwari Sriramadasu via ddas)

    HADOOP-3336. Direct a subset of annotated FSNamesystem calls for audit
    logging. (cdouglas)

    HADOOP-3400. A new API FileSystem.deleteOnExit() that facilitates
    handling of temporary files in HDFS. (dhruba)

    HADOOP-4.  Add fuse-dfs to contrib, permitting one to mount an
    HDFS filesystem on systems that support FUSE, e.g., Linux.
    (Pete Wyckoff via cutting)

    HADOOP-3246. Add FTPFileSystem.  (Ankur Goel via cutting)

    HADOOP-3250. Extend FileSystem API to allow appending to files.
    (Tsz Wo (Nicholas), SZE via cdouglas)

    HADOOP-3177. Implement Syncable interface for FileSystem.
    (Tsz Wo (Nicholas), SZE via dhruba)

    HADOOP-1328. Implement user counters in streaming. (tomwhite via
    omalley)

    HADOOP-3187. Quotas for namespace management. (Hairong Kuang via ddas)

    HADOOP-3307. Support for Archives in Hadoop. (Mahadev Konar via ddas)

    HADOOP-3460. Add SequenceFileAsBinaryOutputFormat to permit direct
    writes of serialized data. (Koji Noguchi via cdouglas)

    HADOOP-3230. Add ability to get counter values from command
    line. (tomwhite via omalley)

    HADOOP-930. Add support for native S3 files.  (tomwhite via cutting)

    HADOOP-3502. Quota API needs documentation in Forrest. (hairong)

    HADOOP-3413. Allow SequenceFile.Reader to use serialization
    framework. (tomwhite via omalley)

    HADOOP-3541. Import of the namespace from a checkpoint documented
    in hadoop user guide. (shv)

  IMPROVEMENTS

    HADOOP-3677. Simplify generation stamp upgrade by making is a
    local upgrade on datandodes. Deleted distributed upgrade.
    (rangadi)

    HADOOP-2928. Remove deprecated FileSystem.getContentLength().
    (Lohit Vijayarenu via rangadi)

    HADOOP-3130. Make the connect timeout smaller for getFile.
    (Amar Ramesh Kamat via ddas)

    HADOOP-3160. Remove deprecated exists() from ClientProtocol and
    FSNamesystem (Lohit Vjayarenu via rangadi)

    HADOOP-2910. Throttle IPC Clients during bursts of requests or
    server slowdown. Clients retry connection for up to 15 minutes
    when socket connection times out. (hairong)

    HADOOP-3295. Allow TextOutputFormat to use configurable spearators.
    (Zheng Shao via cdouglas).

    HADOOP-3308. Improve QuickSort by excluding values eq the pivot from the
    partition. (cdouglas)

    HADOOP-2461. Trim property names in configuration.
    (Tsz Wo (Nicholas), SZE via shv)

    HADOOP-2799. Deprecate o.a.h.io.Closable in favor of java.io.Closable.
    (Tsz Wo (Nicholas), SZE via cdouglas)

    HADOOP-3345. Enhance the hudson-test-patch target to cleanup messages,
    fix minor defects, and add eclipse plugin and python unit tests. (nigel)

    HADOOP-3144. Improve robustness of LineRecordReader by defining a maximum
    line length (mapred.linerecordreader.maxlength), thereby avoiding reading
    too far into the following split. (Zheng Shao via cdouglas)

    HADOOP-3334. Move lease handling from FSNamesystem into a seperate class.
    (Tsz Wo (Nicholas), SZE via rangadi)

    HADOOP-3332. Reduces the amount of logging in Reducer's shuffle phase.
    (Devaraj Das)

    HADOOP-3355. Enhances Configuration class to accept hex numbers for getInt
    and getLong. (Amareshwari Sriramadasu via ddas)

    HADOOP-3350. Add an argument to distcp to permit the user to limit the
    number of maps. (cdouglas)

    HADOOP-3013. Add corrupt block reporting to fsck.
    (lohit vijayarenu via cdouglas)

    HADOOP-3377. Remove TaskRunner::replaceAll and replace with equivalent
    String::replace. (Brice Arnould via cdouglas)

    HADOOP-3398. Minor improvement to a utility function in that participates
    in backoff calculation. (cdouglas)

    HADOOP-3381. Clear referenced when directories are deleted so that
    effect of memory leaks are not multiplied. (rangadi)

    HADOOP-2867. Adds the task's CWD to its LD_LIBRARY_PATH.
    (Amareshwari Sriramadasu via ddas)

    HADOOP-3232. DU class runs the 'du' command in a seperate thread so
    that it does not block user. DataNode misses heartbeats in large
    nodes otherwise. (Johan Oskarsson via rangadi)

    HADOOP-3035. During block transfers between datanodes, the receiving
    datanode, now can report corrupt replicas received from src node to
    the namenode. (Lohit Vijayarenu via rangadi)

    HADOOP-3434. Retain the cause of the bind failure in Server::bind.
    (Steve Loughran via cdouglas)

    HADOOP-3429. Increases the size of the buffers used for the communication
    for Streaming jobs. (Amareshwari Sriramadasu via ddas)

    HADOOP-3486. Change default for initial block report to 0 seconds
    and document it. (Sanjay Radia via omalley)

    HADOOP-3448. Improve the text in the assertion making sure the
    layout versions are consistent in the data node. (Steve Loughran
    via omalley)

    HADOOP-2095. Improve the Map-Reduce shuffle/merge by cutting down
    buffer-copies; changed intermediate sort/merge to use the new IFile format
    rather than SequenceFiles and compression of map-outputs is now
    implemented by compressing the entire file rather than SequenceFile
    compression. Shuffle also has been changed to use a simple byte-buffer
    manager rather than the InMemoryFileSystem.
    Configuration changes to hadoop-default.xml:
      deprecated mapred.map.output.compression.type
    (acmurthy)

    HADOOP-236. JobTacker now refuses connection from a task tracker with a
    different version number. (Sharad Agarwal via ddas)

    HADOOP-3427. Improves the shuffle scheduler. It now waits for notifications
    from shuffle threads when it has scheduled enough, before scheduling more.
    (ddas)

    HADOOP-2393. Moves the handling of dir deletions in the tasktracker to
    a separate thread. (Amareshwari Sriramadasu via ddas)

    HADOOP-3501. Deprecate InMemoryFileSystem. (cutting via omalley)

    HADOOP-3366. Stall the shuffle while in-memory merge is in progress.
    (acmurthy)

    HADOOP-2916. Refactor src structure, but leave package structure alone.
    (Raghu Angadi via mukund)

    HADOOP-3492. Add forrest documentation for user archives.
    (Mahadev Konar via hairong)

    HADOOP-3467. Improve documentation for FileSystem::deleteOnExit.
    (Tsz Wo (Nicholas), SZE via cdouglas)

    HADOOP-3379. Documents stream.non.zero.exit.status.is.failure for Streaming.
    (Amareshwari Sriramadasu via ddas)

    HADOOP-3096. Improves documentation about the Task Execution Environment in
    the Map-Reduce tutorial. (Amareshwari Sriramadasu via ddas)

    HADOOP-2984. Add forrest documentation for DistCp. (cdouglas)

    HADOOP-3406. Add forrest documentation for Profiling.
    (Amareshwari Sriramadasu via ddas)

    HADOOP-2762. Add forrest documentation for controls of memory limits on
    hadoop daemons and Map-Reduce tasks. (Amareshwari Sriramadasu via ddas)

    HADOOP-3535. Fix documentation and name of IOUtils.close to
    reflect that it should only be used in cleanup contexts. (omalley)

    HADOOP-3593. Updates the mapred tutorial. (ddas)

    HADOOP-3547. Documents the way in which native libraries can be distributed
    via the DistributedCache. (Amareshwari Sriramadasu via ddas)

    HADOOP-3606. Updates the Streaming doc. (Amareshwari Sriramadasu via ddas)

    HADOOP-3532. Add jdiff reports to the build scripts. (omalley)

    HADOOP-3100. Develop tests to test the DFS command line interface. (mukund)

    HADOOP-3688. Fix up HDFS docs. (Robert Chansler via hairong)

  OPTIMIZATIONS

    HADOOP-3274. The default constructor of BytesWritable creates empty
    byte array. (Tsz Wo (Nicholas), SZE via shv)

    HADOOP-3272. Remove redundant copy of Block object in BlocksMap.
    (Lohit Vjayarenu via shv)

    HADOOP-3164. Reduce DataNode CPU usage by using FileChannel.tranferTo().
    On Linux DataNode takes 5 times less CPU while serving data. Results may
    vary on other platforms. (rangadi)

    HADOOP-3248. Optimization of saveFSImage. (Dhruba via shv)

    HADOOP-3297. Fetch more task completion events from the job
    tracker and task tracker. (ddas via omalley)

    HADOOP-3364. Faster image and log edits loading. (shv)

    HADOOP-3369. Fast block processing during name-node startup. (shv)

    HADOOP-1702. Reduce buffer copies when data is written to DFS.
    DataNodes take 30% less CPU while writing data. (rangadi)

    HADOOP-3095. Speed up split generation in the FileInputSplit,
    especially for non-HDFS file systems. Deprecates
    InputFormat.validateInput. (tomwhite via omalley)

    HADOOP-3552. Add forrest documentation for Hadoop commands.
    (Sharad Agarwal via cdouglas)

  BUG FIXES

    HADOOP-2905. 'fsck -move' triggers NPE in NameNode.
    (Lohit Vjayarenu via rangadi)

    Increment ClientProtocol.versionID missed by HADOOP-2585. (shv)

    HADOOP-3254. Restructure internal namenode methods that process
    heartbeats to use well-defined BlockCommand object(s) instead of
    using the base java Object. (Tsz Wo (Nicholas), SZE via dhruba)

    HADOOP-3176.  Change lease record when a open-for-write-file
    gets renamed. (dhruba)

    HADOOP-3269.  Fix a case when namenode fails to restart
    while processing a lease record.  ((Tsz Wo (Nicholas), SZE via dhruba)

    HADOOP-3282. Port issues in TestCheckpoint resolved. (shv)

    HADOOP-3268. file:// URLs issue in TestUrlStreamHandler under Windows.
    (taton)

    HADOOP-3127. Deleting files in trash should really remove them.
    (Brice Arnould via omalley)

    HADOOP-3300. Fix locking of explicit locks in NetworkTopology.
    (tomwhite via omalley)

    HADOOP-3270. Constant DatanodeCommands are stored in static final
    immutable variables for better code clarity.
    (Tsz Wo (Nicholas), SZE via dhruba)

    HADOOP-2793. Fix broken links for worst performing shuffle tasks in
    the job history page. (Amareshwari Sriramadasu via ddas)

    HADOOP-3313. Avoid unnecessary calls to System.currentTimeMillis
    in RPC::Invoker. (cdouglas)

    HADOOP-3318. Recognize "Darwin" as an alias for "Mac OS X" to
    support Soylatte. (Sam Pullara via omalley)

    HADOOP-3301. Fix misleading error message when S3 URI hostname
    contains an underscore. (tomwhite via omalley)

    HADOOP-3338. Fix Eclipse plugin to compile after HADOOP-544 was
    committed. Updated all references to use the new JobID representation.
    (taton via nigel)

    HADOOP-3337. Loading FSEditLog was broken by HADOOP-3283 since it
    changed Writable serialization of DatanodeInfo. This patch handles it.
    (Tsz Wo (Nicholas), SZE via rangadi)

    HADOOP-3101. Prevent JobClient from throwing an exception when printing
    usage. (Edward J. Yoon via cdouglas)

    HADOOP-3119. Update javadoc for Text::getBytes to better describe its
    behavior. (Tim Nelson via cdouglas)

    HADOOP-2294. Fix documentation in libhdfs to refer to the correct free
    function. (Craig Macdonald via cdouglas)

    HADOOP-3335. Prevent the libhdfs build from deleting the wrong
    files on make clean. (cutting via omalley)

    HADOOP-2930. Make {start,stop}-balancer.sh work even if hadoop-daemon.sh
    is not in the PATH. (Spiros Papadimitriou via hairong)

    HADOOP-3085. Catch Exception in metrics util classes to ensure that
    misconfigured metrics don't prevent others from updating. (cdouglas)

    HADOOP-3299. CompositeInputFormat should configure the sub-input
    formats. (cdouglas via omalley)

    HADOOP-3309. Lower io.sort.mb and fs.inmemory.size.mb for MiniMRDFSSort
    unit test so it passes on Windows. (lohit vijayarenu via cdouglas)

    HADOOP-3348. TestUrlStreamHandler should set URLStreamFactory after
    DataNodes are initialized. (Lohit Vijayarenu via rangadi)

    HADOOP-3371. Ignore InstanceAlreadyExistsException from
    MBeanUtil::registerMBean. (lohit vijayarenu via cdouglas)

    HADOOP-3349. A file rename was incorrectly changing the name inside a
    lease record. (Tsz Wo (Nicholas), SZE via dhruba)

    HADOOP-3365. Removes an unnecessary copy of the key from SegmentDescriptor
    to MergeQueue. (Devaraj Das)

    HADOOP-3388. Fix for TestDatanodeBlockScanner to handle blocks with
    generation stamps in them.  (dhruba)

    HADOOP-3203. Fixes TaskTracker::localizeJob to pass correct file sizes
    for the jarfile and the jobfile. (Amareshwari Sriramadasu via ddas)

    HADOOP-3391. Fix a findbugs warning introduced by HADOOP-3248 (rangadi)

    HADOOP-3393. Fix datanode shutdown to call DataBlockScanner::shutdown and
    close its log, even if the scanner thread is not running. (lohit vijayarenu
    via cdouglas)

    HADOOP-3399. A debug message was logged at info level. (rangadi)

    HADOOP-3396. TestDatanodeBlockScanner occationally fails.
    (Lohit Vijayarenu via rangadi)

    HADOOP-3339. Some of the failures on 3rd datanode in DFS write pipelie
    are not detected properly. This could lead to hard failure of client's
    write operation. (rangadi)

    HADOOP-3409. Namenode should save the root inode into fsimage. (hairong)

    HADOOP-3296. Fix task cache to work for more than two levels in the cache
    hierarchy. This also adds a new counter to track cache hits at levels
    greater than two. (Amar Kamat via cdouglas)

    HADOOP-3375. Lease paths were sometimes not removed from
    LeaseManager.sortedLeasesByPath. (Tsz Wo (Nicholas), SZE via dhruba)

    HADOOP-3424. Values returned by getPartition should be checked to
    make sure they are in the range 0 to #reduces - 1 (cdouglas via
    omalley)

    HADOOP-3408. Change FSNamesystem to send its metrics as integers to
    accommodate collectors that don't support long values. (lohit vijayarenu
    via cdouglas)

    HADOOP-3403. Fixes a problem in the JobTracker to do with handling of lost
    tasktrackers. (Arun Murthy via ddas)

    HADOOP-1318. Completed maps are not failed if the number of reducers are
    zero. (Amareshwari Sriramadasu via ddas).

    HADOOP-3351. Fixes the history viewer tool to not do huge StringBuffer
    allocations. (Amareshwari Sriramadasu via ddas)

    HADOOP-3419. Fixes TestFsck to wait for updates to happen before
    checking results to make the test more reliable. (Lohit Vijaya
    Renu via omalley)

    HADOOP-3259. Makes failure to read system properties due to a
    security manager non-fatal. (Edward Yoon via omalley)

    HADOOP-3451. Update libhdfs to use FileSystem::getFileBlockLocations
    instead of removed getFileCacheHints. (lohit vijayarenu via cdouglas)

    HADOOP-3401. Update FileBench to set the new
    "mapred.work.output.dir" property to work post-3041. (cdouglas via omalley)

    HADOOP-2669. DFSClient locks pendingCreates appropriately. (dhruba)

    HADOOP-3410. Fix KFS implemenation to return correct file
    modification time.  (Sriram Rao via cutting)

    HADOOP-3340. Fix DFS metrics for BlocksReplicated, HeartbeatsNum, and
    BlockReportsAverageTime. (lohit vijayarenu via cdouglas)

    HADOOP-3435. Remove the assuption in the scripts that bash is at
    /bin/bash and fix the test patch to require bash instead of sh.
    (Brice Arnould via omalley)

    HADOOP-3471. Fix spurious errors from TestIndexedSort and add additional
    logging to let failures be reproducible. (cdouglas)

    HADOOP-3443. Avoid copying map output across partitions when renaming a
    single spill. (omalley via cdouglas)

    HADOOP-3454. Fix Text::find to search only valid byte ranges. (Chad Whipkey
    via cdouglas)

    HADOOP-3417. Removes the static configuration variable,
    commandLineConfig from JobClient. Moves the cli parsing from
    JobShell to GenericOptionsParser.  Thus removes the class
    org.apache.hadoop.mapred.JobShell.  (Amareshwari Sriramadasu via
    ddas)

    HADOOP-2132. Only RUNNING/PREP jobs can be killed. (Jothi Padmanabhan
    via ddas)

    HADOOP-3476. Code cleanup in fuse-dfs.
    (Peter Wyckoff via dhruba)

    HADOOP-2427. Ensure that the cwd of completed tasks is cleaned-up
    correctly on task-completion. (Amareshwari Sri Ramadasu via acmurthy)

    HADOOP-2565. Remove DFSPath cache of FileStatus.
    (Tsz Wo (Nicholas), SZE via hairong)

    HADOOP-3326. Cleanup the local-fs and in-memory merge in the ReduceTask by
    spawing only one thread each for the on-disk and in-memory merge.
    (Sharad Agarwal via acmurthy)

    HADOOP-3493. Fix TestStreamingFailure to use FileUtil.fullyDelete to
    ensure correct cleanup. (Lohit Vijayarenu via acmurthy)

    HADOOP-3455. Fix NPE in ipc.Client in case of connection failure and
    improve its synchronization. (hairong)

    HADOOP-3240. Fix a testcase to not create files in the current directory.
    Instead the file is created in the test directory (Mahadev Konar via ddas)

    HADOOP-3496.  Fix failure in TestHarFileSystem.testArchives due to change
    in HADOOP-3095.  (tomwhite)

    HADOOP-3135. Get the system directory from the JobTracker instead of from
    the conf. (Subramaniam Krishnan via ddas)

    HADOOP-3503. Fix a race condition when client and namenode start
    simultaneous recovery of the same block.  (dhruba & Tsz Wo
    (Nicholas), SZE)

    HADOOP-3440. Fixes DistributedCache to not create symlinks for paths which
    don't have fragments even when createSymLink is true.
    (Abhijit Bagri via ddas)

    HADOOP-3463. Hadoop-daemons script should cd to $HADOOP_HOME. (omalley)

    HADOOP-3489. Fix NPE in SafeModeMonitor. (Lohit Vijayarenu via shv)

    HADOOP-3509. Fix NPE in FSNamesystem.close. (Tsz Wo (Nicholas), SZE via
    shv)

    HADOOP-3491. Name-node shutdown causes InterruptedException in
    ResolutionMonitor. (Lohit Vijayarenu via shv)

    HADOOP-3511. Fixes namenode image to not set the root's quota to an
    invalid value when the quota was not saved in the image. (hairong)

    HADOOP-3516. Ensure the JobClient in HadoopArchives is initialized
    with a configuration. (Subramaniam Krishnan via omalley)

    HADOOP-3513. Improve NNThroughputBenchmark log messages. (shv)

    HADOOP-3519.  Fix NPE in DFS FileSystem rename.  (hairong via tomwhite)

    HADOOP-3528. Metrics FilesCreated and files_deleted metrics
    do not match. (Lohit via Mahadev)

    HADOOP-3418. When a directory is deleted, any leases that point to files
    in the subdirectory are removed. ((Tsz Wo (Nicholas), SZE via dhruba)

    HADOOP-3542. Diables the creation of _logs directory for the archives
    directory. (Mahadev Konar via ddas)

    HADOOP-3544. Fixes a documentation issue for hadoop archives.
    (Mahadev Konar via ddas)

    HADOOP-3517. Fixes a problem in the reducer due to which the last InMemory
    merge may be missed. (Arun Murthy via ddas)

    HADOOP-3548. Fixes build.xml to copy all *.jar files to the dist.
    (Owen O'Malley via ddas)

    HADOOP-3363. Fix unformatted storage detection in FSImage. (shv)

    HADOOP-3560. Fixes a problem to do with split creation in archives.
    (Mahadev Konar via ddas)

    HADOOP-3545. Fixes a overflow problem in archives.
    (Mahadev Konar via ddas)

    HADOOP-3561. Prevent the trash from deleting its parent directories.
    (cdouglas)

    HADOOP-3575. Fix the clover ant target after package refactoring.
    (Nigel Daley via cdouglas)

    HADOOP-3539.  Fix the tool path in the bin/hadoop script under
    cygwin. (Tsz Wo (Nicholas), Sze via omalley)

    HADOOP-3520.  TestDFSUpgradeFromImage triggers a race condition in the
    Upgrade Manager. Fixed. (dhruba)

    HADOOP-3586. Provide deprecated, backwards compatibile semantics for the
    combiner to be run once and only once on each record. (cdouglas)

    HADOOP-3533. Add deprecated methods to provide API compatibility
    between 0.18 and 0.17. Remove the deprecated methods in trunk. (omalley)

    HADOOP-3580. Fixes a problem to do with specifying a har as an input to
    a job. (Mahadev Konar via ddas)

    HADOOP-3333. Don't assign a task to a tasktracker that it failed to
    execute earlier (used to happen in the case of lost tasktrackers where
    the tasktracker would reinitialize and bind to a different port).
    (Jothi Padmanabhan and Arun Murthy via ddas)

    HADOOP-3534. Log IOExceptions that happen in closing the name
    system when the NameNode shuts down. (Tsz Wo (Nicholas) Sze via omalley)

    HADOOP-3546. TaskTracker re-initialization gets stuck in cleaning up.
    (Amareshwari Sriramadasu via ddas)

    HADOOP-3576. Fix NullPointerException when renaming a directory
    to its subdirectory. (Tse Wo (Nicholas), SZE via hairong)

    HADOOP-3320. Fix NullPointerException in NetworkTopology.getDistance().
    (hairong)

    HADOOP-3569. KFS input stream read() now correctly reads 1 byte
    instead of 4. (Sriram Rao via omalley)

    HADOOP-3599. Fix JobConf::setCombineOnceOnly to modify the instance rather
    than a parameter. (Owen O'Malley via cdouglas)

    HADOOP-3590. Null pointer exception in JobTracker when the task tracker is
    not yet resolved. (Amar Ramesh Kamat via ddas)

    HADOOP-3603. Fix MapOutputCollector to spill when io.sort.spill.percent is
    1.0 and to detect spills when emitted records write no data. (cdouglas)

    HADOOP-3615. Set DatanodeProtocol.versionID to the correct value.
    (Tsz Wo (Nicholas), SZE via cdouglas)

    HADOOP-3559. Fix the libhdfs test script and config to work with the
    current semantics. (lohit vijayarenu via cdouglas)

    HADOOP-3480.  Need to update Eclipse template to reflect current trunk.
    (Brice Arnould via tomwhite)

    HADOOP-3588. Fixed usability issues with archives. (mahadev)

    HADOOP-3635. Uncaught exception in DataBlockScanner.
    (Tsz Wo (Nicholas), SZE via hairong)

    HADOOP-3639. Exception when closing DFSClient while multiple files are
    open. (Benjamin Gufler via hairong)

    HADOOP-3572. SetQuotas usage interface has some minor bugs. (hairong)

    HADOOP-3649. Fix bug in removing blocks from the corrupted block map.
    (Lohit Vijayarenu via shv)

    HADOOP-3604. Work around a JVM synchronization problem observed while
    retrieving the address of direct buffers from compression code by obtaining
    a lock during this call. (Arun C Murthy via cdouglas)

    HADOOP-3683. Fix dfs metrics to count file listings rather than files
    listed. (lohit vijayarenu via cdouglas)

    HADOOP-3597. Fix SortValidator to use filesystems other than the default as
    input. Validation job still runs on default fs.
    (Jothi Padmanabhan via cdouglas)

    HADOOP-3693. Fix archives, distcp and native library documentation to
    conform to style guidelines. (Amareshwari Sriramadasu via cdouglas)

    HADOOP-3653. Fix test-patch target to properly account for Eclipse
    classpath jars. (Brice Arnould via nigel)

    HADOOP-3692. Fix documentation for Cluster setup and Quick start guides.
    (Amareshwari Sriramadasu via ddas)

    HADOOP-3691. Fix streaming and tutorial docs. (Jothi Padmanabhan via ddas)

    HADOOP-3630. Fix NullPointerException in CompositeRecordReader from empty
    sources (cdouglas)

    HADOOP-3706. Fix a ClassLoader issue in the mapred.join Parser that
    prevents it from loading user-specified InputFormats.
    (Jingkei Ly via cdouglas)

    HADOOP-3718. Fix KFSOutputStream::write(int) to output a byte instead of
    an int, per the OutputStream contract. (Sriram Rao via cdouglas)

    HADOOP-3647. Add debug logs to help track down a very occassional,
    hard-to-reproduce, bug in shuffle/merge on the reducer. (acmurthy)

    HADOOP-3716. Prevent listStatus in KosmosFileSystem from returning
    null for valid, empty directories. (Sriram Rao via cdouglas)

    HADOOP-3752. Fix audit logging to record rename events. (cdouglas)

    HADOOP-3737. Fix CompressedWritable to call Deflater::end to release
    compressor memory. (Grant Glouser via cdouglas)

    HADOOP-3670. Fixes JobTracker to clear out split bytes when no longer
    required. (Amareshwari Sriramadasu via ddas)

    HADOOP-3755. Update gridmix to work with HOD 0.4 (Runping Qi via cdouglas)

    HADOOP-3743. Fix -libjars, -files, -archives options to work even if
    user code does not implement tools. (Amareshwari Sriramadasu via mahadev)

    HADOOP-3774. Fix typos in shell output. (Tsz Wo (Nicholas), SZE via
    cdouglas)

    HADOOP-3762. Fixed FileSystem cache to work with the default port. (cutting
    via omalley)

    HADOOP-3798. Fix tests compilation. (Mukund Madhugiri via omalley)

    HADOOP-3794. Return modification time instead of zero for KosmosFileSystem.
    (Sriram Rao via cdouglas)

    HADOOP-3806. Remove debug statement to stdout from QuickSort. (cdouglas)

    HADOOP-3776. Fix NPE at NameNode when datanode reports a block after it is
    deleted at NameNode. (rangadi)

    HADOOP-3537. Disallow adding a datanode to a network topology when its
    network location is not resolved. (hairong)

    HADOOP-3571. Fix bug in block removal used in lease recovery. (shv)

    HADOOP-3645. MetricsTimeVaryingRate returns wrong value for
    metric_avg_time. (Lohit Vijayarenu via hairong)

    HADOOP-3521. Reverted the missing cast to float for sending Counters' values
    to Hadoop metrics which was removed by HADOOP-544. (acmurthy)

    HADOOP-3820. Fixes two problems in the gridmix-env - a syntax error, and a
    wrong definition of USE_REAL_DATASET by default. (Arun Murthy via ddas)

    HADOOP-3724. Fixes two problems related to storing and recovering lease
    in the fsimage. (dhruba)

    HADOOP-3827.  Fixed compression of empty map-outputs. (acmurthy)

    HADOOP-3865. Remove reference to FSNamesystem from metrics preventing
    garbage collection. (Lohit Vijayarenu via cdouglas)

    HADOOP-3884.  Fix so that Eclipse plugin builds against recent
    Eclipse releases.  (cutting)

    HADOOP-3837. Streaming jobs report progress status. (dhruba)

    HADOOP-3897. Fix a NPE in secondary namenode. (Lohit Vijayarenu via
    cdouglas)

    HADOOP-3901. Fix bin/hadoop to correctly set classpath under cygwin.
    (Tsz Wo (Nicholas) Sze via omalley)

    HADOOP-3947. Fix a problem in tasktracker reinitialization.
    (Amareshwari Sriramadasu via ddas)

Release 0.17.3 - Unreleased

  IMPROVEMENTS

    HADOOP-4164. Chinese translation of the documentation. (Xuebing Yan via
    omalley)

  BUG FIXES

    HADOOP-4277. Checksum verification was mistakenly disabled for
    LocalFileSystem. (Raghu Angadi)

    HADOOP-4271. Checksum input stream can sometimes return invalid
    data to the user. (Ning Li via rangadi)

    HADOOP-4318. DistCp should use absolute paths for cleanup.  (szetszwo)

    HADOOP-4326. ChecksumFileSystem does not override create(...) correctly.
    (szetszwo)

Release 0.17.2 - 2008-08-11

  BUG FIXES

    HADOOP-3678. Avoid spurious exceptions logged at DataNode when clients
    read from DFS. (rangadi)

    HADOOP-3707. NameNode keeps a count of number of blocks scheduled
    to be written to a datanode and uses it to avoid allocating more
    blocks than a datanode can hold. (rangadi)

    HADOOP-3760. Fix a bug with HDFS file close() mistakenly introduced
    by HADOOP-3681. (Lohit Vijayarenu via rangadi)

    HADOOP-3681. DFSClient can get into an infinite loop while closing
    a file if there are some errors. (Lohit Vijayarenu via rangadi)

    HADOOP-3002. Hold off block removal while in safe mode. (shv)

    HADOOP-3685. Unbalanced replication target. (hairong)

    HADOOP-3758. Shutdown datanode on version mismatch instead of retrying
    continuously, preventing excessive logging at the namenode.
    (lohit vijayarenu via cdouglas)

    HADOOP-3633. Correct exception handling in DataXceiveServer, and throttle
    the number of xceiver threads in a data-node. (shv)

    HADOOP-3370. Ensure that the TaskTracker.runningJobs data-structure is
    correctly cleaned-up on task completion. (Zheng Shao via acmurthy)

    HADOOP-3813. Fix task-output clean-up on HDFS to use the recursive
    FileSystem.delete rather than the FileUtil.fullyDelete. (Amareshwari
    Sri Ramadasu via acmurthy)

    HADOOP-3859. Allow the maximum number of xceivers in the data node to
    be configurable. (Johan Oskarsson via omalley)

    HADOOP-3931. Fix corner case in the map-side sort that causes some values
    to be counted as too large and cause pre-mature spills to disk. Some values
    will also bypass the combiner incorrectly. (cdouglas via omalley)

Release 0.17.1 - 2008-06-23

  INCOMPATIBLE CHANGES

    HADOOP-3565. Fix the Java serialization, which is not enabled by
    default, to clear the state of the serializer between objects.
    (tomwhite via omalley)

  IMPROVEMENTS

    HADOOP-3522. Improve documentation on reduce pointing out that
    input keys and values will be reused. (omalley)

    HADOOP-3487. Balancer uses thread pools for managing its threads;
    therefore provides better resource management. (hairong)

  BUG FIXES

    HADOOP-2159 Namenode stuck in safemode. The counter blockSafe should
    not be decremented for invalid blocks. (hairong)

    HADOOP-3472 MapFile.Reader getClosest() function returns incorrect results
    when before is true (Todd Lipcon via Stack)

    HADOOP-3442. Limit recursion depth on the stack for QuickSort to prevent
    StackOverflowErrors. To avoid O(n*n) cases, when partitioning depth exceeds
    a multiple of log(n), change to HeapSort. (cdouglas)

    HADOOP-3477. Fix build to not package contrib/*/bin twice in
    distributions.  (Adam Heath via cutting)

    HADOOP-3475. Fix MapTask to correctly size the accounting allocation of
    io.sort.mb. (cdouglas)

    HADOOP-3550. Fix the serialization data structures in MapTask where the
    value lengths are incorrectly calculated. (cdouglas)

    HADOOP-3526. Fix contrib/data_join framework by cloning values retained
    in the reduce. (Spyros Blanas via cdouglas)

    HADOOP-1979. Speed up fsck by adding a buffered stream. (Lohit
    Vijaya Renu via omalley)

Release 0.17.0 - 2008-05-18

  INCOMPATIBLE CHANGES

    HADOOP-2786.  Move hbase out of hadoop core

    HADOOP-2345.  New HDFS transactions to support appending
    to files.  Disk layout version changed from -11 to -12. (dhruba)

    HADOOP-2192. Error messages from "dfs mv" command improved.
    (Mahadev Konar via dhruba)

    HADOOP-1902. "dfs du" command without any arguments operates on the
    current working directory.  (Mahadev Konar via dhruba)

    HADOOP-2873.  Fixed bad disk format introduced by HADOOP-2345.
    Disk layout version changed from -12 to -13. See changelist 630992
    (dhruba)

    HADOOP-1985.  This addresses rack-awareness for Map tasks and for
    HDFS in a uniform way. (ddas)

    HADOOP-1986.  Add support for a general serialization mechanism for
    Map Reduce. (tomwhite)

    HADOOP-771. FileSystem.delete() takes an explicit parameter that
    specifies whether a recursive delete is intended.
    (Mahadev Konar via dhruba)

    HADOOP-2470. Remove getContentLength(String), open(String, long, long)
    and isDir(String) from ClientProtocol. ClientProtocol version changed
    from 26 to 27. (Tsz Wo (Nicholas), SZE via cdouglas)

    HADOOP-2822. Remove deprecated code for classes InputFormatBase and
    PhasedFileSystem. (Amareshwari Sriramadasu via enis)

    HADOOP-2116. Changes the layout of the task execution directory.
    (Amareshwari Sriramadasu via ddas)

    HADOOP-2828. The following deprecated methods in Configuration.java
    have been removed
        getObject(String name)
        setObject(String name, Object value)
        get(String name, Object defaultValue)
        set(String name, Object value)
        Iterator entries()
    (Amareshwari Sriramadasu via ddas)

    HADOOP-2824. Removes one deprecated constructor from MiniMRCluster.
    (Amareshwari Sriramadasu via ddas)

    HADOOP-2823. Removes deprecated methods getColumn(), getLine() from
    org.apache.hadoop.record.compiler.generated.SimpleCharStream.
    (Amareshwari Sriramadasu via ddas)

    HADOOP-3060. Removes one unused constructor argument from MiniMRCluster.
    (Amareshwari Sriramadasu via ddas)

    HADOOP-2854. Remove deprecated o.a.h.ipc.Server::getUserInfo().
    (lohit vijayarenu via cdouglas)

    HADOOP-2563. Remove deprecated FileSystem::listPaths.
    (lohit vijayarenu via cdouglas)

    HADOOP-2818.  Remove deprecated methods in Counters.
    (Amareshwari Sriramadasu via tomwhite)

    HADOOP-2831. Remove deprecated o.a.h.dfs.INode::getAbsoluteName()
    (lohit vijayarenu via cdouglas)

    HADOOP-2839. Remove deprecated FileSystem::globPaths.
    (lohit vijayarenu via cdouglas)

    HADOOP-2634. Deprecate ClientProtocol::exists.
    (lohit vijayarenu via cdouglas)

    HADOOP-2410.  Make EC2 cluster nodes more independent of each other.
    Multiple concurrent EC2 clusters are now supported, and nodes may be
    added to a cluster on the fly with new nodes starting in the same EC2
    availability zone as the cluster.  Ganglia monitoring and large
    instance sizes have also been added.  (Chris K Wensel via tomwhite)

    HADOOP-2826. Deprecated FileSplit.getFile(), LineRecordReader.readLine().
    (Amareshwari Sriramadasu via ddas)

    HADOOP-3239. getFileInfo() returns null for non-existing files instead
    of throwing FileNotFoundException. (Lohit Vijayarenu via shv)

    HADOOP-3266. Removed HOD changes from CHANGES.txt, as they are now inside
    src/contrib/hod  (Hemanth Yamijala via ddas)

    HADOOP-3280. Separate the configuration of the virtual memory size
    (mapred.child.ulimit) from the jvm heap size, so that 64 bit
    streaming applications are supported even when running with 32 bit
    jvms. (acmurthy via omalley)

  NEW FEATURES

    HADOOP-1398.  Add HBase in-memory block cache.  (tomwhite)

    HADOOP-2178.  Job History on DFS. (Amareshwari Sri Ramadasu via ddas)

    HADOOP-2063. A new parameter to dfs -get command to fetch a file
    even if it is corrupted.  (Tsz Wo (Nicholas), SZE via dhruba)

    HADOOP-2219. A new command "df -count" that counts the number of
    files and directories.  (Tsz Wo (Nicholas), SZE via dhruba)

    HADOOP-2906. Add an OutputFormat capable of using keys, values, and
    config params to map records to different output files.
    (Runping Qi via cdouglas)

    HADOOP-2346. Utilities to support timeout while writing to sockets.
    DFSClient and DataNode sockets have 10min write timeout. (rangadi)

    HADOOP-2951.  Add a contrib module that provides a utility to
    build or update Lucene indexes using Map/Reduce.  (Ning Li via cutting)

    HADOOP-1622.  Allow multiple jar files for map reduce.
    (Mahadev Konar via dhruba)

    HADOOP-2055. Allows users to set PathFilter on the FileInputFormat.
    (Alejandro Abdelnur via ddas)

    HADOOP-2551. More environment variables like HADOOP_NAMENODE_OPTS
    for better control of HADOOP_OPTS for each component. (rangadi)

    HADOOP-3001. Add job counters that measure the number of bytes
    read and written to HDFS, S3, KFS, and local file systems. (omalley)

    HADOOP-3048.  A new Interface and a default implementation to convert
    and restore serializations of objects to/from strings. (enis)

  IMPROVEMENTS

    HADOOP-2655. Copy on write for data and metadata files in the
    presence of snapshots. Needed for supporting appends to HDFS
    files. (dhruba)

    HADOOP-1967.  When a Path specifies the same scheme as the default
    FileSystem but no authority, the default FileSystem's authority is
    used.  Also add warnings for old-format FileSystem names, accessor
    methods for fs.default.name, and check for null authority in HDFS.
    (cutting)

    HADOOP-2895. Let the profiling string be configurable.
    (Martin Traverso via cdouglas)

    HADOOP-910. Enables Reduces to do merges for the on-disk map output files
    in parallel with their copying. (Amar Kamat via ddas)

    HADOOP-730. Use rename rather than copy for local renames. (cdouglas)

    HADOOP-2810. Updated the Hadoop Core logo. (nigel)

    HADOOP-2057.  Streaming should optionally treat a non-zero exit status
    of a child process as a failed task.  (Rick Cox via tomwhite)

    HADOOP-2765. Enables specifying ulimits for streaming/pipes tasks (ddas)

    HADOOP-2888. Make gridmix scripts more readily configurable and amenable
    to automated execution. (Mukund Madhugiri via cdouglas)

    HADOOP-2908.  A document that describes the DFS Shell command.
    (Mahadev Konar via dhruba)

    HADOOP-2981.  Update README.txt to reflect the upcoming use of
    cryptography. (omalley)

    HADOOP-2804.  Add support to publish CHANGES.txt as HTML when running
    the Ant 'docs' target. (nigel)

    HADOOP-2559. Change DFS block placement to allocate the first replica
    locally, the second off-rack, and the third intra-rack from the
    second. (lohit vijayarenu via cdouglas)

    HADOOP-2939. Make the automated patch testing process an executable
    Ant target, test-patch. (nigel)

    HADOOP-2239. Add HsftpFileSystem to permit transferring files over ssl.
    (cdouglas)

    HADOOP-2886.  Track individual RPC metrics.
    (girish vaitheeswaran via dhruba)

    HADOOP-2373. Improvement in safe-mode reporting. (shv)

    HADOOP-3091. Modify FsShell command -put to accept multiple sources.
    (Lohit Vijaya Renu via cdouglas)

    HADOOP-3092. Show counter values from job -status command.
    (Tom White via ddas)

    HADOOP-1228.  Ant task to generate Eclipse project files.  (tomwhite)

    HADOOP-3093. Adds Configuration.getStrings(name, default-value) and
    the corresponding setStrings. (Amareshwari Sriramadasu via ddas)

    HADOOP-3106. Adds documentation in forrest for debugging.
    (Amareshwari Sriramadasu via ddas)

    HADOOP-3099. Add an option to distcp to preserve user, group, and
    permission information. (Tsz Wo (Nicholas), SZE via cdouglas)

    HADOOP-2841. Unwrap AccessControlException and FileNotFoundException
    from RemoteException for DFSClient. (shv)

    HADOOP-3152.  Make index interval configuable when using
    MapFileOutputFormat for map-reduce job.  (Rong-En Fan via cutting)

    HADOOP-3143. Decrease number of slaves from 4 to 3 in TestMiniMRDFSSort,
    as Hudson generates false negatives under the current load.
    (Nigel Daley via cdouglas)

    HADOOP-3174. Illustrative example for MultipleFileInputFormat. (Enis
    Soztutar via acmurthy)

    HADOOP-2993. Clarify the usage of JAVA_HOME in the Quick Start guide.
    (acmurthy via nigel)

    HADOOP-3124. Make DataNode socket write timeout configurable. (rangadi)

  OPTIMIZATIONS

    HADOOP-2790.  Fixed inefficient method hasSpeculativeTask by removing
    repetitive calls to get the current time and late checking to see if
    we want speculation on at all. (omalley)

    HADOOP-2758. Reduce buffer copies in DataNode when data is read from
    HDFS, without negatively affecting read throughput. (rangadi)

    HADOOP-2399. Input key and value to combiner and reducer is reused.
    (Owen O'Malley via ddas).

    HADOOP-2423.  Code optimization in FSNamesystem.mkdirs.
    (Tsz Wo (Nicholas), SZE via dhruba)

    HADOOP-2606. ReplicationMonitor selects data-nodes to replicate directly
    from needed replication blocks instead of looking up for the blocks for
    each live data-node. (shv)

    HADOOP-2148. Eliminate redundant data-node blockMap lookups. (shv)

    HADOOP-2027. Return the number of bytes in each block in a file
    via a single rpc to the namenode to speed up job planning.
    (Lohit Vijaya Renu via omalley)

    HADOOP-2902.  Replace uses of "fs.default.name" with calls to the
    accessor methods added in HADOOP-1967.  (cutting)

    HADOOP-2119.  Optimize scheduling of jobs with large numbers of
    tasks by replacing static arrays with lists of runnable tasks.
    (Amar Kamat via omalley)

    HADOOP-2919.  Reduce the number of memory copies done during the
    map output sorting. Also adds two config variables:
    io.sort.spill.percent - the percentages of io.sort.mb that should
                            cause a spill (default 80%)
    io.sort.record.percent - the percent of io.sort.mb that should
                             hold key/value indexes (default 5%)
    (cdouglas via omalley)

    HADOOP-3140. Doesn't add a task in the commit queue if the task hadn't
    generated any output. (Amar Kamat via ddas)

    HADOOP-3168. Reduce the amount of logging in streaming to an
    exponentially increasing number of records (up to 10,000
    records/log). (Zheng Shao via omalley)

  BUG FIXES

    HADOOP-2195. '-mkdir' behaviour is now closer to Linux shell in case of
    errors. (Mahadev Konar via rangadi)

    HADOOP-2190. bring behaviour '-ls' and '-du' closer to Linux shell
    commands in case of errors. (Mahadev Konar via rangadi)

    HADOOP-2193. 'fs -rm' and 'fs -rmr' show error message when the target
    file does not exist. (Mahadev Konar via rangadi)

    HADOOP-2738 Text is not subclassable because set(Text) and compareTo(Object)
    access the other instance's private members directly. (jimk)

    HADOOP-2779.  Remove the references to HBase in the build.xml. (omalley)

    HADOOP-2194. dfs cat on a non-existent file throws FileNotFoundException.
    (Mahadev Konar via dhruba)

    HADOOP-2767. Fix for NetworkTopology erroneously skipping the last leaf
    node on a rack. (Hairong Kuang and Mark Butler via dhruba)

    HADOOP-1593. FsShell works with paths in non-default FileSystem.
    (Mahadev Konar via dhruba)

    HADOOP-2191. du and dus command on non-existent directory gives
    appropriate error message.  (Mahadev Konar via dhruba)

    HADOOP-2832. Remove tabs from code of DFSClient for better
    indentation. (dhruba)

    HADOOP-2844. distcp closes file handles for sequence files.
    (Tsz Wo (Nicholas), SZE via dhruba)

    HADOOP-2727. Fix links in Web UI of the hadoop daemons and some docs
    (Amareshwari Sri Ramadasu via ddas)

    HADOOP-2871. Fixes a problem to do with file: URI in the JobHistory init.
    (Amareshwari Sri Ramadasu via ddas)

    HADOOP-2800.  Deprecate SetFile.Writer constructor not the whole class.
    (Johan Oskarsson via tomwhite)

    HADOOP-2891.  DFSClient.close() closes all open files. (dhruba)

    HADOOP-2845.  Fix dfsadmin disk utilization report on Solaris.
    (Martin Traverso via tomwhite)

    HADOOP-2912. MiniDFSCluster restart should wait for namenode to exit
    safemode. This was causing TestFsck to fail.  (Mahadev Konar via dhruba)

    HADOOP-2820. The following classes in streaming are removed :
    StreamLineRecordReader StreamOutputFormat StreamSequenceRecordReader.
    (Amareshwari Sri Ramadasu via ddas)

    HADOOP-2819. The following methods in JobConf are removed:
    getInputKeyClass() setInputKeyClass getInputValueClass()
    setInputValueClass(Class theClass) setSpeculativeExecution
    getSpeculativeExecution() (Amareshwari Sri Ramadasu via ddas)

    HADOOP-2817. Removes deprecated mapred.tasktracker.tasks.maximum and
    ClusterStatus.getMaxTasks(). (Amareshwari Sri Ramadasu via ddas)

    HADOOP-2821. Removes deprecated ShellUtil and ToolBase classes from
    the util package. (Amareshwari Sri Ramadasu via ddas)

    HADOOP-2934. The namenode was encountreing a NPE while loading
    leases from the fsimage. Fixed. (dhruba)

    HADOOP-2938. Some fs commands did not glob paths.
    (Tsz Wo (Nicholas), SZE via rangadi)

    HADOOP-2943. Compression of intermediate map output causes failures
    in the merge. (cdouglas)

    HADOOP-2870.  DataNode and NameNode closes all connections while
    shutting down. (Hairong Kuang via dhruba)

    HADOOP-2973. Fix TestLocalDFS for Windows platform.
    (Tsz Wo (Nicholas), SZE via dhruba)

    HADOOP-2971. select multiple times if it returns early in
    SocketIOWithTimeout. (rangadi)

    HADOOP-2955. Fix TestCrcCorruption test failures caused by HADOOP-2758
    (rangadi)

    HADOOP-2657. A flush call on the DFSOutputStream flushes the last
    partial CRC chunk too.  (dhruba)

    HADOOP-2974. IPC unit tests used "0.0.0.0" to connect to server, which
    is not always supported. (rangadi)

    HADOOP-2996. Fixes uses of StringBuffer in StreamUtils class.
    (Dave Brosius via ddas)

    HADOOP-2995. Fixes StreamBaseRecordReader's getProgress to return a
    floating point number. (Dave Brosius via ddas)

    HADOOP-2972. Fix for a NPE in FSDataset.invalidate.
    (Mahadev Konar via dhruba)

    HADOOP-2994. Code cleanup for DFSClient: remove redundant
    conversions from string to string.  (Dave Brosius via dhruba)

    HADOOP-3009. TestFileCreation sometimes fails because restarting
    minidfscluster sometimes creates datanodes with ports that are
    different from their original instance. (dhruba)

    HADOOP-2992. Distributed Upgrade framework works correctly with
    more than one upgrade object.  (Konstantin Shvachko via dhruba)

    HADOOP-2679. Fix a typo in libhdfs.  (Jason via dhruba)

    HADOOP-2976. When a lease expires, the Namenode ensures that
    blocks of the file are adequately replicated. (dhruba)

    HADOOP-2901. Fixes the creation of info servers in the JobClient
    and JobTracker. Removes the creation from JobClient and removes
    additional info server from the JobTracker. Also adds the command
    line utility to view the history files (HADOOP-2896), and fixes
    bugs in JSPs to do with analysis - HADOOP-2742, HADOOP-2792.
    (Amareshwari Sri Ramadasu via ddas)

    HADOOP-2890. If different datanodes report the same block but
    with different sizes to the namenode, the namenode picks the
    replica(s) with the largest size as the only valid replica(s). (dhruba)

    HADOOP-2825. Deprecated MapOutputLocation.getFile() is removed.
    (Amareshwari Sri Ramadasu via ddas)

    HADOOP-2806. Fixes a streaming document.
    (Amareshwari Sriramadasu via ddas)

    HADOOP-3008. SocketIOWithTimeout throws InterruptedIOException if the
    thread is interrupted while it is waiting. (rangadi)

    HADOOP-3006. Fix wrong packet size reported by DataNode when a block
    is being replicated. (rangadi)

    HADOOP-3029. Datanode prints log message "firstbadlink" only if
    it detects a bad connection to another datanode in the pipeline. (dhruba)

    HADOOP-3030. Release reserved space for file in InMemoryFileSystem if
    checksum reservation fails. (Devaraj Das via cdouglas)

    HADOOP-3036. Fix findbugs warnings in UpgradeUtilities. (Konstantin
    Shvachko via cdouglas)

    HADOOP-3025. ChecksumFileSystem supports the delete method with
    the recursive flag. (Mahadev Konar via dhruba)

    HADOOP-3012. dfs -mv file to user home directory throws exception if
    the user home directory does not exist. (Mahadev Konar via dhruba)

    HADOOP-3066. Should not require superuser privilege to query if hdfs is in
    safe mode (jimk)

    HADOOP-3040. If the input line starts with the separator char, the key
    is set as empty. (Amareshwari Sriramadasu via ddas)

    HADOOP-3080. Removes flush calls from JobHistory.
    (Amareshwari Sriramadasu via ddas)

    HADOOP-3086. Adds the testcase missed during commit of hadoop-3040.
    (Amareshwari Sriramadasu via ddas)

    HADOOP-3046. Fix the raw comparators for Text and BytesWritables
    to use the provided length rather than recompute it. (omalley)

    HADOOP-3094. Fix BytesWritable.toString to avoid extending the sign bit
    (Owen O'Malley via cdouglas)

    HADOOP-3067. DFSInputStream's position read does not close the sockets.
    (rangadi)

    HADOOP-3073. close() on SocketInputStream or SocketOutputStream should
    close the underlying channel. (rangadi)

    HADOOP-3087. Fixes a problem to do with refreshing of loadHistory.jsp.
    (Amareshwari Sriramadasu via ddas)

    HADOOP-3065. Better logging message if the rack location of a datanode
    cannot be determined.  (Devaraj Das via dhruba)

    HADOOP-3064. Commas in a file path should not be treated as delimiters.
    (Hairong Kuang via shv)

    HADOOP-2997. Adds test for non-writable serialier. Also fixes a problem
    introduced by HADOOP-2399. (Tom White via ddas)

    HADOOP-3114. Fix TestDFSShell on Windows. (Lohit Vijaya Renu via cdouglas)

    HADOOP-3118.  Fix Namenode NPE while loading fsimage after a cluster
    upgrade from older disk format. (dhruba)

    HADOOP-3161. Fix FIleUtil.HardLink.getLinkCount on Mac OS. (nigel
    via omalley)

    HADOOP-2927. Fix TestDU to acurately calculate the expected file size.
    (shv via nigel)

    HADOOP-3123. Fix the native library build scripts to work on Solaris.
    (tomwhite via omalley)

    HADOOP-3089.  Streaming should accept stderr from task before
    first key arrives.  (Rick Cox via tomwhite)

    HADOOP-3146. A DFSOutputStream.flush method is renamed as
    DFSOutputStream.fsync.  (dhruba)

    HADOOP-3165. -put/-copyFromLocal did not treat input file "-" as stdin.
    (Lohit Vijayarenu via rangadi)

    HADOOP-3041. Deprecate JobConf.setOutputPath and JobConf.getOutputPath.
    Deprecate OutputFormatBase. Add FileOutputFormat. Existing output formats
    extending OutputFormatBase, now extend FileOutputFormat. Add the following
    APIs in FileOutputFormat: setOutputPath, getOutputPath, getWorkOutputPath.
    (Amareshwari Sriramadasu via nigel)

    HADOOP-3083. The fsimage does not store leases. This would have to be
    reworked in the next release to support appends. (dhruba)

    HADOOP-3166. Fix an ArrayIndexOutOfBoundsException in the spill thread
    and make exception handling more promiscuous to catch this condition.
    (cdouglas)

    HADOOP-3050. DataNode sends one and only one block report after
    it registers with the namenode. (Hairong Kuang)

    HADOOP-3044. NNBench sets the right configuration for the mapper.
    (Hairong Kuang)

    HADOOP-3178. Fix GridMix scripts for small and medium jobs
    to handle input paths differently. (Mukund Madhugiri via nigel)

    HADOOP-1911. Fix an infinite loop in DFSClient when all replicas of a
    block are bad (cdouglas)

    HADOOP-3157. Fix path handling in DistributedCache and TestMiniMRLocalFS.
    (Doug Cutting via rangadi)

    HADOOP-3018. Fix the eclipse plug-in contrib wrt removed deprecated
    methods (taton)

    HADOOP-3183. Fix TestJobShell to use 'ls' instead of java.io.File::exists
    since cygwin symlinks are unsupported.
    (Mahadev konar via cdouglas)

    HADOOP-3175. Fix FsShell.CommandFormat to handle "-" in arguments.
    (Edward J. Yoon via rangadi)

    HADOOP-3220. Safemode message corrected. (shv)

    HADOOP-3208. Fix WritableDeserializer to set the Configuration on
    deserialized Writables. (Enis Soztutar via cdouglas)

   HADOOP-3224. 'dfs -du /dir' does not return correct size.
   (Lohit Vjayarenu via rangadi)

   HADOOP-3223. Fix typo in help message for -chmod. (rangadi)

   HADOOP-1373. checkPath() should ignore case when it compares authoriy.
   (Edward J. Yoon via rangadi)

   HADOOP-3204. Fixes a problem to do with ReduceTask's LocalFSMerger not
   catching Throwable.  (Amar Ramesh Kamat via ddas)

    HADOOP-3229. Report progress when collecting records from the mapper and
    the combiner. (Doug Cutting via cdouglas)

    HADOOP-3225. Unwrapping methods of RemoteException should initialize
    detailedMassage field. (Mahadev Konar, shv, cdouglas)

    HADOOP-3247. Fix gridmix scripts to use the correct globbing syntax and
    change maxentToSameCluster to run the correct number of jobs.
    (Runping Qi via cdouglas)

    HADOOP-3242. Fix the RecordReader of SequenceFileAsBinaryInputFormat to
    correctly read from the start of the split and not the beginning of the
    file. (cdouglas via acmurthy)

    HADOOP-3256. Encodes the job name used in the filename for history files.
    (Arun Murthy via ddas)

    HADOOP-3162. Ensure that comma-separated input paths are treated correctly
    as multiple input paths. (Amareshwari Sri Ramadasu via acmurthy)

    HADOOP-3263. Ensure that the job-history log file always follows the
    pattern of hostname_timestamp_jobid_username_jobname even if username
    and/or jobname are not specfied. This helps to avoid wrong assumptions
    made about the job-history log filename in jobhistory.jsp. (acmurthy)

    HADOOP-3251. Fixes getFilesystemName in JobTracker and LocalJobRunner to
    use FileSystem.getUri instead of FileSystem.getName. (Arun Murthy via ddas)

    HADOOP-3237. Fixes TestDFSShell.testErrOutPut on Windows platform.
    (Mahadev Konar via ddas)

    HADOOP-3279. TaskTracker checks for SUCCEEDED task status in addition to
    COMMIT_PENDING status when it fails maps due to lost map.
    (Devaraj Das)

    HADOOP-3286. Prevent collisions in gridmix output dirs by increasing the
    granularity of the timestamp. (Runping Qi via cdouglas)

    HADOOP-3285. Fix input split locality when the splits align to
    fs blocks. (omalley)

    HADOOP-3372. Fix heap management in streaming tests. (Arun Murthy via
    cdouglas)

    HADOOP-3031. Fix javac warnings in test classes. (cdouglas)

    HADOOP-3382. Fix memory leak when files are not cleanly closed (rangadi)

    HADOOP-3322. Fix to push MetricsRecord for rpc metrics. (Eric Yang via
    mukund)

Release 0.16.4 - 2008-05-05

  BUG FIXES

    HADOOP-3138. DFS mkdirs() should not throw an exception if the directory
    already exists. (rangadi via mukund)

    HADOOP-3294. Fix distcp to check the destination length and retry the copy
    if it doesn't match the src length. (Tsz Wo (Nicholas), SZE via mukund)

    HADOOP-3186. Fix incorrect permission checkding for mv and renameTo
    in HDFS. (Tsz Wo (Nicholas), SZE via mukund)

Release 0.16.3 - 2008-04-16

  BUG FIXES

    HADOOP-3010. Fix ConcurrentModificationException in ipc.Server.Responder.
    (rangadi)

    HADOOP-3154. Catch all Throwables from the SpillThread in MapTask, rather
    than IOExceptions only. (ddas via cdouglas)

    HADOOP-3159. Avoid file system cache being overwritten whenever
    configuration is modified. (Tsz Wo (Nicholas), SZE via hairong)

    HADOOP-3139. Remove the consistency check for the FileSystem cache in
    closeAll() that causes spurious warnings and a deadlock.
    (Tsz Wo (Nicholas), SZE via cdouglas)

    HADOOP-3195. Fix TestFileSystem to be deterministic.
    (Tsz Wo (Nicholas), SZE via cdouglas)

    HADOOP-3069. Primary name-node should not truncate image when transferring
    it from the secondary. (shv)

    HADOOP-3182. Change permissions of the job-submission directory to 777
    from 733 to ensure sharing of HOD clusters works correctly. (Tsz Wo
    (Nicholas), Sze and Amareshwari Sri Ramadasu via acmurthy)

Release 0.16.2 - 2008-04-02

  BUG FIXES

    HADOOP-3011. Prohibit distcp from overwriting directories on the
    destination filesystem with files. (cdouglas)

    HADOOP-3033. The BlockReceiver thread in the datanode writes data to
    the block file, changes file position (if needed) and flushes all by
    itself. The PacketResponder thread does not flush block file. (dhruba)

    HADOOP-2978. Fixes the JobHistory log format for counters.
    (Runping Qi via ddas)

    HADOOP-2985. Fixes LocalJobRunner to tolerate null job output path.
    Also makes the _temporary a constant in MRConstants.java.
    (Amareshwari Sriramadasu via ddas)

    HADOOP-3003. FileSystem cache key is updated after a
    FileSystem object is created. (Tsz Wo (Nicholas), SZE via dhruba)

    HADOOP-3042. Updates the Javadoc in JobConf.getOutputPath to reflect
    the actual temporary path. (Amareshwari Sriramadasu via ddas)

    HADOOP-3007. Tolerate mirror failures while DataNode is replicating
    blocks as it used to before. (rangadi)

    HADOOP-2944. Fixes a "Run on Hadoop" wizard NPE when creating a
    Location from the wizard. (taton)

    HADOOP-3049. Fixes a problem in MultiThreadedMapRunner to do with
    catching RuntimeExceptions. (Alejandro Abdelnur via ddas)

    HADOOP-3039. Fixes a problem to do with exceptions in tasks not
    killing jobs. (Amareshwari Sriramadasu via ddas)

    HADOOP-3027. Fixes a problem to do with adding a shutdown hook in
    FileSystem.  (Amareshwari Sriramadasu via ddas)

    HADOOP-3056. Fix distcp when the target is an empty directory by
    making sure the directory is created first. (cdouglas and acmurthy
    via omalley)

    HADOOP-3070. Protect the trash emptier thread from null pointer
    exceptions. (Koji Noguchi via omalley)

    HADOOP-3084. Fix HftpFileSystem to work for zero-lenghth files.
    (cdouglas)

    HADOOP-3107. Fix NPE when fsck invokes getListings. (dhruba)

    HADOOP-3104. Limit MultithreadedMapRunner to have a fixed length queue
    between the RecordReader and the map threads. (Alejandro Abdelnur via
    omalley)

    HADOOP-2833. Do not use "Dr. Who" as the default user in JobClient.
    A valid user name is required. (Tsz Wo (Nicholas), SZE via rangadi)

    HADOOP-3128. Throw RemoteException in setPermissions and setOwner of
    DistributedFileSystem.  (shv via nigel)

Release 0.16.1 - 2008-03-13

  INCOMPATIBLE CHANGES

    HADOOP-2869. Deprecate SequenceFile.setCompressionType in favor of
    SequenceFile.createWriter, SequenceFileOutputFormat.setCompressionType,
    and JobConf.setMapOutputCompressionType. (Arun C Murthy via cdouglas)
    Configuration changes to hadoop-default.xml:
      deprecated io.seqfile.compression.type

  IMPROVEMENTS

    HADOOP-2371. User guide for file permissions in HDFS.
    (Robert Chansler via rangadi)

    HADOOP-3098. Allow more characters in user and group names while
    using -chown and -chgrp commands. (rangadi)

  BUG FIXES

    HADOOP-2789. Race condition in IPC Server Responder that could close
    connections early. (Raghu Angadi)

    HADOOP-2785. minor. Fix a typo in Datanode block verification
    (Raghu Angadi)

    HADOOP-2788. minor. Fix help message for chgrp shell command (Raghu Angadi).

    HADOOP-1188. fstime file is updated when a storage directory containing
    namespace image becomes inaccessible. (shv)

    HADOOP-2787. An application can set a configuration variable named
    dfs.umask to set the umask that is used by DFS.
    (Tsz Wo (Nicholas), SZE via dhruba)

    HADOOP-2780. The default socket buffer size for DataNodes is 128K.
    (dhruba)

    HADOOP-2716. Superuser privileges for the Balancer.
    (Tsz Wo (Nicholas), SZE via shv)

    HADOOP-2754. Filter out .crc files from local file system listing.
    (Hairong Kuang via shv)

    HADOOP-2733. Fix compiler warnings in test code.
    (Tsz Wo (Nicholas), SZE via cdouglas)

    HADOOP-2725. Modify distcp to avoid leaving partially copied files at
    the destination after encountering an error. (Tsz Wo (Nicholas), SZE
    via cdouglas)

    HADOOP-2391. Cleanup job output directory before declaring a job as
    SUCCESSFUL. (Amareshwari Sri Ramadasu via ddas)

    HADOOP-2808. Minor fix to FileUtil::copy to mind the overwrite
    formal. (cdouglas)

    HADOOP-2683. Moving UGI out of the RPC Server.
    (Tsz Wo (Nicholas), SZE via shv)

    HADOOP-2814. Fix for NPE in datanode in unit test TestDataTransferProtocol.
    (Raghu Angadi via dhruba)

    HADOOP-2811. Dump of counters in job history does not add comma between
    groups. (runping via omalley)

    HADOOP-2735. Enables setting TMPDIR for tasks.
    (Amareshwari Sri Ramadasu via ddas)

    HADOOP-2843. Fix protections on map-side join classes to enable derivation.
    (cdouglas via omalley)

    HADOOP-2840. Fix gridmix scripts to correctly invoke the java sort through
    the proper jar. (Mukund Madhugiri via cdouglas)

    HADOOP-2769.  TestNNThroughputBnechmark should not use a fixed port for
    the namenode http port. (omalley)

    HADOOP-2852. Update gridmix benchmark to avoid an artifically long tail.
    (cdouglas)

    HADOOP-2894. Fix a problem to do with tasktrackers failing to connect to
    JobTracker upon reinitialization. (Owen O'Malley via ddas).

    HADOOP-2903.  Fix exception generated by Metrics while using pushMetric().
    (girish vaitheeswaran via dhruba)

    HADOOP-2904.  Fix to RPC metrics to log the correct host name.
    (girish vaitheeswaran via dhruba)

    HADOOP-2918.  Improve error logging so that dfs writes failure with
    "No lease on file" can be diagnosed. (dhruba)

    HADOOP-2923.  Add SequenceFileAsBinaryInputFormat, which was
    missed in the commit for HADOOP-2603. (cdouglas via omalley)

    HADOOP-2931. IOException thrown by DFSOutputStream had wrong stack
    trace in some cases. (Michael Bieniosek via rangadi)

    HADOOP-2883. Write failures and data corruptions on HDFS files.
    The write timeout is back to what it was on 0.15 release. Also, the
    datnodes flushes the block file buffered output stream before
    sending a positive ack for the packet back to the client. (dhruba)

    HADOOP-2756. NPE in DFSClient while closing DFSOutputStreams
    under load. (rangadi)

    HADOOP-2958. Fixed FileBench which broke due to HADOOP-2391 which performs
    a check for existence of the output directory and a trivial bug in
    GenericMRLoadGenerator where min/max word lenghts were identical since
    they were looking at the same config variables (Chris Douglas via
    acmurthy)

    HADOOP-2915. Fixed FileSystem.CACHE so that a username is included
    in the cache key. (Tsz Wo (Nicholas), SZE via nigel)

    HADOOP-2813. TestDU unit test uses its own directory to run its
    sequence of tests.  (Mahadev Konar via dhruba)

Release 0.16.0 - 2008-02-07

  INCOMPATIBLE CHANGES

    HADOOP-1245.  Use the mapred.tasktracker.tasks.maximum value
    configured on each tasktracker when allocating tasks, instead of
    the value configured on the jobtracker. InterTrackerProtocol
    version changed from 5 to 6. (Michael Bieniosek via omalley)

    HADOOP-1843. Removed code from Configuration and JobConf deprecated by
    HADOOP-785 and a minor fix to Configuration.toString. Specifically the
    important change is that mapred-default.xml is no longer supported and
    Configuration no longer supports the notion of default/final resources.
    (acmurthy)

    HADOOP-1302.  Remove deprecated abacus code from the contrib directory.
    This also fixes a configuration bug in AggregateWordCount, so that the
    job now works.  (enis)

    HADOOP-2288.  Enhance FileSystem API to support access control.
    (Tsz Wo (Nicholas), SZE via dhruba)

    HADOOP-2184.  RPC Support for user permissions and authentication.
    (Raghu Angadi via dhruba)

    HADOOP-2185.  RPC Server uses any available port if the specified
    port is zero. Otherwise it uses the specified port. Also combines
    the configuration attributes for the servers' bind address and
    port from "x.x.x.x" and "y" to "x.x.x.x:y".
    Deprecated configuration variables:
      dfs.info.bindAddress
      dfs.info.port
      dfs.datanode.bindAddress
      dfs.datanode.port
      dfs.datanode.info.bindAdress
      dfs.datanode.info.port
      dfs.secondary.info.bindAddress
      dfs.secondary.info.port
      mapred.job.tracker.info.bindAddress
      mapred.job.tracker.info.port
      mapred.task.tracker.report.bindAddress
      tasktracker.http.bindAddress
      tasktracker.http.port
    New configuration variables (post HADOOP-2404):
      dfs.secondary.http.address
      dfs.datanode.address
      dfs.datanode.http.address
      dfs.http.address
      mapred.job.tracker.http.address
      mapred.task.tracker.report.address
      mapred.task.tracker.http.address
    (Konstantin Shvachko via dhruba)

    HADOOP-2401.  Only the current leaseholder can abandon a block for
    a HDFS file.  ClientProtocol version changed from 20 to 21.
    (Tsz Wo (Nicholas), SZE via dhruba)

    HADOOP-2381.  Support permission information in FileStatus. Client
    Protocol version changed from 21 to 22.  (Raghu Angadi via dhruba)

    HADOOP-2110. Block report processing creates fewer transient objects.
    Datanode Protocol version changed from 10 to 11.
    (Sanjay Radia via dhruba)

    HADOOP-2567.  Add FileSystem#getHomeDirectory(), which returns the
    user's home directory in a FileSystem as a fully-qualified path.
    FileSystem#getWorkingDirectory() is also changed to return a
    fully-qualified path, which can break applications that attempt
    to, e.g., pass LocalFileSystem#getWorkingDir().toString() directly
    to java.io methods that accept file names. (cutting)

    HADOOP-2514.  Change trash feature to maintain a per-user trash
    directory, named ".Trash" in the user's home directory.  The
    "fs.trash.root" parameter is no longer used.  Full source paths
    are also no longer reproduced within the trash.

    HADOOP-2012. Periodic data verification on Datanodes.
    (Raghu Angadi via dhruba)

    HADOOP-1707. The DFSClient does not use a local disk file to cache
    writes to a HDFS file. Changed Data Transfer Version from 7 to 8.
    (dhruba)

    HADOOP-2652. Fix permission issues for HftpFileSystem. This is an
    incompatible change since distcp may not be able to copy files
    from cluster A (compiled with this patch) to cluster B (compiled
    with previous versions). (Tsz Wo (Nicholas), SZE via dhruba)

  NEW FEATURES

    HADOOP-1857.  Ability to run a script when a task fails to capture stack
    traces. (Amareshwari Sri Ramadasu via ddas)

    HADOOP-2299.  Defination of a login interface.  A simple implementation for
    Unix users and groups. (Hairong Kuang via dhruba)

    HADOOP-1652.  A utility to balance data among datanodes in a HDFS cluster.
    (Hairong Kuang via dhruba)

    HADOOP-2085.  A library to support map-side joins of consistently
    partitioned and sorted data sets. (Chris Douglas via omalley)

    HADOOP-2336. Shell commands to modify file permissions. (rangadi)

    HADOOP-1298. Implement file permissions for HDFS.
    (Tsz Wo (Nicholas) & taton via cutting)

    HADOOP-2447. HDFS can be configured to limit the total number of
    objects (inodes and blocks) in the file system. (dhruba)

    HADOOP-2487. Added an option to get statuses for all submitted/run jobs.
    This information can be used to develop tools for analysing jobs.
    (Amareshwari Sri Ramadasu via acmurthy)

    HADOOP-1873. Implement user permissions for Map/Reduce framework.
    (Hairong Kuang via shv)

    HADOOP-2532.  Add to MapFile a getClosest method that returns the key
    that comes just before if the key is not present.  (stack via tomwhite)

    HADOOP-1883. Add versioning to Record I/O. (Vivek Ratan via ddas)

    HADOOP-2603.  Add SeqeunceFileAsBinaryInputFormat, which reads
    sequence files as BytesWritable/BytesWritable regardless of the
    key and value types used to write the file. (cdouglas via omalley)

    HADOOP-2367. Add ability to profile a subset of map/reduce tasks and fetch
    the result to the local filesystem of the submitting application. Also
    includes a general IntegerRanges extension to Configuration for setting
    positive, ranged parameters. (Owen O'Malley via cdouglas)

  IMPROVEMENTS

    HADOOP-2045.  Change committer list on website to a table, so that
    folks can list their organization, timezone, etc.  (cutting)

    HADOOP-2058.  Facilitate creating new datanodes dynamically in
    MiniDFSCluster. (Hairong Kuang via dhruba)

    HADOOP-1855.  fsck verifies block placement policies and reports
    violations.  (Konstantin Shvachko via dhruba)

    HADOOP-1604.  An system administrator can finalize namenode upgrades
    without running the cluster. (Konstantin Shvachko via dhruba)

    HADOOP-1839.  Link-ify the Pending/Running/Complete/Killed grid in
    jobdetails.jsp to help quickly narrow down and see categorized TIPs'
    details via jobtasks.jsp. (Amar Kamat via acmurthy)

    HADOOP-1210.  Log counters in job history. (Owen O'Malley via ddas)

    HADOOP-1912. Datanode has two new commands COPY and REPLACE. These are
    needed for supporting data rebalance.  (Hairong Kuang via dhruba)

    HADOOP-2086. This patch adds the ability to add dependencies to a job
    (run via JobControl) after construction.  (Adrian Woodhead via ddas)

    HADOOP-1185. Support changing the logging level of a server without
    restarting the server.  (Tsz Wo (Nicholas), SZE via dhruba)

    HADOOP-2134.  Remove developer-centric requirements from overview.html and
    keep it end-user focussed, specifically sections related to subversion and
    building Hadoop. (Jim Kellerman via acmurthy)

    HADOOP-1989. Support simulated DataNodes. This helps creating large virtual
    clusters for testing purposes.  (Sanjay Radia via dhruba)

    HADOOP-1274. Support different number of mappers and reducers per
    TaskTracker to  allow administrators to better configure and utilize
    heterogenous clusters.
    Configuration changes to hadoop-default.xml:
      add mapred.tasktracker.map.tasks.maximum (default value of 2)
      add mapred.tasktracker.reduce.tasks.maximum (default value of 2)
      remove mapred.tasktracker.tasks.maximum (deprecated for 0.16.0)
    (Amareshwari Sri Ramadasu via acmurthy)

    HADOOP-2104. Adds a description to the ant targets. This makes the
    output of "ant -projecthelp" sensible. (Chris Douglas via ddas)

    HADOOP-2127. Added a pipes sort example to benchmark trivial pipes
    application versus trivial java application. (omalley via acmurthy)

    HADOOP-2113. A new shell command "dfs -text" to view the contents of
    a gziped or SequenceFile. (Chris Douglas via dhruba)

    HADOOP-2207.  Add a "package" target for contrib modules that
    permits each to determine what files are copied into release
    builds.  (stack via cutting)

    HADOOP-1984. Makes the backoff for failed fetches exponential.
    Earlier, it was a random backoff from an interval.
    (Amar Kamat via ddas)

    HADOOP-1327.  Include website documentation for streaming. (Rob Weltman
    via omalley)

    HADOOP-2000.  Rewrite NNBench to measure namenode performance accurately.
    It now uses the map-reduce framework for load generation.
    (Mukund Madhugiri via dhruba)

    HADOOP-2248. Speeds up the framework w.r.t Counters. Also has API
    updates to the Counters part. (Owen O'Malley via ddas)

    HADOOP-2326. The initial block report at Datanode startup time has
    a random backoff period.  (Sanjay Radia via dhruba)

    HADOOP-2432. HDFS includes the name of the file while throwing
    "File does not exist"  exception. (Jim Kellerman via dhruba)

    HADOOP-2457. Added a 'forrest.home' property to the 'docs' target in
    build.xml. (acmurthy)

    HADOOP-2149.  A new benchmark for three name-node operation: file create,
    open, and block report, to evaluate the name-node performance
    for optimizations or new features. (Konstantin Shvachko via shv)

    HADOOP-2466. Change FileInputFormat.computeSplitSize to a protected
    non-static method to allow sub-classes to provide alternate
    implementations. (Alejandro Abdelnur via acmurthy)

    HADOOP-2425. Change TextOutputFormat to handle Text specifically for better
    performance. Make NullWritable implement Comparable. Make TextOutputFormat
    treat NullWritable like null. (omalley)

    HADOOP-1719. Improves the utilization of shuffle copier threads.
    (Amar Kamat via ddas)

    HADOOP-2390. Added documentation for user-controls for intermediate
    map-outputs & final job-outputs and native-hadoop libraries. (acmurthy)

    HADOOP-1660. Add the cwd of the map/reduce task to the java.library.path
    of the child-jvm to support loading of native libraries distributed via
    the DistributedCache. (acmurthy)

    HADOOP-2285. Speeds up TextInputFormat. Also includes updates to the
    Text API. (Owen O'Malley via cdouglas)

    HADOOP-2233. Adds a generic load generator for modeling MR jobs. (cdouglas)

    HADOOP-2369. Adds a set of scripts for simulating a mix of user map/reduce
    workloads. (Runping Qi via cdouglas)

    HADOOP-2547. Removes use of a 'magic number' in build.xml.
    (Hrishikesh via nigel)

    HADOOP-2268. Fix org.apache.hadoop.mapred.jobcontrol classes to use the
    List/Map interfaces rather than concrete ArrayList/HashMap classes
    internally. (Adrian Woodhead via acmurthy)

    HADOOP-2406. Add a benchmark for measuring read/write performance through
    the InputFormat interface, particularly with compression. (cdouglas)

    HADOOP-2131. Allow finer-grained control over speculative-execution. Now
    users can set it for maps and reduces independently.
    Configuration changes to hadoop-default.xml:
      deprecated mapred.speculative.execution
      add mapred.map.tasks.speculative.execution
      add mapred.reduce.tasks.speculative.execution
    (Amareshwari Sri Ramadasu via acmurthy)

    HADOOP-1965. Interleave sort/spill in teh map-task along with calls to the
    Mapper.map method. This is done by splitting the 'io.sort.mb' buffer into
    two and using one half for collecting map-outputs and the other half for
    sort/spill. (Amar Kamat via acmurthy)

    HADOOP-2464. Unit tests for chmod, chown, and chgrp using DFS.
    (Raghu Angadi)

    HADOOP-1876. Persist statuses of completed jobs in HDFS so that the
    JobClient can query and get information about decommissioned jobs and also
    across JobTracker restarts.
    Configuration changes to hadoop-default.xml:
      add mapred.job.tracker.persist.jobstatus.active (default value of false)
      add mapred.job.tracker.persist.jobstatus.hours (default value of 0)
      add mapred.job.tracker.persist.jobstatus.dir (default value of
                                                    /jobtracker/jobsInfo)
    (Alejandro Abdelnur via acmurthy)

    HADOOP-2077. Added version and build information to STARTUP_MSG for all
    hadoop daemons to aid error-reporting, debugging etc. (acmurthy)

    HADOOP-2398. Additional instrumentation for NameNode and RPC server.
    Add support for accessing instrumentation statistics via JMX.
    (Sanjay radia via dhruba)

    HADOOP-2449. A return of the non-MR version of NNBench.
    (Sanjay Radia via shv)

    HADOOP-1989. Remove 'datanodecluster' command from bin/hadoop.
    (Sanjay Radia via shv)

    HADOOP-1742. Improve JavaDoc documentation for ClientProtocol, DFSClient,
    and FSNamesystem. (Konstantin Shvachko)

    HADOOP-2298. Add Ant target for a binary-only distribution.
    (Hrishikesh via nigel)

    HADOOP-2509. Add Ant target for Rat report (Apache license header
    reports).  (Hrishikesh via nigel)

    HADOOP-2469.  WritableUtils.clone should take a Configuration
    instead of a JobConf. (stack via omalley)

    HADOOP-2659. Introduce superuser permissions for admin operations.
    (Tsz Wo (Nicholas), SZE via shv)

    HADOOP-2596. Added a SequenceFile.createWriter api which allows the user
    to specify the blocksize, replication factor and the buffersize to be
    used for the underlying HDFS file. (Alejandro Abdelnur via acmurthy)

    HADOOP-2431. Test HDFS File Permissions. (Hairong Kuang via shv)

    HADOOP-2232. Add an option to disable Nagle's algorithm in the IPC stack.
    (Clint Morgan via cdouglas)

    HADOOP-2342. Created a micro-benchmark for measuring
    local-file versus hdfs reads. (Owen O'Malley via nigel)

    HADOOP-2529. First version of HDFS User Guide. (Raghu Angadi)

    HADOOP-2690. Add jar-test target to build.xml, separating compilation
    and packaging of the test classes. (Enis Soztutar via cdouglas)

  OPTIMIZATIONS

    HADOOP-1898.  Release the lock protecting the last time of the last stack
    dump while the dump is happening. (Amareshwari Sri Ramadasu via omalley)

    HADOOP-1900. Makes the heartbeat and task event queries interval
    dependent on the cluster size.  (Amareshwari Sri Ramadasu via ddas)

    HADOOP-2208. Counter update frequency (from TaskTracker to JobTracker) is
    capped at 1 minute.  (Amareshwari Sri Ramadasu via ddas)

    HADOOP-2284. Reduce the number of progress updates during the sorting in
    the map task. (Amar Kamat via ddas)

  BUG FIXES

    HADOOP-2583.  Fixes a bug in the Eclipse plug-in UI to edit locations.
    Plug-in version is now synchronized with Hadoop version.

    HADOOP-2100.  Remove faulty check for existence of $HADOOP_PID_DIR and let
    'mkdir -p' check & create it. (Michael Bieniosek via acmurthy)

    HADOOP-1642.  Ensure jobids generated by LocalJobRunner are unique to
    avoid collissions and hence job-failures. (Doug Cutting via acmurthy)

    HADOOP-2096.  Close open file-descriptors held by streams while localizing
    job.xml in the JobTracker and while displaying it on the webui in
    jobconf.jsp. (Amar Kamat via acmurthy)

    HADOOP-2098.  Log start & completion of empty jobs to JobHistory, which
    also ensures that we close the file-descriptor of the job's history log
    opened during job-submission. (Amar Kamat via acmurthy)

    HADOOP-2112.  Adding back changes to build.xml lost while reverting
    HADOOP-1622 i.e. http://svn.apache.org/viewvc?view=rev&revision=588771.
    (acmurthy)

    HADOOP-2089.  Fixes the command line argument handling to handle multiple
    -cacheArchive in Hadoop streaming.  (Lohit Vijayarenu via ddas)

    HADOOP-2071.  Fix StreamXmlRecordReader to use a BufferedInputStream
    wrapped over the DFSInputStream since mark/reset aren't supported by
    DFSInputStream anymore. (Lohit Vijayarenu via acmurthy)

    HADOOP-1348.  Allow XML comments inside configuration files.
    (Rajagopal Natarajan and Enis Soztutar via enis)

    HADOOP-1952.  Improve handling of invalid, user-specified classes while
    configuring streaming jobs such as combiner, input/output formats etc.
    Now invalid options are caught, logged and jobs are failed early. (Lohit
    Vijayarenu via acmurthy)

    HADOOP-2151. FileSystem.globPaths validates the list of Paths that
    it returns.  (Lohit Vijayarenu via dhruba)

    HADOOP-2121. Cleanup DFSOutputStream when the stream encountered errors
    when Datanodes became full.  (Raghu Angadi via dhruba)

    HADOOP-1130. The FileSystem.closeAll() method closes all existing
    DFSClients.  (Chris Douglas via dhruba)

    HADOOP-2204. DFSTestUtil.waitReplication was not waiting for all replicas
    to get created, thus causing unit test failure.
    (Raghu Angadi via dhruba)

    HADOOP-2078. An zero size file may have no blocks associated with it.
    (Konstantin Shvachko via dhruba)

    HADOOP-2212. ChecksumFileSystem.getSumBufferSize might throw
    java.lang.ArithmeticException. The fix is to initialize bytesPerChecksum
    to 0.  (Michael Bieniosek via ddas)

    HADOOP-2216.  Fix jobtasks.jsp to ensure that it first collects the
    taskids which satisfy the filtering criteria and then use that list to
    print out only the required task-reports, previously it was oblivious to
    the filtering and hence used the wrong index into the array of task-reports.
    (Amar Kamat via acmurthy)

    HADOOP-2272.  Fix findbugs target to reflect changes made to the location
    of the streaming jar file by HADOOP-2207.  (Adrian Woodhead via nigel)

    HADOOP-2244.  Fixes the MapWritable.readFields to clear the instance
    field variable every time readFields is called. (Michael Stack via ddas).

    HADOOP-2245.  Fixes LocalJobRunner to include a jobId in the mapId. Also,
    adds a testcase for JobControl. (Adrian Woodhead via ddas).

    HADOOP-2275. Fix erroneous detection of corrupted file when namenode
    fails to allocate any datanodes for newly allocated block.
    (Dhruba Borthakur via dhruba)

    HADOOP-2256. Fix a buf in the namenode that could cause it to encounter
    an infinite loop while deleting excess replicas that were created by
    block rebalancing.  (Hairong Kuang via dhruba)

    HADOOP-2209. SecondaryNamenode process exits if it encounters exceptions
    that it cannot handle.  (Dhruba Borthakur via dhruba)

    HADOOP-2314. Prevent TestBlockReplacement from occasionally getting
    into an infinite loop.  (Hairong Kuang via dhruba)

    HADOOP-2300. This fixes a bug where mapred.tasktracker.tasks.maximum
    would be ignored even if it was set in hadoop-site.xml.
    (Amareshwari Sri Ramadasu via ddas)

    HADOOP-2349.  Improve code layout in file system transaction logging code.
    (Tsz Wo (Nicholas), SZE via dhruba)

    HADOOP-2368.  Fix unit tests on Windows.
    (Tsz Wo (Nicholas), SZE via dhruba)

    HADOOP-2363.  This fix allows running multiple instances of the unit test
    in parallel. The bug was introduced in HADOOP-2185 that changed
    port-rolling behaviour.  (Konstantin Shvachko via dhruba)

    HADOOP-2271.  Fix chmod task to be non-parallel. (Adrian Woodhead via
    omalley)

    HADOOP-2313.  Fail the build if building libhdfs fails. (nigel via omalley)

    HADOOP-2359.  Remove warning for interruptted exception when closing down
    minidfs. (dhruba via omalley)

    HADOOP-1841. Prevent slow clients from consuming threads in the NameNode.
    (dhruba)

    HADOOP-2323. JobTracker.close() should not print stack traces for
    normal exit.  (jimk via cutting)

    HADOOP-2376. Prevents sort example from overriding the number of maps.
    (Owen O'Malley via ddas)

    HADOOP-2434. FSDatasetInterface read interface causes HDFS reads to occur
    in 1 byte chunks, causing performance degradation.
    (Raghu Angadi via dhruba)

    HADOOP-2459. Fix package target so that src/docs/build files are not
    included in the release.  (nigel)

    HADOOP-2215.  Fix documentation in cluster_setup.html &
    mapred_tutorial.html reflect that mapred.tasktracker.tasks.maximum has
    been superceeded by mapred.tasktracker.{map|reduce}.tasks.maximum.
    (Amareshwari Sri Ramadasu via acmurthy)

    HADOOP-2459. Fix package target so that src/docs/build files are not
    included in the release.  (nigel)

    HADOOP-2352. Remove AC_CHECK_LIB for libz and liblzo to ensure that
    libhadoop.so doesn't have a dependency on them. (acmurthy)

    HADOOP-2453. Fix the configuration for wordcount-simple example in Hadoop
    Pipes which currently produces an XML parsing error. (Amareshwari Sri
    Ramadasu via acmurthy)

    HADOOP-2476. Unit test failure while reading permission bits of local
    file system (on Windows) fixed.  (Raghu Angadi via dhruba)

    HADOOP-2247.  Fine-tune the strategies for killing mappers and reducers
    due to failures while fetching map-outputs. Now the map-completion times
    and number of currently running reduces are taken into account by the
    JobTracker before  killing the mappers, while the progress made by the
    reducer and the number of fetch-failures vis-a-vis total number of
    fetch-attempts are taken into account before teh reducer kills itself.
    (Amar Kamat via acmurthy)

    HADOOP-2452. Fix eclipse plug-in build.xml to refers to the right
    location where hadoop-*-core.jar is generated. (taton)

    HADOOP-2492. Additional debugging in the rpc server to better
    diagnose ConcurrentModificationException. (dhruba)

    HADOOP-2344. Enhance the utility for executing shell commands to read the
    stdout/stderr streams while waiting for the command to finish (to free up
    the buffers). Also, this patch throws away stderr of the DF utility.
    @deprecated
      org.apache.hadoop.fs.ShellCommand for org.apache.hadoop.util.Shell
      org.apache.hadoop.util.ShellUtil for
        org.apache.hadoop.util.Shell.ShellCommandExecutor
    (Amar Kamat via acmurthy)

    HADOOP-2511. Fix a javadoc warning in org.apache.hadoop.util.Shell
    introduced by HADOOP-2344. (acmurthy)

    HADOOP-2442. Fix TestLocalFileSystemPermission.testLocalFSsetOwner
    to work on more platforms. (Raghu Angadi via nigel)

    HADOOP-2488. Fix a regression in random read performance.
    (Michael Stack via rangadi)

    HADOOP-2523. Fix TestDFSShell.testFilePermissions on Windows.
    (Raghu Angadi via nigel)

    HADOOP-2535. Removed support for deprecated mapred.child.heap.size and
    fixed some indentation issues in TaskRunner. (acmurthy)
    Configuration changes to hadoop-default.xml:
      remove mapred.child.heap.size

    HADOOP-2512. Fix error stream handling in Shell. Use exit code to
    detect shell command errors in RawLocalFileSystem. (Raghu Angadi)

    HADOOP-2446. Fixes TestHDFSServerPorts and TestMRServerPorts so they
    do not rely on statically configured ports and cleanup better. (nigel)

    HADOOP-2537. Make build process compatible with Ant 1.7.0.
    (Hrishikesh via nigel)

    HADOOP-1281. Ensure running tasks of completed map TIPs (e.g. speculative
    tasks) are killed as soon as the TIP completed. (acmurthy)

    HADOOP-2571. Suppress a suprious warning in test code. (cdouglas)

    HADOOP-2481. NNBench report its progress periodically.
    (Hairong Kuang via dhruba)

    HADOOP-2601. Start name-node on a free port for TestNNThroughputBenchmark.
    (Konstantin Shvachko)

    HADOOP-2494.  Set +x on contrib/*/bin/* in packaged tar bundle.
    (stack via tomwhite)

    HADOOP-2605. Remove bogus leading slash in task-tracker report bindAddress.
    (Konstantin Shvachko)

    HADOOP-2620. Trivial. 'bin/hadoop fs -help' did not list chmod, chown, and
    chgrp. (Raghu Angadi)

    HADOOP-2614. The DFS WebUI accesses are configured to be from the user
    specified by dfs.web.ugi.  (Tsz Wo (Nicholas), SZE via dhruba)

    HADOOP-2543. Implement a "no-permission-checking" mode for smooth
    upgrade from a pre-0.16 install of HDFS.
    (Hairong Kuang via dhruba)

    HADOOP-290. A DataNode log message now prints the target of a replication
    request correctly. (dhruba)

    HADOOP-2538. Redirect to a warning, if plaintext parameter is true but
    the filter parameter is not given in TaskLogServlet.
    (Michael Bieniosek via enis)

    HADOOP-2582. Prevent 'bin/hadoop fs -copyToLocal' from creating
    zero-length files when the src does not exist.
    (Lohit Vijayarenu via cdouglas)

    HADOOP-2189. Incrementing user counters should count as progress. (ddas)

    HADOOP-2649. The NameNode periodically computes replication work for
    the datanodes. The periodicity of this computation is now configurable.
    (dhruba)

    HADOOP-2549. Correct disk size computation so that data-nodes could switch
    to other local drives if current is full. (Hairong Kuang via shv)

    HADOOP-2633. Fsck should call name-node methods directly rather than
    through rpc. (Tsz Wo (Nicholas), SZE via shv)

    HADOOP-2687. Modify a few log message generated by dfs client to be
    logged only at INFO level. (stack via dhruba)

    HADOOP-2402. Fix BlockCompressorStream to ensure it buffers data before
    sending it down to the compressor so that each write call doesn't
    compress. (Chris Douglas via acmurthy)

    HADOOP-2645. The Metrics initialization code does not throw
    exceptions when servers are restarted by MiniDFSCluster.
    (Sanjay Radia via dhruba)

    HADOOP-2691. Fix a race condition that was causing the DFSClient
    to erroneously remove a good datanode from a pipeline that actually
    had another datanode that was bad. (dhruba)

    HADOOP-1195. All code in FSNamesystem checks the return value
    of getDataNode for null before using it. (dhruba)

    HADOOP-2640. Fix a bug in MultiFileSplitInputFormat that was always
    returning 1 split in some circumstances. (Enis Soztutar via nigel)

    HADOOP-2626. Fix paths with special characters to work correctly
    with the local filesystem.  (Thomas Friol via cutting)

    HADOOP-2646. Fix SortValidator to work with fully-qualified
    working directories.  (Arun C Murthy via nigel)

    HADOOP-2092. Added a ping mechanism to the pipes' task to periodically
    check if the parent Java task is running, and exit if the parent isn't
    alive and responding. (Amareshwari Sri Ramadasu via acmurthy)

    HADOOP-2714. TestDecommission failed on windows because the replication
    request was timing out. (dhruba)

    HADOOP-2576. Namenode performance degradation over time triggered by
    large heartbeat interval. (Raghu Angadi)

    HADOOP-2713. TestDatanodeDeath failed on windows because the replication
    request was timing out. (dhruba)

    HADOOP-2639. Fixes a problem to do with incorrect maintenance of values
    for runningMapTasks/runningReduceTasks. (Amar Kamat and Arun Murthy
    via ddas)

    HADOOP-2723. Fixed the check for checking whether to do user task
    profiling. (Amareshwari Sri Ramadasu via omalley)

    HADOOP-2734. Link forrest docs to new http://hadoop.apache.org
    (Doug Cutting via nigel)

    HADOOP-2641. Added Apache license headers to 95 files. (nigel)

    HADOOP-2732. Fix bug in path globbing.  (Hairong Kuang via nigel)

    HADOOP-2404. Fix backwards compatability with hadoop-0.15 configuration
    files that was broken by HADOOP-2185. (omalley)

    HADOOP-2755. Fix fsck performance degradation because of permissions
    issue.  (Tsz Wo (Nicholas), SZE via dhruba)

    HADOOP-2768. Fix performance regression caused by HADOOP-1707.
    (dhruba borthakur via nigel)

    HADOOP-3108. Fix NPE in setPermission and setOwner. (shv)

Release 0.15.3 - 2008-01-18

  BUG FIXES

    HADOOP-2562. globPaths supports {ab,cd}.  (Hairong Kuang via dhruba)

    HADOOP-2540. fsck reports missing blocks incorrectly. (dhruba)

    HADOOP-2570. "work" directory created unconditionally, and symlinks
    created from the task cwds.

    HADOOP-2574. Fixed mapred_tutorial.xml to correct minor errors with the
    WordCount examples. (acmurthy)

Release 0.15.2 - 2008-01-02

  BUG FIXES

    HADOOP-2246.  Moved the changelog for HADOOP-1851 from the NEW FEATURES
    section to the INCOMPATIBLE CHANGES section. (acmurthy)

    HADOOP-2238.  Fix TaskGraphServlet so that it sets the content type of
    the response appropriately.  (Paul Saab via enis)

    HADOOP-2129.  Fix so that distcp works correctly when source is
    HDFS but not the default filesystem.  HDFS paths returned by the
    listStatus() method are now fully-qualified.  (cutting)

    HADOOP-2378.  Fixes a problem where the last task completion event would
    get created after the job completes. (Alejandro Abdelnur via ddas)

    HADOOP-2228.  Checks whether a job with a certain jobId is already running
    and then tries to create the JobInProgress object.
    (Johan Oskarsson via ddas)

    HADOOP-2422.  dfs -cat multiple files fail with 'Unable to write to
    output stream'.  (Raghu Angadi via dhruba)

    HADOOP-2460.  When the namenode encounters ioerrors on writing a
    transaction log, it stops writing new transactions to that one.
    (Raghu Angadi via dhruba)

    HADOOP-2227.  Use the LocalDirAllocator uniformly for handling all of the
    temporary storage required for a given task. It also implies that
    mapred.local.dir.minspacestart is handled by checking if there is enough
    free-space on any one of the available disks. (Amareshwari Sri Ramadasu
    via acmurthy)

    HADOOP-2437.  Fix the LocalDirAllocator to choose the seed for the
    round-robin disk selections randomly. This helps in spreading data across
    multiple partitions much better. (acmurhty)

    HADOOP-2486. When the list of files from the InMemoryFileSystem is obtained
    for merging, this patch will ensure that only those files whose checksums
    have also got created (renamed) are returned. (ddas)

    HADOOP-2456. Hardcode English locale to prevent NumberFormatException
    from occurring when starting the NameNode with certain locales.
    (Matthias Friedrich via nigel)

  IMPROVEMENTS

    HADOOP-2160.  Remove project-level, non-user documentation from
    releases, since it's now maintained in a separate tree.  (cutting)

    HADOOP-1327.  Add user documentation for streaming.  (cutting)

    HADOOP-2382.  Add hadoop-default.html to subversion. (cutting)

    HADOOP-2158. hdfsListDirectory calls FileSystem.listStatus instead
    of FileSystem.listPaths. This reduces the number of RPC calls on the
    namenode, thereby improving scalability.  (Christian Kunz via dhruba)

Release 0.15.1 - 2007-11-27

  INCOMPATIBLE CHANGES

    HADOOP-713.  Reduce CPU usage on namenode while listing directories.
    FileSystem.listPaths does not return the size of the entire subtree.
    Introduced a new API ClientProtocol.getContentLength that returns the
    size of the subtree. (Dhruba Borthakur via dhruba)

  IMPROVEMENTS

    HADOOP-1917.  Addition of guides/tutorial for better overall
    documentation for Hadoop. Specifically:
    * quickstart.html is targetted towards first-time users and helps them
      setup a single-node cluster and play with Hadoop.
    * cluster_setup.html helps admins to configure and setup non-trivial
      hadoop clusters.
    * mapred_tutorial.html is a comprehensive Map-Reduce tutorial.
    (acmurthy)

  BUG FIXES

    HADOOP-2174.  Removed the unnecessary Reporter.setStatus call from
    FSCopyFilesMapper.close which led to a NPE since the reporter isn't valid
    in the close method. (Chris Douglas via acmurthy)

    HADOOP-2172.  Restore performance of random access to local files
    by caching positions of local input streams, avoiding a system
    call. (cutting)

    HADOOP-2205.  Regenerate the Hadoop website since some of the changes made
    by HADOOP-1917 weren't correctly copied over to the trunk/docs directory.
    Also fixed a couple of minor typos and broken links. (acmurthy)

Release 0.15.0 - 2007-11-2

  INCOMPATIBLE CHANGES

    HADOOP-1708.  Make files appear in namespace as soon as they are
    created.  (Dhruba Borthakur via dhruba)

    HADOOP-999.  A HDFS Client immediately informs the NameNode of a new
    file creation.  ClientProtocol version changed from 14 to 15.
    (Tsz Wo (Nicholas), SZE via dhruba)

    HADOOP-932.  File locking interfaces and implementations (that were
    earlier deprecated) are removed.  Client Protocol version changed
    from 15 to 16.  (Raghu Angadi via dhruba)

    HADOOP-1621.  FileStatus is now a concrete class and FileSystem.listPaths
    is deprecated and replaced with listStatus. (Chris Douglas via omalley)

    HADOOP-1656.  The blockSize of a file is stored persistently in the file
    inode. (Dhruba Borthakur via dhruba)

    HADOOP-1838.  The blocksize of files created with an earlier release is
    set to the default block size.  (Dhruba Borthakur via dhruba)

    HADOOP-785.  Add support for 'final' Configuration parameters,
    removing support for 'mapred-default.xml', and changing
    'hadoop-site.xml' to not override other files.  Now folks should
    generally use 'hadoop-site.xml' for all configurations.  Values
    with a 'final' tag may not be overridden by subsequently loaded
    configuration files, e.g., by jobs.  (Arun C. Murthy via cutting)

    HADOOP-1846. DatanodeReport in ClientProtocol can report live
    datanodes, dead datanodes or all datanodes. Client Protocol version
    changed from 17 to 18.  (Hairong Kuang via dhruba)

    HADOOP-1851.  Permit specification of map output compression type
    and codec, independent of the final output's compression
    parameters.  (Arun C Murthy via cutting)

    HADOOP-1819.  Jobtracker cleanups, including binding ports before
    clearing state directories, so that inadvertently starting a
    second jobtracker doesn't trash one that's already running. Removed
    method JobTracker.getTracker() because the static variable, which
    stored the value caused initialization problems.
    (omalley via cutting)

  NEW FEATURES

    HADOOP-89.  A client can access file data even before the creator
    has closed the file. Introduce a new command "tail" from dfs shell.
    (Dhruba Borthakur via dhruba)

    HADOOP-1636.  Allow configuration of the number of jobs kept in
    memory by the JobTracker.  (Michael Bieniosek via omalley)

    HADOOP-1667.  Reorganize CHANGES.txt into sections to make it
    easier to read.  Also remove numbering, to make merging easier.
    (cutting)

    HADOOP-1610.  Add metrics for failed tasks.
    (Devaraj Das via tomwhite)

    HADOOP-1767.  Add "bin/hadoop job -list" sub-command. (taton via cutting)

    HADOOP-1351.  Add "bin/hadoop job [-fail-task|-kill-task]" sub-commands
    to terminate a particular task-attempt. (Enis Soztutar via acmurthy)

    HADOOP-1880. SleepJob : An example job that sleeps at each map and
    reduce task. (enis)

    HADOOP-1809. Add a link in web site to #hadoop IRC channel. (enis)

    HADOOP-1894. Add percentage graphs and mapred task completion graphs
    to Web User Interface. Users not using Firefox may install a plugin to
    their browsers to see svg graphics. (enis)

    HADOOP-1914. Introduce a new NamenodeProtocol to allow secondary
    namenodes and rebalancing processes to communicate with a primary
    namenode.  (Hairong Kuang via dhruba)

    HADOOP-1963.  Add a FileSystem implementation for the Kosmos
    Filesystem (KFS).  (Sriram Rao via cutting)

    HADOOP-1822.  Allow the specialization and configuration of socket
    factories. Provide a StandardSocketFactory, and a SocksSocketFactory to
    allow the use of SOCKS proxies. (taton).

    HADOOP-1968. FileSystem supports wildcard input syntax "{ }".
    (Hairong Kuang via dhruba)

    HADOOP-2566. Add globStatus method to the FileSystem interface
    and deprecate globPath and listPath. (Hairong Kuang via hairong)

  OPTIMIZATIONS

    HADOOP-1910.  Reduce the number of RPCs that DistributedFileSystem.create()
    makes to the namenode. (Raghu Angadi via dhruba)

    HADOOP-1565.  Reduce memory usage of NameNode by replacing
    TreeMap in HDFS Namespace with ArrayList.
    (Dhruba Borthakur via dhruba)

    HADOOP-1743.  Change DFS INode from a nested class to standalone
    class, with specialized subclasses for directories and files, to
    save memory on the namenode.  (Konstantin Shvachko via cutting)

    HADOOP-1759.  Change file name in INode from String to byte[],
    saving memory on the namenode. (Konstantin Shvachko via cutting)

    HADOOP-1766.  Save memory in namenode by having BlockInfo extend
    Block, and replace many uses of Block with BlockInfo.
    (Konstantin Shvachko via cutting)

    HADOOP-1687.  Save memory in namenode by optimizing BlockMap
    representation.  (Konstantin Shvachko via cutting)

    HADOOP-1774. Remove use of INode.parent in Block CRC upgrade.
    (Raghu Angadi via dhruba)

    HADOOP-1788.  Increase the buffer size on the Pipes command socket.
    (Amareshwari Sri Ramadasu and Christian Kunz via omalley)

  BUG FIXES

    HADOOP-1946.  The Datanode code does not need to invoke du on
    every heartbeat.  (Hairong Kuang via dhruba)

    HADOOP-1935. Fix a NullPointerException in internalReleaseCreate.
    (Dhruba Borthakur)

    HADOOP-1933. The nodes listed in include and exclude files
    are always listed in the datanode report.
    (Raghu Angadi via dhruba)

    HADOOP-1953. The job tracker should wait beteween calls to try and delete
    the system directory (Owen O'Malley via devaraj)

    HADOOP-1932. TestFileCreation fails with message saying filestatus.dat
    is of incorrect size.  (Dhruba Borthakur via dhruba)

    HADOOP-1573. Support for 0 reducers in PIPES.
    (Owen O'Malley via devaraj)

    HADOOP-1500. Fix typographical errors in the DFS WebUI.
    (Nigel Daley via dhruba)

    HADOOP-1076. Periodic checkpoint can continue even if an earlier
    checkpoint encountered an error.  (Dhruba Borthakur via dhruba)

    HADOOP-1887. The Namenode encounters an ArrayIndexOutOfBoundsException
    while listing a directory that had a file that was
    being actively written to.  (Dhruba Borthakur via dhruba)

    HADOOP-1904. The Namenode encounters an exception because the
    list of blocks per datanode-descriptor was corrupted.
    (Konstantin Shvachko via dhruba)

    HADOOP-1762. The Namenode fsimage does not contain a list of
    Datanodes.  (Raghu Angadi via dhruba)

    HADOOP-1890. Removed debugging prints introduced by HADOOP-1774.
    (Raghu Angadi via dhruba)

    HADOOP-1763. Too many lost task trackers on large clusters due to
    insufficient number of RPC handler threads on the JobTracker.
    (Devaraj Das)

    HADOOP-1463.  HDFS report correct usage statistics for disk space
    used by HDFS.  (Hairong Kuang via dhruba)

    HADOOP-1692.  In DFS ant task, don't cache the Configuration.
    (Chris Douglas via cutting)

    HADOOP-1726.  Remove lib/jetty-ext/ant.jar. (omalley)

    HADOOP-1772.  Fix hadoop-daemon.sh script to get correct hostname
    under Cygwin.  (Tsz Wo (Nicholas), SZE via cutting)

    HADOOP-1749.  Change TestDFSUpgrade to sort files, fixing sporadic
    test failures.  (Enis Soztutar via cutting)

    HADOOP-1748.  Fix tasktracker to be able to launch tasks when log
    directory is relative.  (omalley via cutting)

    HADOOP-1775.  Fix a NullPointerException and an
    IllegalArgumentException in MapWritable.
    (Jim Kellerman via cutting)

    HADOOP-1795.  Fix so that jobs can generate output file names with
    special characters.  (Fr??d??ric Bertin via cutting)

    HADOOP-1810.  Fix incorrect value type in MRBench (SmallJobs)
    (Devaraj Das via tomwhite)

    HADOOP-1806.  Fix ant task to compile again, also fix default
    builds to compile ant tasks.  (Chris Douglas via cutting)

    HADOOP-1758.  Fix escape processing in librecordio to not be
    quadratic.  (Vivek Ratan via cutting)

    HADOOP-1817.  Fix MultiFileSplit to read and write the split
    length, so that it is not always zero in map tasks.
    (Thomas Friol via cutting)

    HADOOP-1853.  Fix contrib/streaming to accept multiple -cacheFile
    options.  (Prachi Gupta via cutting)

    HADOOP-1818. Fix MultiFileInputFormat so that it does not return
    empty splits when numPaths < numSplits.  (Thomas Friol via enis)

    HADOOP-1840. Fix race condition which leads to task's diagnostic
    messages getting lost. (acmurthy)

    HADOOP-1885. Fix race condition in MiniDFSCluster shutdown.
    (Chris Douglas via nigel)

    HADOOP-1889.  Fix path in EC2 scripts for building your own AMI.
    (tomwhite)

    HADOOP-1892.  Fix a NullPointerException in the JobTracker when
    trying to fetch a task's diagnostic messages from the JobClient.
    (Amar Kamat via acmurthy)

    HADOOP-1897.  Completely remove about.html page from the web site.
    (enis)

    HADOOP-1907.  Fix null pointer exception when getting task diagnostics
    in JobClient. (Christian Kunz via omalley)

    HADOOP-1882.  Remove spurious asterisks from decimal number displays.
    (Raghu Angadi via cutting)

    HADOOP-1783.  Make S3 FileSystem return Paths fully-qualified with
    scheme and host.  (tomwhite)

    HADOOP-1925.  Make pipes' autoconf script look for libsocket and libnsl, so
    that it can compile under Solaris. (omalley)

    HADOOP-1940.  TestDFSUpgradeFromImage must shut down its MiniDFSCluster.
    (Chris Douglas via nigel)

    HADOOP-1930.  Fix the blame for failed fetchs on the right host. (Arun C.
    Murthy via omalley)

    HADOOP-1934.  Fix the platform name on Mac to use underscores rather than
    spaces. (omalley)

    HADOOP-1959.  Use "/" instead of File.separator in the StatusHttpServer.
    (jimk via omalley)

    HADOOP-1626.  Improve dfsadmin help messages.
    (Lohit Vijayarenu via dhruba)

    HADOOP-1695.  The SecondaryNamenode waits for the Primary NameNode to
    start up.  (Dhruba Borthakur)

    HADOOP-1983.  Have Pipes flush the command socket when progress is sent
    to prevent timeouts during long computations. (omalley)

    HADOOP-1875.  Non-existant directories or read-only directories are
    filtered from dfs.client.buffer.dir.  (Hairong Kuang via dhruba)

    HADOOP-1992.  Fix the performance degradation in the sort validator.
    (acmurthy via omalley)

    HADOOP-1874.  Move task-outputs' promotion/discard to a separate thread
    distinct from the main heartbeat-processing thread. The main upside being
    that we do not lock-up the JobTracker during HDFS operations, which
    otherwise may lead to lost tasktrackers if the NameNode is unresponsive.
    (Devaraj Das via acmurthy)

    HADOOP-2026. Namenode prints out one log line for "Number of transactions"
    at most once every minute. (Dhruba Borthakur)

    HADOOP-2022.  Ensure that status information for successful tasks is correctly
    recorded at the JobTracker, so that, for example, one may view correct
    information via taskdetails.jsp. This bug was introduced by HADOOP-1874.
    (Amar Kamat via acmurthy)

    HADOOP-2031.  Correctly maintain the taskid which takes the TIP to
    completion, failing which the case of lost tasktrackers isn't handled
    properly i.e. the map TIP is incorrectly left marked as 'complete' and it
    is never rescheduled elsewhere, leading to hung reduces.
    (Devaraj Das via acmurthy)

    HADOOP-2018. The source datanode of a data transfer waits for
    a response from the target datanode before closing the data stream.
    (Hairong Kuang via dhruba)

    HADOOP-2023. Disable TestLocalDirAllocator on Windows.
    (Hairong Kuang via nigel)

    HADOOP-2016.  Ignore status-updates from FAILED/KILLED tasks at the
    TaskTracker. This fixes a race-condition which caused the tasks to wrongly
    remain in the RUNNING state even after being killed by the JobTracker and
    thus handicap the cleanup of the task's output sub-directory. (acmurthy)

    HADOOP-1771. Fix a NullPointerException in streaming caused by an
    IOException in MROutputThread. (lohit vijayarenu via nigel)

    HADOOP-2028. Fix distcp so that the log dir does not need to be
    specified and the destination does not need to exist.
    (Chris Douglas via nigel)

    HADOOP-2044. The namenode protects all lease manipulations using a
    sortedLease lock.  (Dhruba Borthakur)

    HADOOP-2051. The TaskCommit thread should not die for exceptions other
    than the InterruptedException. This behavior is there for the other long
    running threads in the JobTracker. (Arun C Murthy via ddas)

    HADOOP-1973. The FileSystem object would be accessed on the JobTracker
    through a RPC in the InterTrackerProtocol. The check for the object being
    null was missing and hence NPE would be thrown sometimes. This issue fixes
    that problem.  (Amareshwari Sri Ramadasu via ddas)

    HADOOP-2033.  The SequenceFile.Writer.sync method was a no-op, which caused
    very uneven splits for applications like distcp that count on them.
    (omalley)

    HADOOP-2070.  Added a flush method to pipes' DownwardProtocol and call
    that before waiting for the application to finish to ensure all buffered
    data is flushed. (Owen O'Malley via acmurthy)

    HADOOP-2080.  Fixed calculation of the checksum file size when the values
    are large. (omalley)

    HADOOP-2048.  Change error handling in distcp so that each map copies
    as much as possible before reporting the error. Also report progress on
    every copy. (Chris Douglas via omalley)

    HADOOP-2073.  Change size of VERSION file after writing contents to it.
    (Konstantin Shvachko via dhruba)

    HADOOP-2102.  Fix the deprecated ToolBase to pass its Configuration object
    to the superceding ToolRunner to ensure it picks up the appropriate
    configuration resources. (Dennis Kubes and Enis Soztutar via acmurthy)

    HADOOP-2103.  Fix minor javadoc bugs introduce by HADOOP-2046. (Nigel
    Daley via acmurthy)

  IMPROVEMENTS

    HADOOP-1908. Restructure data node code so that block sending and
    receiving are seperated from data transfer header handling.
    (Hairong Kuang via dhruba)

    HADOOP-1921. Save the configuration of completed/failed jobs and make them
    available via the web-ui. (Amar Kamat via devaraj)

    HADOOP-1266. Remove dependency of package org.apache.hadoop.net on
    org.apache.hadoop.dfs.  (Hairong Kuang via dhruba)

    HADOOP-1779. Replace INodeDirectory.getINode() by a getExistingPathINodes()
    to allow the retrieval of all existing INodes along a given path in a
    single lookup. This facilitates removal of the 'parent' field in the
    inode. (Christophe Taton via dhruba)

    HADOOP-1756. Add toString() to some Writable-s. (ab)

    HADOOP-1727.  New classes: MapWritable and SortedMapWritable.
    (Jim Kellerman via ab)

    HADOOP-1651.  Improve progress reporting.
    (Devaraj Das via tomwhite)

    HADOOP-1595.  dfsshell can wait for a file to achieve its intended
    replication target. (Tsz Wo (Nicholas), SZE via dhruba)

    HADOOP-1693.  Remove un-needed log fields in DFS replication classes,
    since the log may be accessed statically. (Konstantin Shvachko via cutting)

    HADOOP-1231.  Add generics to Mapper and Reducer interfaces.
    (tomwhite via cutting)

    HADOOP-1436.  Improved command-line APIs, so that all tools need
    not subclass ToolBase, and generic parameter parser is public.
    (Enis Soztutar via cutting)

    HADOOP-1703.  DFS-internal code cleanups, removing several uses of
    the obsolete UTF8.  (Christophe Taton via cutting)

    HADOOP-1731.  Add Hadoop's version to contrib jar file names.
    (cutting)

    HADOOP-1689.  Make shell scripts more portable.  All shell scripts
    now explicitly depend on bash, but do not require that bash be
    installed in a particular location, as long as it is on $PATH.
    (cutting)

    HADOOP-1744.  Remove many uses of the deprecated UTF8 class from
    the HDFS namenode.  (Christophe Taton via cutting)

    HADOOP-1654.  Add IOUtils class, containing generic io-related
    utility methods.   (Enis Soztutar via cutting)

    HADOOP-1158.  Change JobTracker to record map-output transmission
    errors and use them to trigger speculative re-execution of tasks.
    (Arun C Murthy via cutting)

    HADOOP-1601.  Change GenericWritable to use ReflectionUtils for
    instance creation, avoiding classloader issues, and to implement
    Configurable.  (Enis Soztutar via cutting)

    HADOOP-1750.  Log standard output and standard error when forking
    task processes.  (omalley via cutting)

    HADOOP-1803.  Generalize build.xml to make files in all
    src/contrib/*/bin directories executable.  (stack via cutting)

    HADOOP-1739.  Let OS always choose the tasktracker's umbilical
    port.  Also switch default address for umbilical connections to
    loopback.  (cutting)

    HADOOP-1812. Let OS choose ports for IPC and RPC unit tests. (cutting)

    HADOOP-1825.  Create $HADOOP_PID_DIR when it does not exist.
    (Michael Bieniosek via cutting)

    HADOOP-1425.  Replace uses of ToolBase with the Tool interface.
    (Enis Soztutar via cutting)

    HADOOP-1569.  Reimplement DistCP to use the standard FileSystem/URI
    code in Hadoop so that you can copy from and to all of the supported file
    systems.(Chris Douglas via omalley)

    HADOOP-1018.  Improve documentation w.r.t handling of lost hearbeats between
    TaskTrackers and JobTracker. (acmurthy)

    HADOOP-1718.  Add ant targets for measuring code coverage with clover.
    (simonwillnauer via nigel)

    HADOOP-1592.  Log error messages to the client console when tasks
    fail.  (Amar Kamat via cutting)

    HADOOP-1879.  Remove some unneeded casts.  (Nilay Vaish via cutting)

    HADOOP-1878.  Add space between priority links on job details
    page. (Thomas Friol via cutting)

    HADOOP-120.  In ArrayWritable, prevent creation with null value
    class, and improve documentation.  (Cameron Pope via cutting)

    HADOOP-1926. Add a random text writer example/benchmark so that we can
    benchmark compression codecs on random data. (acmurthy via omalley)

    HADOOP-1906. Warn the user if they have an obsolete madred-default.xml
    file in their configuration directory. (acmurthy via omalley)

    HADOOP-1971.  Warn when job does not specify a jar. (enis via cutting)

    HADOOP-1942. Increase the concurrency of transaction logging to
    edits log. Reduce the number of syncs by double-buffering the changes
    to the transaction log. (Dhruba Borthakur)

    HADOOP-2046.  Improve mapred javadoc.  (Arun C. Murthy via cutting)

    HADOOP-2105.  Improve overview.html to clarify supported platforms,
    software pre-requisites for hadoop, how to install them on various
    platforms and a better general description of hadoop and it's utility.
    (Jim Kellerman via acmurthy)


Release 0.14.4 - 2007-11-26

  BUG FIXES

    HADOOP-2140.  Add missing Apache Licensing text at the front of several
    C and C++ files.

    HADOOP-2169.  Fix the DT_SONAME field of libhdfs.so to set it to the
    correct value of 'libhdfs.so', currently it is set to the absolute path of
    libhdfs.so. (acmurthy)

    HADOOP-2001.  Make the job priority updates and job kills synchronized on
    the JobTracker. Deadlock was seen in the JobTracker because of the lack of
    this synchronization.  (Arun C Murthy via ddas)


Release 0.14.3 - 2007-10-19

  BUG FIXES

    HADOOP-2053. Fixed a dangling reference to a memory buffer in the map
    output sorter. (acmurthy via omalley)

    HADOOP-2036. Fix a NullPointerException in JvmMetrics class. (nigel)

    HADOOP-2043. Release 0.14.2 was compiled with Java 1.6 rather than
    Java 1.5.  (cutting)


Release 0.14.2 - 2007-10-09

  BUG FIXES

    HADOOP-1948. Removed spurious error message during block crc upgrade.
    (Raghu Angadi via dhruba)

    HADOOP-1862.  reduces are getting stuck trying to find map outputs.
    (Arun C. Murthy via ddas)

    HADOOP-1977. Fixed handling of ToolBase cli options in JobClient.
    (enis via omalley)

    HADOOP-1972.  Fix LzoCompressor to ensure the user has actually asked
    to finish compression. (arun via omalley)

    HADOOP-1970.  Fix deadlock in progress reporting in the task. (Vivek
    Ratan via omalley)

    HADOOP-1978.  Name-node removes edits.new after a successful startup.
    (Konstantin Shvachko via dhruba)

    HADOOP-1955.  The Namenode tries to not pick the same source Datanode for
    a replication request if the earlier replication request for the same
    block and that source Datanode had failed.
    (Raghu Angadi via dhruba)

    HADOOP-1961.  The -get option to dfs-shell works when a single filename
    is specified.  (Raghu Angadi via dhruba)

    HADOOP-1997.  TestCheckpoint closes the edits file after writing to it,
    otherwise the rename of this file on Windows fails.
    (Konstantin Shvachko via dhruba)

Release 0.14.1 - 2007-09-04

  BUG FIXES

    HADOOP-1740.  Fix null pointer exception in sorting map outputs. (Devaraj
    Das via omalley)

    HADOOP-1790.  Fix tasktracker to work correctly on multi-homed
    boxes.  (Torsten Curdt via cutting)

    HADOOP-1798.  Fix jobtracker to correctly account for failed
    tasks.  (omalley via cutting)


Release 0.14.0 - 2007-08-17

  INCOMPATIBLE CHANGES

  1. HADOOP-1134.
     CONFIG/API - dfs.block.size must now be a multiple of
       io.byte.per.checksum, otherwise new files can not be written.
     LAYOUT - DFS layout version changed from -6 to -7, which will require an
       upgrade from previous versions.
     PROTOCOL - Datanode RPC protocol version changed from 7 to 8.

  2. HADOOP-1283
     API - deprecated file locking API.

  3. HADOOP-894
     PROTOCOL - changed ClientProtocol to fetch parts of block locations.

  4. HADOOP-1336
     CONFIG - Enable speculative execution by default.

  5. HADOOP-1197
     API - deprecated method for Configuration.getObject, because
       Configurations should only contain strings.

  6. HADOOP-1343
     API - deprecate Configuration.set(String,Object) so that only strings are
       put in Configrations.

  7. HADOOP-1207
     CLI - Fix FsShell 'rm' command to continue when a non-existent file is
       encountered.

  8. HADOOP-1473
     CLI/API - Job, TIP, and Task id formats have changed and are now unique
       across job tracker restarts.

  9. HADOOP-1400
     API - JobClient constructor now takes a JobConf object instead of a
       Configuration object.

  NEW FEATURES and BUG FIXES

  1. HADOOP-1197.  In Configuration, deprecate getObject() and add
     getRaw(), which skips variable expansion. (omalley via cutting)

  2. HADOOP-1343.  In Configuration, deprecate set(String,Object) and
     implement Iterable. (omalley via cutting)

  3. HADOOP-1344.  Add RunningJob#getJobName(). (Michael Bieniosek via cutting)

  4. HADOOP-1342.  In aggregators, permit one to limit the number of
     unique values per key.  (Runping Qi via cutting)

  5. HADOOP-1340.  Set the replication factor of the MD5 file in the filecache
     to be the same as the replication factor of the original file.
     (Dhruba Borthakur via tomwhite.)

  6. HADOOP-1355.  Fix null pointer dereference in
     TaskLogAppender.append(LoggingEvent).  (Arun C Murthy via tomwhite.)

  7. HADOOP-1357.  Fix CopyFiles to correctly avoid removing "/".
     (Arun C Murthy via cutting)

  8. HADOOP-234.  Add pipes facility, which permits writing MapReduce
     programs in C++.

  9. HADOOP-1359.  Fix a potential NullPointerException in HDFS.
     (Hairong Kuang via cutting)

 10. HADOOP-1364.  Fix inconsistent synchronization in SequenceFile.
     (omalley via cutting)

 11. HADOOP-1379.  Add findbugs target to build.xml.
     (Nigel Daley via cutting)

 12. HADOOP-1364.  Fix various inconsistent synchronization issues.
     (Devaraj Das via cutting)

 13. HADOOP-1393.  Remove a potential unexpected negative number from
     uses of random number generator. (omalley via cutting)

 14. HADOOP-1387.  A number of "performance" code-cleanups suggested
     by findbugs.  (Arun C Murthy via cutting)

 15. HADOOP-1401.  Add contrib/hbase javadoc to tree.  (stack via cutting)

 16. HADOOP-894.  Change HDFS so that the client only retrieves a limited
     number of block locations per request from the namenode.
     (Konstantin Shvachko via cutting)

 17. HADOOP-1406.  Plug a leak in MapReduce's use of metrics.
     (David Bowen via cutting)

 18. HADOOP-1394.  Implement "performance" code-cleanups in HDFS
     suggested by findbugs.  (Raghu Angadi via cutting)

 19. HADOOP-1413.  Add example program that uses Knuth's dancing links
     algorithm to solve pentomino problems.  (omalley via cutting)

 20. HADOOP-1226.  Change HDFS so that paths it returns are always
     fully qualified.  (Dhruba Borthakur via cutting)

 21. HADOOP-800.  Improvements to HDFS web-based file browser.
     (Enis Soztutar via cutting)

 22. HADOOP-1408.  Fix a compiler warning by adding a class to replace
     a generic.  (omalley via cutting)

 23. HADOOP-1376.  Modify RandomWriter example so that it can generate
     data for the Terasort benchmark.  (Devaraj Das via cutting)

 24. HADOOP-1429.  Stop logging exceptions during normal IPC server
     shutdown.  (stack via cutting)

 25. HADOOP-1461.  Fix the synchronization of the task tracker to
     avoid lockups in job cleanup.  (Arun C Murthy via omalley)

 26. HADOOP-1446.  Update the TaskTracker metrics while the task is
     running. (Devaraj via omalley)

 27. HADOOP-1414.  Fix a number of issues identified by FindBugs as
     "Bad Practice".  (Dhruba Borthakur via cutting)

 28. HADOOP-1392.  Fix "correctness" bugs identified by FindBugs in
     fs and dfs packages.  (Raghu Angadi via cutting)

 29. HADOOP-1412.  Fix "dodgy" bugs identified by FindBugs in fs and
     io packages.  (Hairong Kuang via cutting)

 30. HADOOP-1261.  Remove redundant events from HDFS namenode's edit
     log when a datanode restarts.  (Raghu Angadi via cutting)

 31. HADOOP-1336.  Re-enable speculative execution by
     default. (omalley via cutting)

 32. HADOOP-1311.  Fix a bug in BytesWritable#set() where start offset
     was ignored.  (Dhruba Borthakur via cutting)

 33. HADOOP-1450.  Move checksumming closer to user code, so that
     checksums are created before data is stored in large buffers and
     verified after data is read from large buffers, to better catch
     memory errors.  (cutting)

 34. HADOOP-1447.  Add support in contrib/data_join for text inputs.
     (Senthil Subramanian via cutting)

 35. HADOOP-1456.  Fix TestDecommission assertion failure by setting
     the namenode to ignore the load on datanodes while allocating
     replicas.  (Dhruba Borthakur via tomwhite)

 36. HADOOP-1396.  Fix FileNotFoundException on DFS block.
     (Dhruba Borthakur via tomwhite)

 37. HADOOP-1467.  Remove redundant counters from WordCount example.
     (Owen O'Malley via tomwhite)

 38. HADOOP-1139.  Log HDFS block transitions at INFO level, to better
     enable diagnosis of problems.  (Dhruba Borthakur via cutting)

 39. HADOOP-1269.  Finer grained locking in HDFS namenode.
     (Dhruba Borthakur via cutting)

 40. HADOOP-1438.  Improve HDFS documentation, correcting typos and
     making images appear in PDF.  Also update copyright date for all
     docs.  (Luke Nezda via cutting)

 41. HADOOP-1457.  Add counters for monitoring task assignments.
     (Arun C Murthy via tomwhite)

 42. HADOOP-1472.  Fix so that timed-out tasks are counted as failures
     rather than as killed.  (Arun C Murthy via cutting)

 43. HADOOP-1234.  Fix a race condition in file cache that caused
     tasktracker to not be able to find cached files.
     (Arun C Murthy via cutting)

 44. HADOOP-1482.  Fix secondary namenode to roll info port.
     (Dhruba Borthakur via cutting)

 45. HADOOP-1300.  Improve removal of excess block replicas to be
     rack-aware.  Attempts are now made to keep replicas on more
     racks.  (Hairong Kuang via cutting)

 46. HADOOP-1417.  Disable a few FindBugs checks that generate a lot
     of spurious warnings.  (Nigel Daley via cutting)

 47. HADOOP-1320.  Rewrite RandomWriter example to bypass reduce.
     (Arun C Murthy via cutting)

 48. HADOOP-1449.  Add some examples to contrib/data_join.
     (Senthil Subramanian via cutting)

 49. HADOOP-1459.  Fix so that, in HDFS, getFileCacheHints() returns
     hostnames instead of IP addresses.  (Dhruba Borthakur via cutting)

 50. HADOOP-1493.  Permit specification of "java.library.path" system
     property in "mapred.child.java.opts" configuration property.
     (Enis Soztutar via cutting)

 51. HADOOP-1372.  Use LocalDirAllocator for HDFS temporary block
     files, so that disk space, writability, etc. is considered.
     (Dhruba Borthakur via cutting)

 52. HADOOP-1193.  Pool allocation of compression codecs.  This
     eliminates a memory leak that could cause OutOfMemoryException,
     and also substantially improves performance.
     (Arun C Murthy via cutting)

 53. HADOOP-1492.  Fix a NullPointerException handling version
     mismatch during datanode registration.
     (Konstantin Shvachko via cutting)

 54. HADOOP-1442.  Fix handling of zero-length input splits.
     (Senthil Subramanian via cutting)

 55. HADOOP-1444.  Fix HDFS block id generation to check pending
     blocks for duplicates. (Dhruba Borthakur via cutting)

 56. HADOOP-1207.  Fix FsShell's 'rm' command to not stop when one of
     the named files does not exist.  (Tsz Wo Sze via cutting)

 57. HADOOP-1475.  Clear tasktracker's file cache before it
     re-initializes, to avoid confusion.  (omalley via cutting)

 58. HADOOP-1505.  Remove spurious stacktrace in ZlibFactory
     introduced in HADOOP-1093.  (Michael Stack via tomwhite)

 59. HADOOP-1484.  Permit one to kill jobs from the web ui.  Note that
     this is disabled by default.  One must set
     "webinterface.private.actions" to enable this.
     (Enis Soztutar via cutting)

 60. HADOOP-1003.  Remove flushing of namenode edit log from primary
     namenode lock, increasing namenode throughput.
     (Dhruba Borthakur via cutting)

 61. HADOOP-1023.  Add links to searchable mail archives.
     (tomwhite via cutting)

 62. HADOOP-1504.  Fix terminate-hadoop-cluster script in contrib/ec2
     to only terminate Hadoop instances, and not other instances
     started by the same user.  (tomwhite via cutting)

 63. HADOOP-1462.  Improve task progress reporting.  Progress reports
     are no longer blocking since i/o is performed in a separate
     thread.  Reporting during sorting and more is also more
     consistent.  (Vivek Ratan via cutting)

 64. [ intentionally blank ]

 65. HADOOP-1453.  Remove some unneeded calls to FileSystem#exists()
     when opening files, reducing the namenode load somewhat.
     (Raghu Angadi via cutting)

 66. HADOOP-1489.  Fix text input truncation bug due to mark/reset.
     Add a unittest. (Bwolen Yang via cutting)

 67. HADOOP-1455.  Permit specification of arbitrary job options on
     pipes command line.  (Devaraj Das via cutting)

 68. HADOOP-1501.  Better randomize sending of block reports to
     namenode, so reduce load spikes.  (Dhruba Borthakur via cutting)

 69. HADOOP-1147.  Remove @author tags from Java source files.

 70. HADOOP-1283.  Convert most uses of UTF8 in the namenode to be
     String.  (Konstantin Shvachko via cutting)

 71. HADOOP-1511.  Speedup hbase unit tests.  (stack via cutting)

 72. HADOOP-1517.  Remove some synchronization in namenode to permit
     finer grained locking previously added.  (Konstantin Shvachko via cutting)

 73. HADOOP-1512.  Fix failing TestTextInputFormat on Windows.
     (Senthil Subramanian via nigel)

 74. HADOOP-1518.  Add a session id to job metrics, for use by HOD.
     (David Bowen via cutting)

 75. HADOOP-1292.  Change 'bin/hadoop fs -get' to first copy files to
     a temporary name, then rename them to their final name, so that
     failures don't leave partial files.  (Tsz Wo Sze via cutting)

 76. HADOOP-1377.  Add support for modification time to FileSystem and
     implement in HDFS and local implementations.  Also, alter access
     to file properties to be through a new FileStatus interface.
     (Dhruba Borthakur via cutting)

 77. HADOOP-1515.  Add MultiFileInputFormat, which can pack multiple,
     typically small, input files into each split.  (Enis Soztutar via cutting)

 78. HADOOP-1514.  Make reducers report progress while waiting for map
     outputs, so they're not killed.  (Vivek Ratan via cutting)

 79. HADOOP-1508.  Add an Ant task for FsShell operations.  Also add
     new FsShell commands "touchz", "test" and "stat".
     (Chris Douglas via cutting)

 80. HADOOP-1028.  Add log messages for server startup and shutdown.
     (Tsz Wo Sze via cutting)

 81. HADOOP-1485.  Add metrics for monitoring shuffle.
     (Devaraj Das via cutting)

 82. HADOOP-1536.  Remove file locks from libhdfs tests.
     (Dhruba Borthakur via nigel)

 83. HADOOP-1520.  Add appropriate synchronization to FSEditsLog.
     (Dhruba Borthakur via nigel)

 84. HADOOP-1513.  Fix a race condition in directory creation.
     (Devaraj via omalley)

 85. HADOOP-1546.  Remove spurious column from HDFS web UI.
     (Dhruba Borthakur via cutting)

 86. HADOOP-1556.  Make LocalJobRunner delete working files at end of
     job run.  (Devaraj Das via tomwhite)

 87. HADOOP-1571.  Add contrib lib directories to root build.xml
     javadoc classpath.  (Michael Stack via tomwhite)

 88. HADOOP-1554.  Log killed tasks to the job history and display them on the
     web/ui. (Devaraj Das via omalley)

 89. HADOOP-1533.  Add persistent error logging for distcp. The logs are stored
    into a specified hdfs directory. (Senthil Subramanian via omalley)

 90. HADOOP-1286.  Add support to HDFS for distributed upgrades, which
     permits coordinated upgrade of datanode data.
     (Konstantin Shvachko via cutting)

 91. HADOOP-1580.  Improve contrib/streaming so that subprocess exit
     status is displayed for errors.  (John Heidemann via cutting)

 92. HADOOP-1448.  In HDFS, randomize lists of non-local block
     locations returned to client, so that load is better balanced.
     (Hairong Kuang via cutting)

 93. HADOOP-1578.  Fix datanode to send its storage id to namenode
     during registration.  (Konstantin Shvachko via cutting)

 94. HADOOP-1584.  Fix a bug in GenericWritable which limited it to
     128 types instead of 256.  (Espen Amble Kolstad via cutting)

 95. HADOOP-1473.  Make job ids unique across jobtracker restarts.
     (omalley via cutting)

 96. HADOOP-1582.  Fix hdfslib to return 0 instead of -1 at
     end-of-file, per C conventions.  (Christian Kunz via cutting)

 97. HADOOP-911.  Fix a multithreading bug in libhdfs.
     (Christian Kunz)

 98. HADOOP-1486.  Fix so that fatal exceptions in namenode cause it
     to exit.  (Dhruba Borthakur via cutting)

 99. HADOOP-1470.  Factor checksum generation and validation out of
     ChecksumFileSystem so that it can be reused by FileSystem's with
     built-in checksumming.  (Hairong Kuang via cutting)

100. HADOOP-1590.  Use relative urls in jobtracker jsp pages, so that
     webapp can be used in non-root contexts.  (Thomas Friol via cutting)

101. HADOOP-1596.  Fix the parsing of taskids by streaming and improve the
     error reporting. (omalley)

102. HADOOP-1535.  Fix the user-controlled grouping to the reduce function.
     (Vivek Ratan via omalley)

103. HADOOP-1585.  Modify GenericWritable to declare the classes as subtypes
     of Writable (Espen Amble Kolstad via omalley)

104. HADOOP-1576.  Fix errors in count of completed tasks when
     speculative execution is enabled.  (Arun C Murthy via cutting)

105. HADOOP-1598.  Fix license headers: adding missing; updating old.
     (Enis Soztutar via cutting)

106. HADOOP-1547.  Provide examples for aggregate library.
     (Runping Qi via tomwhite)

107. HADOOP-1570.  Permit jobs to enable and disable the use of
     hadoop's native library.  (Arun C Murthy via cutting)

108. HADOOP-1433.  Add job priority.  (Johan Oskarsson via tomwhite)

109. HADOOP-1597.  Add status reports and post-upgrade options to HDFS
     distributed upgrade.  (Konstantin Shvachko via cutting)

110. HADOOP-1524.  Permit user task logs to appear as they're
     created.  (Michael Bieniosek via cutting)

111. HADOOP-1599.  Fix distcp bug on Windows.  (Senthil Subramanian via cutting)

112. HADOOP-1562.  Add JVM metrics, including GC and logging stats.
     (David Bowen via cutting)

113. HADOOP-1613.  Fix "DFS Health" page to display correct time of
     last contact.  (Dhruba Borthakur via cutting)

114. HADOOP-1134.  Add optimized checksum support to HDFS.  Checksums
     are now stored with each block, rather than as parallel files.
     This reduces the namenode's memory requirements and increases
     data integrity.  (Raghu Angadi via cutting)

115. HADOOP-1400.  Make JobClient retry requests, so that clients can
     survive jobtracker problems.  (omalley via cutting)

116. HADOOP-1564.  Add unit tests for HDFS block-level checksums.
     (Dhruba Borthakur via cutting)

117. HADOOP-1620.  Reduce the number of abstract FileSystem methods,
     simplifying implementations.  (cutting)

118. HADOOP-1625.  Fix a "could not move files" exception in datanode.
     (Raghu Angadi via cutting)

119. HADOOP-1624.  Fix an infinite loop in datanode. (Raghu Angadi via cutting)

120. HADOOP-1084.  Switch mapred file cache to use file modification
     time instead of checksum to detect file changes, as checksums are
     no longer easily accessed.  (Arun C Murthy via cutting)

130. HADOOP-1623.  Fix an infinite loop when copying directories.
     (Dhruba Borthakur via cutting)

131. HADOOP-1603.  Fix a bug in namenode initialization where
     default replication is sometimes reset to one on restart.
     (Raghu Angadi via cutting)

132. HADOOP-1635.  Remove hardcoded keypair name and fix launch-hadoop-cluster
     to support later versions of ec2-api-tools.  (Stu Hood via tomwhite)

133. HADOOP-1638.  Fix contrib EC2 scripts to support NAT addressing.
     (Stu Hood via tomwhite)

134. HADOOP-1632.  Fix an IllegalArgumentException in fsck.
     (Hairong Kuang via cutting)

135. HADOOP-1619.  Fix FSInputChecker to not attempt to read past EOF.
     (Hairong Kuang via cutting)

136. HADOOP-1640.  Fix TestDecommission on Windows.
     (Dhruba Borthakur via cutting)

137. HADOOP-1587.  Fix TestSymLink to get required system properties.
     (Devaraj Das via omalley)

138. HADOOP-1628.  Add block CRC protocol unit tests. (Raghu Angadi via omalley)

139. HADOOP-1653.  FSDirectory code-cleanups. FSDirectory.INode
     becomes a static class.  (Christophe Taton via dhruba)

140. HADOOP-1066.  Restructure documentation to make more user
     friendly.  (Connie Kleinjans and Jeff Hammerbacher via cutting)

141. HADOOP-1551.  libhdfs supports setting replication factor and
     retrieving modification time of files.  (Sameer Paranjpye via dhruba)

141. HADOOP-1647.  FileSystem.getFileStatus returns valid values for "/".
     (Dhruba Borthakur via dhruba)

142. HADOOP-1657.  Fix NNBench to ensure that the block size is a
     multiple of bytes.per.checksum. (Raghu Angadi via dhruba)

143. HADOOP-1553.  Replace user task output and log capture code to use shell
     redirection instead of copier threads in the TaskTracker. Capping the
     size of the output is now done via tail in memory and thus should not be
     large. The output of the tasklog servlet is not forced into UTF8 and is
     not buffered entirely in memory. (omalley)
     Configuration changes to hadoop-default.xml:
       remove mapred.userlog.num.splits
       remove mapred.userlog.purge.splits
       change default mapred.userlog.limit.kb to 0 (no limit)
       change default mapred.userlog.retain.hours to 24
     Configuration changes to log4j.properties:
       remove log4j.appender.TLA.noKeepSplits
       remove log4j.appender.TLA.purgeLogSplits
       remove log4j.appender.TLA.logsRetainHours
     URL changes:
       http://<tasktracker>/tasklog.jsp -> http://<tasktracker>tasklog with
         parameters limited to start and end, which may be positive (from
         start) or negative (from end).
     Environment:
       require bash (v2 or later) and tail

144. HADOOP-1659.  Fix a job id/job name mixup. (Arun C. Murthy via omalley)

145. HADOOP-1665.  With HDFS Trash enabled and the same file was created
     and deleted more than once, the suceeding deletions creates Trash item
     names suffixed with a integer.  (Dhruba Borthakur via dhruba)

146. HADOOP-1666.  FsShell object can be used for multiple fs commands.
     (Dhruba Borthakur via dhruba)

147. HADOOP-1654.  Remove performance regression introduced by Block CRC.
     (Raghu Angadi via dhruba)

148. HADOOP-1680.  Improvements to Block CRC upgrade messages.
     (Raghu Angadi via dhruba)

149. HADOOP-71.  Allow Text and SequenceFile Map/Reduce inputs from non-default
     filesystems. (omalley)

150. HADOOP-1568.  Expose HDFS as xml/http filesystem to provide cross-version
     compatability. (Chris Douglas via omalley)

151. HADOOP-1668.  Added an INCOMPATIBILITY section to CHANGES.txt. (nigel)

152. HADOOP-1629.  Added a upgrade test for HADOOP-1134.
     (Raghu Angadi via nigel)

153. HADOOP-1698.  Fix performance problems on map output sorting for jobs
     with large numbers of reduces. (Devaraj Das via omalley)

154. HADOOP-1716.  Fix a Pipes wordcount example to remove the 'file:'
     schema from its output path.  (omalley via cutting)

155. HADOOP-1714.  Fix TestDFSUpgradeFromImage to work on Windows.
     (Raghu Angadi via nigel)

156. HADOOP-1663.  Return a non-zero exit code if streaming fails. (Lohit Renu
     via omalley)

157. HADOOP-1712.  Fix an unhandled exception on datanode during block
     CRC upgrade. (Raghu Angadi via cutting)

158. HADOOP-1717.  Fix TestDFSUpgradeFromImage to work on Solaris.
     (nigel via cutting)

159. HADOOP-1437.  Add Eclipse plugin in contrib.
     (Eugene Hung and Christophe Taton via cutting)


Release 0.13.0 - 2007-06-08

 1. HADOOP-1047.  Fix TestReplication to succeed more reliably.
    (Hairong Kuang via cutting)

 2. HADOOP-1063.  Fix a race condition in MiniDFSCluster test code.
    (Hairong Kuang via cutting)

 3. HADOOP-1101.  In web ui, split shuffle statistics from reduce
    statistics, and add some task averages.  (Devaraj Das via cutting)

 4. HADOOP-1071.  Improve handling of protocol version mismatch in
    JobTracker.  (Tahir Hashmi via cutting)

 5. HADOOP-1116.  Increase heap size used for contrib unit tests.
    (Philippe Gassmann via cutting)

 6. HADOOP-1120.  Add contrib/data_join, tools to simplify joining
    data from multiple sources using MapReduce.  (Runping Qi via cutting)

 7. HADOOP-1064.  Reduce log level of some DFSClient messages.
    (Dhruba Borthakur via cutting)

 8. HADOOP-1137.  Fix StatusHttpServer to work correctly when
    resources are in a jar file.  (Benjamin Reed via cutting)

 9. HADOOP-1094.  Optimize generated Writable implementations for
    records to not allocate a new BinaryOutputArchive or
    BinaryInputArchive per call.  (Milind Bhandarkar via cutting)

10. HADOOP-1068.  Improve error message for clusters with 0 datanodes.
    (Dhruba Borthakur via tomwhite)

11. HADOOP-1122.  Fix divide-by-zero exception in FSNamesystem
    chooseTarget method.  (Dhruba Borthakur via tomwhite)

12. HADOOP-1131.  Add a closeAll() static method to FileSystem.
    (Philippe Gassmann via tomwhite)

13. HADOOP-1085.  Improve port selection in HDFS and MapReduce test
    code.  Ports are now selected by the OS during testing rather than
    by probing for free ports, improving test reliability.
    (Arun C Murthy via cutting)

14. HADOOP-1153.  Fix HDFS daemons to correctly stop their threads.
    (Konstantin Shvachko via cutting)

15. HADOOP-1146.  Add a counter for reduce input keys and rename the
    "reduce input records" counter to be "reduce input groups".
    (David Bowen via cutting)

16. HADOOP-1165.  In records, replace idential generated toString
    methods with a method on the base class.  (Milind Bhandarkar via cutting)

17. HADOOP-1164.  Fix TestReplicationPolicy to specify port zero, so
    that a free port is automatically selected.  (omalley via cutting)

18. HADOOP-1166.  Add a NullOutputFormat and use it in the
    RandomWriter example.  (omalley via cutting)

19. HADOOP-1169.  Fix a cut/paste error in CopyFiles utility so that
    S3-based source files are correctly copied.  (Michael Stack via cutting)

20. HADOOP-1167.  Remove extra synchronization in InMemoryFileSystem.
    (omalley via cutting)

21. HADOOP-1110.  Fix an off-by-one error counting map inputs.
    (David Bowen via cutting)

22. HADOOP-1178.  Fix a NullPointerException during namenode startup.
    (Dhruba Borthakur via cutting)

23. HADOOP-1011.  Fix a ConcurrentModificationException when viewing
    job history.  (Tahir Hashmi via cutting)

24. HADOOP-672.  Improve help for fs shell commands.
    (Dhruba Borthakur via cutting)

25. HADOOP-1170.  Improve datanode performance by removing device
    checks from common operations.  (Igor Bolotin via cutting)

26. HADOOP-1090.  Fix SortValidator's detection of whether the input
    file belongs to the sort-input or sort-output directory.
    (Arun C Murthy via tomwhite)

27. HADOOP-1081.  Fix bin/hadoop on Darwin.  (Michael Bieniosek via cutting)

28. HADOOP-1045.  Add contrib/hbase, a BigTable-like online database.
    (Jim Kellerman via cutting)

29. HADOOP-1156.  Fix a NullPointerException in MiniDFSCluster.
    (Hairong Kuang via cutting)

30. HADOOP-702.  Add tools to help automate HDFS upgrades.
    (Konstantin Shvachko via cutting)

31. HADOOP-1163.  Fix ganglia metrics to aggregate metrics from different
    hosts properly.  (Michael Bieniosek via tomwhite)

32. HADOOP-1194.  Make compression style record level for map output
    compression.  (Arun C Murthy via tomwhite)

33. HADOOP-1187.  Improve DFS Scalability: avoid scanning entire list of
    datanodes in getAdditionalBlocks.  (Dhruba Borthakur via tomwhite)

34. HADOOP-1133.  Add tool to analyze and debug namenode on a production
    cluster.  (Dhruba Borthakur via tomwhite)

35. HADOOP-1151.  Remove spurious printing to stderr in streaming
    PipeMapRed.  (Koji Noguchi via tomwhite)

36. HADOOP-988.  Change namenode to use a single map of blocks to metadata.
    (Raghu Angadi via tomwhite)

37. HADOOP-1203.  Change UpgradeUtilities used by DFS tests to use
    MiniDFSCluster to start and stop NameNode/DataNodes.
    (Nigel Daley via tomwhite)

38. HADOOP-1217.  Add test.timeout property to build.xml, so that
    long-running unit tests may be automatically terminated.
    (Nigel Daley via cutting)

39. HADOOP-1149.  Improve DFS Scalability: make
    processOverReplicatedBlock() a no-op if blocks are not
    over-replicated.  (Raghu Angadi via tomwhite)

40. HADOOP-1149.  Improve DFS Scalability: optimize getDistance(),
    contains(), and isOnSameRack() in NetworkTopology.
    (Hairong Kuang via tomwhite)

41. HADOOP-1218.  Make synchronization on TaskTracker's RunningJob
    object consistent.  (Devaraj Das via tomwhite)

42. HADOOP-1219.  Ignore progress report once a task has reported as
    'done'.  (Devaraj Das via tomwhite)

43. HADOOP-1114.  Permit user to specify additional CLASSPATH elements
    with a HADOOP_CLASSPATH environment variable. (cutting)

44. HADOOP-1198.  Remove ipc.client.timeout parameter override from
    unit test configuration.  Using the default is more robust and
    has almost the same run time.  (Arun C Murthy via tomwhite)

45. HADOOP-1211.  Remove deprecated constructor and unused static
    members in DataNode class.  (Konstantin Shvachko via tomwhite)

46. HADOOP-1136.  Fix ArrayIndexOutOfBoundsException in
    FSNamesystem$UnderReplicatedBlocks add() method.
    (Hairong Kuang via tomwhite)

47. HADOOP-978.  Add the client name and the address of the node that
    previously started to create the file to the description of
    AlreadyBeingCreatedException.  (Konstantin Shvachko via tomwhite)

48. HADOOP-1001.  Check the type of keys and values generated by the
    mapper against the types specified in JobConf.
    (Tahir Hashmi via tomwhite)

49. HADOOP-971.  Improve DFS Scalability: Improve name node performance
    by adding a hostname to datanodes map.  (Hairong Kuang via tomwhite)

50. HADOOP-1189.  Fix 'No space left on device' exceptions on datanodes.
    (Raghu Angadi via tomwhite)

51. HADOOP-819.  Change LineRecordWriter to not insert a tab between
    key and value when either is null, and to print nothing when both
    are null.  (Runping Qi via cutting)

52. HADOOP-1204.  Rename InputFormatBase to be FileInputFormat, and
    deprecate InputFormatBase.  Also make LineRecordReader easier to
    extend.  (Runping Qi via cutting)

53. HADOOP-1213.  Improve logging of errors by IPC server, to
    consistently include the service name and the call.  (cutting)

54. HADOOP-1238.  Fix metrics reporting by TaskTracker to correctly
    track maps_running and reduces_running.
    (Michael Bieniosek via cutting)

55. HADOOP-1093.  Fix a race condition in HDFS where blocks were
    sometimes erased before they were reported written.
    (Dhruba Borthakur via cutting)

56. HADOOP-1239.  Add a package name to some testjar test classes.
    (Jim Kellerman via cutting)

57. HADOOP-1241.  Fix NullPointerException in processReport when
    namenode is restarted.  (Dhruba Borthakur via tomwhite)

58. HADOOP-1244.  Fix stop-dfs.sh to no longer incorrectly specify
    slaves file for stopping datanode.
    (Michael Bieniosek via tomwhite)

59. HADOOP-1253.  Fix ConcurrentModificationException and
    NullPointerException in JobControl.
    (Johan Oskarson via tomwhite)

60. HADOOP-1256.  Fix NameNode so that multiple DataNodeDescriptors
    can no longer be created on startup.  (Hairong Kuang via cutting)

61. HADOOP-1214.  Replace streaming classes with new counterparts
    from Hadoop core.  (Runping Qi via tomwhite)

62. HADOOP-1250.  Move a chmod utility from streaming to FileUtil.
    (omalley via cutting)

63. HADOOP-1258.  Fix TestCheckpoint test case to wait for
    MiniDFSCluster to be active.  (Nigel Daley via tomwhite)

64. HADOOP-1148.  Re-indent all Java source code to consistently use
    two spaces per indent level.  (cutting)

65. HADOOP-1251.  Add a method to Reporter to get the map InputSplit.
    (omalley via cutting)

66. HADOOP-1224.  Fix "Browse the filesystem" link to no longer point
    to dead datanodes.  (Enis Soztutar via tomwhite)

67. HADOOP-1154.  Fail a streaming task if the threads reading from or
    writing to the streaming process fail.  (Koji Noguchi via tomwhite)

68. HADOOP-968.  Move shuffle and sort to run in reduce's child JVM,
    rather than in TaskTracker.  (Devaraj Das via cutting)

69. HADOOP-1111.  Add support for client notification of job
    completion. If the job configuration has a job.end.notification.url
    property it will make a HTTP GET request to the specified URL.
    The number of retries and the interval between retries is also
    configurable. (Alejandro Abdelnur via tomwhite)

70. HADOOP-1275.  Fix misspelled job notification property in
    hadoop-default.xml.  (Alejandro Abdelnur via tomwhite)

71. HADOOP-1152.  Fix race condition in MapOutputCopier.copyOutput file
    rename causing possible reduce task hang.
    (Tahir Hashmi via tomwhite)

72. HADOOP-1050.  Distinguish between failed and killed tasks so as to
    not count a lost tasktracker against the job.
    (Arun C Murthy via tomwhite)

73. HADOOP-1271.  Fix StreamBaseRecordReader to be able to log record
    data that's not UTF-8.  (Arun C Murthy via tomwhite)

74. HADOOP-1190.  Fix unchecked warnings in main Hadoop code.
    (tomwhite)

75. HADOOP-1127.  Fix AlreadyBeingCreatedException in namenode for
    jobs run with speculative execution.
    (Arun C Murthy via tomwhite)

76. HADOOP-1282.  Omnibus HBase patch.  Improved tests & configuration.
    (Jim Kellerman via cutting)

77. HADOOP-1262.  Make dfs client try to read from a different replica
    of the checksum file when a checksum error is detected.
    (Hairong Kuang via tomwhite)

78. HADOOP-1279.  Fix JobTracker to maintain list of recently
    completed jobs by order of completion, not submission.
    (Arun C Murthy via cutting)

79. HADOOP-1284.  In contrib/streaming, permit flexible specification
    of field delimiter and fields for partitioning and sorting.
    (Runping Qi via cutting)

80. HADOOP-1176.  Fix a bug where reduce would hang when a map had
    more than 2GB of output for it.  (Arun C Murthy via cutting)

81. HADOOP-1293.  Fix contrib/streaming to print more than the first
    twenty lines of standard error.  (Koji Noguchi via cutting)

82. HADOOP-1297.  Fix datanode so that requests to remove blocks that
    do not exist no longer causes block reports to be re-sent every
    second.  (Dhruba Borthakur via cutting)

83. HADOOP-1216.  Change MapReduce so that, when numReduceTasks is
    zero, map outputs are written directly as final output, skipping
    shuffle, sort and reduce.  Use this to implement reduce=NONE
    option in contrib/streaming.  (Runping Qi via cutting)

84. HADOOP-1294.  Fix unchecked warnings in main Hadoop code under
    Java 6.  (tomwhite)

85. HADOOP-1299.  Fix so that RPC will restart after RPC.stopClient()
    has been called.  (Michael Stack via cutting)

86. HADOOP-1278.  Improve blacklisting of TaskTrackers by JobTracker,
    to reduce false positives.  (Arun C Murthy via cutting)

87. HADOOP-1290.  Move contrib/abacus into mapred/lib/aggregate.
    (Runping Qi via cutting)

88. HADOOP-1272.  Extract inner classes from FSNamesystem into separate
    classes.  (Dhruba Borthakur via tomwhite)

89. HADOOP-1247.  Add support to contrib/streaming for aggregate
    package, formerly called Abacus.  (Runping Qi via cutting)

90. HADOOP-1061.  Fix bug in listing files in the S3 filesystem.
    NOTE: this change is not backwards compatible!  You should use the
    MigrationTool supplied to migrate existing S3 filesystem data to
    the new format.  Please backup your data first before upgrading
    (using 'hadoop distcp' for example).  (tomwhite)

91. HADOOP-1304.  Make configurable the maximum number of task
    attempts before a job fails.  (Devaraj Das via cutting)

92. HADOOP-1308.  Use generics to restrict types when classes are
    passed as parameters to JobConf methods. (Michael Bieniosek via cutting)

93. HADOOP-1312.  Fix a ConcurrentModificationException in NameNode
    that killed the heartbeat monitoring thread.
    (Dhruba Borthakur via cutting)

94. HADOOP-1315.  Clean up contrib/streaming, switching it to use core
    classes more and removing unused code.  (Runping Qi via cutting)

95. HADOOP-485.  Allow a different comparator for grouping keys in
    calls to reduce.  (Tahir Hashmi via cutting)

96. HADOOP-1322.  Fix TaskTracker blacklisting to work correctly in
    one- and two-node clusters.  (Arun C Murthy via cutting)

97. HADOOP-1144.  Permit one to specify a maximum percentage of tasks
    that can fail before a job is aborted.  The default is zero.
    (Arun C Murthy via cutting)

98. HADOOP-1184.  Fix HDFS decomissioning to complete when the only
    copy of a block is on a decommissioned node. (Dhruba Borthakur via cutting)

99. HADOOP-1263.  Change DFSClient to retry certain namenode calls
    with a random, exponentially increasing backoff time, to avoid
    overloading the namenode on, e.g., job start.  (Hairong Kuang via cutting)

100. HADOOP-1325.  First complete, functioning version of HBase.
    (Jim Kellerman via cutting)

101. HADOOP-1276.  Make tasktracker expiry interval configurable.
    (Arun C Murthy via cutting)

102. HADOOP-1326.  Change JobClient#RunJob() to return the job.
    (omalley via cutting)

103. HADOOP-1270.  Randomize the fetch of map outputs, speeding the
     shuffle.  (Arun C Murthy via cutting)

104. HADOOP-1200.  Restore disk checking lost in HADOOP-1170.
     (Hairong Kuang via cutting)

105. HADOOP-1252.  Changed MapReduce's allocation of local files to
     use round-robin among available devices, rather than a hashcode.
     More care is also taken to not allocate files on full or offline
     drives.  (Devaraj Das via cutting)

106. HADOOP-1324.  Change so that an FSError kills only the task that
     generates it rather than the entire task tracker.
     (Arun C Murthy via cutting)

107. HADOOP-1310.  Fix unchecked warnings in aggregate code.  (tomwhite)

108. HADOOP-1255.  Fix a bug where the namenode falls into an infinite
     loop trying to remove a dead node.  (Hairong Kuang via cutting)

109. HADOOP-1160.  Fix DistributedFileSystem.close() to close the
     underlying FileSystem, correctly aborting files being written.
     (Hairong Kuang via cutting)

110. HADOOP-1341.  Fix intermittent failures in HBase unit tests
     caused by deadlock.  (Jim Kellerman via cutting)

111. HADOOP-1350.  Fix shuffle performance problem caused by forcing
     chunked encoding of map outputs.  (Devaraj Das via cutting)

112. HADOOP-1345.  Fix HDFS to correctly retry another replica when a
     checksum error is encountered.  (Hairong Kuang via cutting)

113. HADOOP-1205.  Improve synchronization around HDFS block map.
     (Hairong Kuang via cutting)

114. HADOOP-1353.  Fix a potential NullPointerException in namenode.
     (Dhruba Borthakur via cutting)

115. HADOOP-1354.  Fix a potential NullPointerException in FsShell.
     (Hairong Kuang via cutting)

116. HADOOP-1358.  Fix a potential bug when DFSClient calls skipBytes.
     (Hairong Kuang via cutting)

117. HADOOP-1356.  Fix a bug in ValueHistogram.  (Runping Qi via cutting)

118. HADOOP-1363.  Fix locking bug in JobClient#waitForCompletion().
     (omalley via cutting)

119. HADOOP-1368.  Fix inconsistent synchronization in JobInProgress.
     (omalley via cutting)

120. HADOOP-1369.  Fix inconsistent synchronization in TaskTracker.
     (omalley via cutting)

121. HADOOP-1361.  Fix various calls to skipBytes() to check return
     value. (Hairong Kuang via cutting)

122. HADOOP-1388.  Fix a potential NullPointerException in web ui.
     (Devaraj Das via cutting)

123. HADOOP-1385.  Fix MD5Hash#hashCode() to generally hash to more
     than 256 values.  (omalley via cutting)

124. HADOOP-1386.  Fix Path to not permit the empty string as a
     path, as this has lead to accidental file deletion.  Instead
     force applications to use "." to name the default directory.
     (Hairong Kuang via cutting)

125. HADOOP-1407.  Fix integer division bug in JobInProgress which
     meant failed tasks didn't cause the job to fail.
     (Arun C Murthy via tomwhite)

126. HADOOP-1427.  Fix a typo that caused GzipCodec to incorrectly use
     a very small input buffer.  (Espen Amble Kolstad via cutting)

127. HADOOP-1435.  Fix globbing code to no longer use the empty string
     to indicate the default directory, per HADOOP-1386.
     (Hairong Kuang via cutting)

128. HADOOP-1411.  Make task retry framework handle
     AlreadyBeingCreatedException when wrapped as a RemoteException.
     (Hairong Kuang via tomwhite)

129. HADOOP-1242.  Improve handling of DFS upgrades.
     (Konstantin Shvachko via cutting)

130. HADOOP-1332.  Fix so that TaskTracker exits reliably during unit
     tests on Windows.  (omalley via cutting)

131. HADOOP-1431.  Fix so that sort progress reporting during map runs
     only while sorting, so that stuck maps are correctly terminated.
     (Devaraj Das and Arun C Murthy via cutting)

132. HADOOP-1452.  Change TaskTracker.MapOutputServlet.doGet.totalRead
     to a long, permitting map outputs to exceed 2^31 bytes.
     (omalley via cutting)

133. HADOOP-1443.  Fix a bug opening zero-length files in HDFS.
     (Konstantin Shvachko via cutting)


Release 0.12.3 - 2007-04-06

 1. HADOOP-1162.  Fix bug in record CSV and XML serialization of
    binary values.  (Milind Bhandarkar via cutting)

 2. HADOOP-1123.  Fix NullPointerException in LocalFileSystem when
    trying to recover from a checksum error.
    (Hairong Kuang & Nigel Daley via tomwhite)

 3. HADOOP-1177.  Fix bug where IOException in MapOutputLocation.getFile
    was not being logged.  (Devaraj Das via tomwhite)

 4. HADOOP-1175.  Fix bugs in JSP for displaying a task's log messages.
    (Arun C Murthy via cutting)

 5. HADOOP-1191.  Fix map tasks to wait until sort progress thread has
    stopped before reporting the task done.  (Devaraj Das via cutting)

 6. HADOOP-1192.  Fix an integer overflow bug in FSShell's 'dus'
    command and a performance problem in HDFS's implementation of it.
    (Hairong Kuang via cutting)

 7. HADOOP-1105. Fix reducers to make "progress" while iterating
    through values.  (Devaraj Das & Owen O'Malley via tomwhite)

 8. HADOOP-1179. Make Task Tracker close index file as soon as the read
    is done when serving get-map-output requests.
    (Devaraj Das via tomwhite)


Release 0.12.2 - 2007-23-17

 1. HADOOP-1135.  Fix bug in block report processing which may cause
    the namenode to delete blocks.  (Dhruba Borthakur via tomwhite)

 2. HADOOP-1145.  Make XML serializer and deserializer classes public
    in record package.  (Milind Bhandarkar via cutting)

 3. HADOOP-1140.  Fix a deadlock in metrics. (David Bowen via cutting)

 4. HADOOP-1150.  Fix streaming -reducer and -mapper to give them
    defaults. (Owen O'Malley via tomwhite)


Release 0.12.1 - 2007-03-17

 1. HADOOP-1035.  Fix a StackOverflowError in FSDataSet.
    (Raghu Angadi via cutting)

 2. HADOOP-1053.  Fix VInt representation of negative values.  Also
    remove references in generated record code to methods outside of
    the record package and improve some record documentation.
    (Milind Bhandarkar via cutting)

 3. HADOOP-1067.  Compile fails if Checkstyle jar is present in lib
    directory. Also remove dependency on a particular Checkstyle
    version number. (tomwhite)

 4. HADOOP-1060.  Fix an IndexOutOfBoundsException in the JobTracker
    that could cause jobs to hang.  (Arun C Murthy via cutting)

 5. HADOOP-1077.  Fix a race condition fetching map outputs that could
    hang reduces.  (Devaraj Das via cutting)

 6. HADOOP-1083.  Fix so that when a cluster restarts with a missing
    datanode, its blocks are replicated.  (Hairong Kuang via cutting)

 7. HADOOP-1082.  Fix a NullPointerException in ChecksumFileSystem.
    (Hairong Kuang via cutting)

 8. HADOOP-1088.  Fix record serialization of negative values.
    (Milind Bhandarkar via cutting)

 9. HADOOP-1080.  Fix bug in bin/hadoop on Windows when native
    libraries are present.  (ab via cutting)

10. HADOOP-1091.  Fix a NullPointerException in MetricsRecord.
    (David Bowen via tomwhite)

11. HADOOP-1092.  Fix a NullPointerException in HeartbeatMonitor
    thread. (Hairong Kuang via tomwhite)

12. HADOOP-1112.  Fix a race condition in Hadoop metrics.
    (David Bowen via tomwhite)

13. HADOOP-1108.  Checksummed file system should retry reading if a
    different replica is found when handling ChecksumException.
    (Hairong Kuang via tomwhite)

14. HADOOP-1070.  Fix a problem with number of racks and datanodes
    temporarily doubling.  (Konstantin Shvachko via tomwhite)

15. HADOOP-1099.  Fix NullPointerException in JobInProgress.
    (Gautam Kowshik via tomwhite)

16. HADOOP-1115.  Fix bug where FsShell copyToLocal doesn't
    copy directories.  (Hairong Kuang via tomwhite)

17. HADOOP-1109.  Fix NullPointerException in StreamInputFormat.
    (Koji Noguchi via tomwhite)

18. HADOOP-1117.  Fix DFS scalability: when the namenode is
    restarted it consumes 80% CPU. (Dhruba Borthakur via
    tomwhite)

19. HADOOP-1089.  Make the C++ version of write and read v-int
    agree with the Java versions.  (Milind Bhandarkar via
    tomwhite)

20. HADOOP-1096.  Rename InputArchive and OutputArchive and
    make them public. (Milind Bhandarkar via tomwhite)

21. HADOOP-1128.  Fix missing progress information in map tasks.
    (Espen Amble Kolstad, Andrzej Bialecki, and Owen O'Malley
    via tomwhite)

22. HADOOP-1129.  Fix DFSClient to not hide IOExceptions in
    flush method.  (Hairong Kuang via tomwhite)

23. HADOOP-1126.  Optimize CPU usage for under replicated blocks
    when cluster restarts.  (Hairong Kuang via tomwhite)


Release 0.12.0 - 2007-03-02

 1. HADOOP-975.  Separate stdout and stderr from tasks.
    (Arun C Murthy via cutting)

 2. HADOOP-982.  Add some setters and a toString() method to
    BytesWritable.  (omalley via cutting)

 3. HADOOP-858.  Move contrib/smallJobsBenchmark to src/test, removing
    obsolete bits. (Nigel Daley via cutting)

 4. HADOOP-992.  Fix MiniMR unit tests to use MiniDFS when specified,
    rather than the local FS.  (omalley via cutting)

 5. HADOOP-954.  Change use of metrics to use callback mechanism.
    Also rename utility class Metrics to MetricsUtil.
    (David Bowen & Nigel Daley via cutting)

 6. HADOOP-893.  Improve HDFS client's handling of dead datanodes.
    The set is no longer reset with each block, but rather is now
    maintained for the life of an open file.  (Raghu Angadi via cutting)

 7. HADOOP-882.  Upgrade to jets3t version 0.5, used by the S3
    FileSystem.  This version supports retries.  (Michael Stack via cutting)

 8. HADOOP-977.  Send task's stdout and stderr to JobClient's stdout
    and stderr respectively, with each line tagged by the task's name.
    (Arun C Murthy via cutting)

 9. HADOOP-761.  Change unit tests to not use /tmp.  (Nigel Daley via cutting)

10. HADOOP-1007. Make names of metrics used in Hadoop unique.
    (Nigel Daley via cutting)

11. HADOOP-491.  Change mapred.task.timeout to be per-job, and make a
    value of zero mean no timeout.  Also change contrib/streaming to
    disable task timeouts.  (Arun C Murthy via cutting)

12. HADOOP-1010.  Add Reporter.NULL, a Reporter implementation that
    does nothing.  (Runping Qi via cutting)

13. HADOOP-923.  In HDFS NameNode, move replication computation to a
    separate thread, to improve heartbeat processing time.
    (Dhruba Borthakur via cutting)

14. HADOOP-476.  Rewrite contrib/streaming command-line processing,
    improving parameter validation.  (Sanjay Dahiya via cutting)

15. HADOOP-973.  Improve error messages in Namenode.  This should help
    to track down a problem that was appearing as a
    NullPointerException.  (Dhruba Borthakur via cutting)

16. HADOOP-649.  Fix so that jobs with no tasks are not lost.
    (Thomas Friol via cutting)

17. HADOOP-803.  Reduce memory use by HDFS namenode, phase I.
    (Raghu Angadi via cutting)

18. HADOOP-1021.  Fix MRCaching-based unit tests on Windows.
    (Nigel Daley via cutting)

19. HADOOP-889.  Remove duplicate code from HDFS unit tests.
    (Milind Bhandarkar via cutting)

20. HADOOP-943.  Improve HDFS's fsck command to display the filename
    for under-replicated blocks.  (Dhruba Borthakur via cutting)

21. HADOOP-333.  Add validator for sort benchmark output.
    (Arun C Murthy via cutting)

22. HADOOP-947.  Improve performance of datanode decomissioning.
    (Dhruba Borthakur via cutting)

23. HADOOP-442.  Permit one to specify hosts allowed to connect to
    namenode and jobtracker with include and exclude files.  (Wendy
    Chien via cutting)

24. HADOOP-1017.  Cache constructors, for improved performance.
    (Ron Bodkin via cutting)

25. HADOOP-867.  Move split creation out of JobTracker to client.
    Splits are now saved in a separate file, read by task processes
    directly, so that user code is no longer required in the
    JobTracker.  (omalley via cutting)

26. HADOOP-1006.  Remove obsolete '-local' option from test code.
    (Gautam Kowshik via cutting)

27. HADOOP-952. Create a public (shared) Hadoop EC2 AMI.
    The EC2 scripts now support launch of public AMIs.
    (tomwhite)

28. HADOOP-1025. Remove some obsolete code in ipc.Server.  (cutting)

29. HADOOP-997. Implement S3 retry mechanism for failed block
    transfers. This includes a generic retry mechanism for use
    elsewhere in Hadoop. (tomwhite)

30. HADOOP-990.  Improve HDFS support for full datanode volumes.
    (Raghu Angadi via cutting)

31. HADOOP-564.  Replace uses of "dfs://" URIs with the more standard
    "hdfs://".  (Wendy Chien via cutting)

32. HADOOP-1030.  In unit tests, unify setting of ipc.client.timeout.
    Also increase the value used from one to two seconds, in hopes of
    making tests complete more reliably.  (cutting)

33. HADOOP-654.  Stop assigning tasks to a tasktracker if it has
    failed more than a specified number in the job.
    (Arun C Murthy via cutting)

34. HADOOP-985.  Change HDFS to identify nodes by IP address rather
    than by DNS hostname.  (Raghu Angadi via cutting)

35. HADOOP-248.  Optimize location of map outputs to not use random
    probes.  (Devaraj Das via cutting)

36. HADOOP-1029.  Fix streaming's input format to correctly seek to
    the start of splits.  (Arun C Murthy via cutting)

37. HADOOP-492.  Add per-job and per-task counters.  These are
    incremented via the Reporter interface and available through the
    web ui and the JobClient API.  The mapreduce framework maintains a
    few basic counters, and applications may add their own.  Counters
    are also passed to the metrics system.
    (David Bowen via cutting)

38. HADOOP-1034.  Fix datanode to better log exceptions.
    (Philippe Gassmann via cutting)

39. HADOOP-878.  In contrib/streaming, fix reducer=NONE to work with
    multiple maps.  (Arun C Murthy via cutting)

40. HADOOP-1039.  In HDFS's TestCheckpoint, avoid restarting
    MiniDFSCluster so often, speeding this test.  (Dhruba Borthakur via cutting)

41. HADOOP-1040.  Update RandomWriter example to use counters and
    user-defined input and output formats.  (omalley via cutting)

42. HADOOP-1027.  Fix problems with in-memory merging during shuffle
    and re-enable this optimization.  (Devaraj Das via cutting)

43. HADOOP-1036.  Fix exception handling in TaskTracker to keep tasks
    from being lost.  (Arun C Murthy via cutting)

44. HADOOP-1042.  Improve the handling of failed map output fetches.
    (Devaraj Das via cutting)

45. HADOOP-928.  Make checksums optional per FileSystem.
    (Hairong Kuang via cutting)

46. HADOOP-1044.  Fix HDFS's TestDecommission to not spuriously fail.
    (Wendy Chien via cutting)

47. HADOOP-972.  Optimize HDFS's rack-aware block placement algorithm.
    (Hairong Kuang via cutting)

48. HADOOP-1043.  Optimize shuffle, increasing parallelism.
    (Devaraj Das via cutting)

49. HADOOP-940.  Improve HDFS's replication scheduling.
    (Dhruba Borthakur via cutting)

50. HADOOP-1020.  Fix a bug in Path resolution, and a with unit tests
    on Windows.  (cutting)

51. HADOOP-941.  Enhance record facility.
    (Milind Bhandarkar via cutting)

52. HADOOP-1000.  Fix so that log messages in task subprocesses are
    not written to a task's standard error.  (Arun C Murthy via cutting)

53. HADOOP-1037.  Fix bin/slaves.sh, which currently only works with
    /bin/bash, to specify /bin/bash rather than /bin/sh.  (cutting)

54. HADOOP-1046. Clean up tmp from partially received stale block files. (ab)

55. HADOOP-1041.  Optimize mapred counter implementation.  Also group
    counters by their declaring Enum.  (David Bowen via cutting)

56. HADOOP-1032.  Permit one to specify jars that will be cached
    across multiple jobs.  (Gautam Kowshik via cutting)

57. HADOOP-1051.  Add optional checkstyle task to build.xml.  To use
    this developers must download the (LGPL'd) checkstyle jar
    themselves.  (tomwhite via cutting)

58. HADOOP-1049.  Fix a race condition in IPC client.
    (Devaraj Das via cutting)

60. HADOOP-1056.  Check HDFS include/exclude node lists with both IP
    address and hostname.  (Wendy Chien via cutting)

61. HADOOP-994.  In HDFS, limit the number of blocks invalidated at
    once.  Large lists were causing datenodes to timeout.
    (Dhruba Borthakur via cutting)

62. HADOOP-432.  Add a trash feature, disabled by default.  When
    enabled, the FSShell 'rm' command will move things to a trash
    directory in the filesystem.  In HDFS, a thread periodically
    checkpoints the trash and removes old checkpoints.  (cutting)


Release 0.11.2 - 2007-02-16

 1. HADOOP-1009.  Fix an infinite loop in the HDFS namenode.
    (Dhruba Borthakur via cutting)

 2. HADOOP-1014.  Disable in-memory merging during shuffle, as this is
    causing data corruption.  (Devaraj Das via cutting)


Release 0.11.1 - 2007-02-09

 1. HADOOP-976.  Make SequenceFile.Metadata public.  (Runping Qi via cutting)

 2. HADOOP-917.  Fix a NullPointerException in SequenceFile's merger
    with large map outputs.  (omalley via cutting)

 3. HADOOP-984.  Fix a bug in shuffle error handling introduced by
    HADOOP-331.  If a map output is unavailable, the job tracker is
    once more informed.  (Arun C Murthy via cutting)

 4. HADOOP-987.  Fix a problem in HDFS where blocks were not removed
    from neededReplications after a replication target was selected.
    (Hairong Kuang via cutting)

Release 0.11.0 - 2007-02-02

 1. HADOOP-781.  Remove methods deprecated in 0.10 that are no longer
    widely used.  (cutting)

 2. HADOOP-842.  Change HDFS protocol so that the open() method is
    passed the client hostname, to permit the namenode to order block
    locations on the basis of network topology.
    (Hairong Kuang via cutting)

 3. HADOOP-852.  Add an ant task to compile record definitions, and
    use it to compile record unit tests.  (Milind Bhandarkar via cutting)

 4. HADOOP-757.  Fix "Bad File Descriptor" exception in HDFS client
    when an output file is closed twice.  (Raghu Angadi via cutting)

 5. [ intentionally blank ]

 6. HADOOP-890.  Replace dashes in metric names with underscores,
    for better compatibility with some monitoring systems.
    (Nigel Daley via cutting)

 7. HADOOP-801.  Add to jobtracker a log of task completion events.
    (Sanjay Dahiya via cutting)

 8. HADOOP-855.  In HDFS, try to repair files with checksum errors.
    An exception is still thrown, but corrupt blocks are now removed
    when they have replicas.  (Wendy Chien via cutting)

 9. HADOOP-886.  Reduce number of timer threads created by metrics API
    by pooling contexts.  (Nigel Daley via cutting)

10. HADOOP-897.  Add a "javac.args" property to build.xml that permits
    one to pass arbitrary options to javac. (Milind Bhandarkar via cutting)

11. HADOOP-899.  Update libhdfs for changes in HADOOP-871.
    (Sameer Paranjpye via cutting)

12. HADOOP-905.  Remove some dead code from JobClient.  (cutting)

13. HADOOP-902.  Fix a NullPointerException in HDFS client when
    closing output streams.  (Raghu Angadi via cutting)

14. HADOOP-735.  Switch generated record code to use BytesWritable to
    represent fields of type 'buffer'. (Milind Bhandarkar via cutting)

15. HADOOP-830.  Improve mapreduce merge performance by buffering and
    merging multiple map outputs as they arrive at reduce nodes before
    they're written to disk.  (Devaraj Das via cutting)

16. HADOOP-908.  Add a new contrib package, Abacus, that simplifies
    counting and aggregation, built on MapReduce.  (Runping Qi via cutting)

17. HADOOP-901.  Add support for recursive renaming to the S3 filesystem.
    (Tom White via cutting)

18. HADOOP-912.  Fix a bug in TaskTracker.isIdle() that was
    sporadically causing unit test failures.  (Arun C Murthy via cutting)

19. HADOOP-909.  Fix the 'du' command to correctly compute the size of
    FileSystem directory trees.  (Hairong Kuang via cutting)

20. HADOOP-731.  When a checksum error is encountered on a file stored
    in HDFS, try another replica of the data, if any.
    (Wendy Chien via cutting)

21. HADOOP-732.  Add support to SequenceFile for arbitrary metadata,
    as a set of attribute value pairs.  (Runping Qi via cutting)

22. HADOOP-929.  Fix PhasedFileSystem to pass configuration to
    underlying FileSystem.  (Sanjay Dahiya via cutting)

23. HADOOP-935.  Fix contrib/abacus to not delete pre-existing output
    files, but rather to fail in this case.  (Runping Qi via cutting)

24. HADOOP-936.  More metric renamings, as in HADOOP-890.
    (Nigel Daley via cutting)

25. HADOOP-856.  Fix HDFS's fsck command to not report that
    non-existent filesystems are healthy.  (Milind Bhandarkar via cutting)

26. HADOOP-602.  Remove the dependency on Lucene's PriorityQueue
    utility, by copying it into Hadoop.  This facilitates using Hadoop
    with different versions of Lucene without worrying about CLASSPATH
    order.  (Milind Bhandarkar via cutting)

27. [ intentionally blank ]

28. HADOOP-227.  Add support for backup namenodes, which periodically
    get snapshots of the namenode state.  (Dhruba Borthakur via cutting)

29. HADOOP-884.  Add scripts in contrib/ec2 to facilitate running
    Hadoop on an Amazon's EC2 cluster.  (Tom White via cutting)

30. HADOOP-937.  Change the namenode to request re-registration of
    datanodes in more circumstances.  (Hairong Kuang via cutting)

31. HADOOP-922.  Optimize small forward seeks in HDFS.  If data is has
    likely already in flight, skip ahead rather than re-opening the
    block.  (Dhruba Borthakur via cutting)

32. HADOOP-961.  Add a 'job -events' sub-command that prints job
    events, including task completions and failures.  (omalley via cutting)

33. HADOOP-959.  Fix namenode snapshot code added in HADOOP-227 to
    work on Windows.  (Dhruba Borthakur via cutting)

34. HADOOP-934.  Fix TaskTracker to catch metrics exceptions that were
    causing heartbeats to fail.  (Arun Murthy via cutting)

35. HADOOP-881.  Fix JobTracker web interface to display the correct
    number of task failures.  (Sanjay Dahiya via cutting)

36. HADOOP-788.  Change contrib/streaming to subclass TextInputFormat,
    permitting it to take advantage of native compression facilities.
    (Sanjay Dahiya via cutting)

37. HADOOP-962.  In contrib/ec2: make scripts executable in tar file;
    add a README; make the environment file use a template.
    (Tom White via cutting)

38. HADOOP-549.  Fix a NullPointerException in TaskReport's
    serialization.  (omalley via cutting)

39. HADOOP-963.  Fix remote exceptions to have the stack trace of the
    caller thread, not the IPC listener thread.  (omalley via cutting)

40. HADOOP-967.  Change RPC clients to start sending a version header.
    (omalley via cutting)

41. HADOOP-964.  Fix a bug introduced by HADOOP-830 where jobs failed
    whose comparators and/or i/o types were in the job's jar.
    (Dennis Kubes via cutting)

42. HADOOP-969.  Fix a deadlock in JobTracker.  (omalley via cutting)

43. HADOOP-862.  Add support for the S3 FileSystem to the CopyFiles
    tool.  (Michael Stack via cutting)

44. HADOOP-965.  Fix IsolationRunner so that job's jar can be found.
    (Dennis Kubes via cutting)

45. HADOOP-309.  Fix two NullPointerExceptions in StatusHttpServer.
    (navychen via cutting)

46. HADOOP-692.  Add rack awareness to HDFS's placement of blocks.
    (Hairong Kuang via cutting)


Release 0.10.1 - 2007-01-10

 1. HADOOP-857.  Fix S3 FileSystem implementation to permit its use
    for MapReduce input and output.  (Tom White via cutting)

 2. HADOOP-863.  Reduce logging verbosity introduced by HADOOP-813.
    (Devaraj Das via cutting)

 3. HADOOP-815.  Fix memory leaks in JobTracker. (Arun C Murthy via cutting)

 4. HADOOP-600.  Fix a race condition in JobTracker.
    (Arun C Murthy via cutting)

 5. HADOOP-864.  Fix 'bin/hadoop -jar' to operate correctly when
    hadoop.tmp.dir does not yet exist.  (omalley via cutting)

 6. HADOOP-866.  Fix 'dfs -get' command to remove existing crc files,
    if any.  (Milind Bhandarkar via cutting)

 7. HADOOP-871.  Fix a bug in bin/hadoop setting JAVA_LIBRARY_PATH.
    (Arun C Murthy via cutting)

 8. HADOOP-868.  Decrease the number of open files during map,
    respecting io.sort.fa ctor.  (Devaraj Das via cutting)

 9. HADOOP-865.  Fix S3 FileSystem so that partially created files can
    be deleted.  (Tom White via cutting)

10. HADOOP-873.	 Pass java.library.path correctly to child processes.
    (omalley via cutting)

11. HADOOP-851.  Add support for the LZO codec.  This is much faster
    than the default, zlib-based compression, but it is only available
    when the native library is built.  (Arun C Murthy via cutting)

12. HADOOP-880.  Fix S3 FileSystem to remove directories.
    (Tom White via cutting)

13. HADOOP-879.  Fix InputFormatBase to handle output generated by
    MapFileOutputFormat.  (cutting)

14. HADOOP-659.  In HDFS, prioritize replication of blocks based on
    current replication level.  Blocks which are severely
    under-replicated should be further replicated before blocks which
    are less under-replicated.  (Hairong Kuang via cutting)

15. HADOOP-726.  Deprecate FileSystem locking methods.  They are not
    currently usable.  Locking should eventually provided as an
    independent service.  (Raghu Angadi via cutting)

16. HADOOP-758.  Fix exception handling during reduce so that root
    exceptions are not masked by exceptions in cleanups.
    (Raghu Angadi via cutting)


Release 0.10.0 - 2007-01-05

 1. HADOOP-763. Change DFS namenode benchmark to not use MapReduce.
    (Nigel Daley via cutting)

 2. HADOOP-777. Use fully-qualified hostnames for tasktrackers and
    datanodes.  (Mahadev Konar via cutting)

 3. HADOOP-621. Change 'dfs -cat' to exit sooner when output has been
    closed.  (Dhruba Borthakur via cutting)

 4. HADOOP-752. Rationalize some synchronization in DFS namenode.
    (Dhruba Borthakur via cutting)

 5. HADOOP-629. Fix RPC services to better check the protocol name and
    version.  (omalley via cutting)

 6. HADOOP-774. Limit the number of invalid blocks returned with
    heartbeats by the namenode to datanodes.  Transmitting and
    processing very large invalid block lists can tie up both the
    namenode and datanode for too long.  (Dhruba Borthakur via cutting)

 7. HADOOP-738. Change 'dfs -get' command to not create CRC files by
    default, adding a -crc option to force their creation.
    (Milind Bhandarkar via cutting)

 8. HADOOP-676. Improved exceptions and error messages for common job
    input specification errors.  (Sanjay Dahiya via cutting)

 9. [Included in 0.9.2 release]

10. HADOOP-756. Add new dfsadmin option to wait for filesystem to be
    operational.  (Dhruba Borthakur via cutting)

11. HADOOP-770. Fix jobtracker web interface to display, on restart,
    jobs that were running when it was last stopped.
    (Sanjay Dahiya via cutting)

12. HADOOP-331. Write all map outputs to a single file with an index,
    rather than to a separate file per reduce task.  This should both
    speed the shuffle and make things more scalable.
    (Devaraj Das via cutting)

13. HADOOP-818. Fix contrib unit tests to not depend on core unit
    tests.  (omalley via cutting)

14. HADOOP-786. Log common exception at debug level.
    (Sanjay Dahiya via cutting)

15. HADOOP-796. Provide more convenient access to failed task
    information in the web interface.  (Sanjay Dahiya via cutting)

16. HADOOP-764. Reduce memory allocations in namenode some.
    (Dhruba Borthakur via cutting)

17. HADOOP-802. Update description of mapred.speculative.execution to
    mention reduces.  (Nigel Daley via cutting)

18. HADOOP-806. Include link to datanodes on front page of namenode
    web interface.  (Raghu Angadi via cutting)

19. HADOOP-618.  Make JobSubmissionProtocol public.
    (Arun C Murthy via cutting)

20. HADOOP-782.  Fully remove killed tasks.  (Arun C Murthy via cutting)

21. HADOOP-792.  Fix 'dfs -mv' to return correct status.
    (Dhruba Borthakur via cutting)

22. HADOOP-673.  Give each task its own working directory again.
    (Mahadev Konar via cutting)

23. HADOOP-571.  Extend the syntax of Path to be a URI; to be
    optionally qualified with a scheme and authority.  The scheme
    determines the FileSystem implementation, while the authority
    determines the FileSystem instance.  New FileSystem
    implementations may be provided by defining an fs.<scheme>.impl
    property, naming the FileSystem implementation class.  This
    permits easy integration of new FileSystem implementations.
    (cutting)

24. HADOOP-720.  Add an HDFS white paper to website.
    (Dhruba Borthakur via cutting)

25. HADOOP-794.  Fix a divide-by-zero exception when a job specifies
    zero map tasks.  (omalley via cutting)

26. HADOOP-454.  Add a 'dfs -dus' command that provides summary disk
    usage.  (Hairong Kuang via cutting)

27. HADOOP-574.  Add an Amazon S3 implementation of FileSystem.  To
    use this, one need only specify paths of the form
    s3://id:secret@bucket/.  Alternately, the AWS access key id and
    secret can be specified in your config, with the properties
    fs.s3.awsAccessKeyId and fs.s3.awsSecretAccessKey.
    (Tom White via cutting)

28. HADOOP-824.  Rename DFSShell to be FsShell, since it applies
    generically to all FileSystem implementations.  (cutting)

29. HADOOP-813.  Fix map output sorting to report progress, so that
    sorts which take longer than the task timeout do not fail.
    (Devaraj Das via cutting)

30. HADOOP-825.  Fix HDFS daemons when configured with new URI syntax.
    (omalley via cutting)

31. HADOOP-596.  Fix a bug in phase reporting during reduce.
    (Sanjay Dahiya via cutting)

32. HADOOP-811.  Add a utility, MultithreadedMapRunner.
    (Alejandro Abdelnur via cutting)

33. HADOOP-829.  Within HDFS, clearly separate three different
    representations for datanodes: one for RPCs, one for
    namenode-internal use, and one for namespace persistence.
    (Dhruba Borthakur via cutting)

34. HADOOP-823.  Fix problem starting datanode when not all configured
    data directories exist.  (Bryan Pendleton via cutting)

35. HADOOP-451.  Add a Split interface.  CAUTION: This incompatibly
    changes the InputFormat and RecordReader interfaces.  Not only is
    FileSplit replaced with Split, but a FileSystem parameter is no
    longer passed in several methods, input validation has changed,
    etc.  (omalley via cutting)

36. HADOOP-814.  Optimize locking in namenode. (Dhruba Borthakur via cutting)

37. HADOOP-738.  Change 'fs -put' and 'fs -get' commands to accept
    standard input and output, respectively.  Standard i/o is
    specified by a file named '-'.  (Wendy Chien via cutting)

38. HADOOP-835.  Fix a NullPointerException reading record-compressed
    SequenceFiles.  (Hairong Kuang via cutting)

39. HADOOP-836.  Fix a MapReduce bug on Windows, where the wrong
    FileSystem was used.  Also add a static FileSystem.getLocal()
    method and better Path checking in HDFS, to help avoid such issues
    in the future.  (omalley via cutting)

40. HADOOP-837.  Improve RunJar utility to unpack jar file
    hadoop.tmp.dir, rather than the system temporary directory.
    (Hairong Kuang via cutting)

41. HADOOP-841.  Fix native library to build 32-bit version even when
    on a 64-bit host, if a 32-bit JVM is used.  (Arun C Murthy via cutting)

42. HADOOP-838.  Fix tasktracker to pass java.library.path to
    sub-processes, so that libhadoop.a is found.
    (Arun C Murthy via cutting)

43. HADOOP-844.  Send metrics messages on a fixed-delay schedule
    instead of a fixed-rate schedule.  (David Bowen via cutting)

44. HADOOP-849.  Fix OutOfMemory exceptions in TaskTracker due to a
    file handle leak in SequenceFile.  (Devaraj Das via cutting)

45. HADOOP-745.  Fix a synchronization bug in the HDFS namenode.
    (Dhruba Borthakur via cutting)

46. HADOOP-850.  Add Writable implementations for variable-length
    integers.  (ab via cutting)

47. HADOOP-525.  Add raw comparators to record types.  This greatly
    improves record sort performance.  (Milind Bhandarkar via cutting)

48. HADOOP-628.  Fix a problem with 'fs -cat' command, where some
    characters were replaced with question marks.  (Wendy Chien via cutting)

49. HADOOP-804.  Reduce verbosity of MapReduce logging.
    (Sanjay Dahiya via cutting)

50. HADOOP-853.  Rename 'site' to 'docs', in preparation for inclusion
    in releases.  (cutting)

51. HADOOP-371.  Include contrib jars and site documentation in
    distributions.  Also add contrib and example documentation to
    distributed javadoc, in separate sections.  (Nigel Daley via cutting)

52. HADOOP-846.  Report progress during entire map, as sorting of
    intermediate outputs may happen at any time, potentially causing
    task timeouts.  (Devaraj Das via cutting)

53. HADOOP-840.  In task tracker, queue task cleanups and perform them
    in a separate thread.  (omalley & Mahadev Konar via cutting)

54. HADOOP-681.  Add to HDFS the ability to decommission nodes.  This
    causes their blocks to be re-replicated on other nodes, so that
    they may be removed from a cluster.  (Dhruba Borthakur via cutting)

55. HADOOP-470.  In HDFS web ui, list the datanodes containing each
    copy of a block.  (Hairong Kuang via cutting)

56. HADOOP-700.  Change bin/hadoop to only include core jar file on
    classpath, not example, test, etc.  Also rename core jar to
    hadoop-${version}-core.jar so that it can be more easily
    identified.  (Nigel Daley via cutting)

57. HADOOP-619.  Extend InputFormatBase to accept individual files and
    glob patterns as MapReduce inputs, not just directories.  Also
    change contrib/streaming to use this.  (Sanjay Dahia via cutting)


Release 0.9.2 - 2006-12-15

 1. HADOOP-639. Restructure InterTrackerProtocol to make task
    accounting more reliable.  (Arun C Murthy via cutting)

 2. HADOOP-827. Turn off speculative execution by default, since it's
    currently broken.  (omalley via cutting)

 3. HADOOP-791. Fix a deadlock in the task tracker.
    (Mahadev Konar via cutting)


Release 0.9.1 - 2006-12-06

 1. HADOOP-780. Use ReflectionUtils to instantiate key and value
    objects. (ab)

 2. HADOOP-779. Fix contrib/streaming to work correctly with gzipped
    input files.  (Hairong Kuang via cutting)


Release 0.9.0 - 2006-12-01

 1. HADOOP-655.  Remove most deprecated code.  A few deprecated things
    remain, notably UTF8 and some methods that are still required.
    Also cleaned up constructors for SequenceFile, MapFile, SetFile,
    and ArrayFile a bit.  (cutting)

 2. HADOOP-565.  Upgrade to Jetty version 6. (Sanjay Dahiya via cutting)

 3. HADOOP-682.  Fix DFS format command to work correctly when
    configured with a non-existent directory. (Sanjay Dahiya via cutting)

 4. HADOOP-645.  Fix a bug in contrib/streaming when -reducer is NONE.
    (Dhruba Borthakur via cutting)

 5. HADOOP-687.  Fix a classpath bug in bin/hadoop that blocked the
    servers from starting. (Sameer Paranjpye via omalley)

 6. HADOOP-683.  Remove a script dependency on bash, so it works with
    dash, the new default for /bin/sh on Ubuntu.  (James Todd via cutting)

 7. HADOOP-382.  Extend unit tests to run multiple datanodes.
    (Milind Bhandarkar via cutting)

 8. HADOOP-604.  Fix some synchronization issues and a
    NullPointerException in DFS datanode.  (Raghu Angadi via cutting)

 9. HADOOP-459.  Fix memory leaks and a host of other issues with
    libhdfs.  (Sameer Paranjpye via cutting)

10. HADOOP-694.  Fix a NullPointerException in jobtracker.
    (Mahadev Konar via cutting)

11. HADOOP-637.  Fix a memory leak in the IPC server.  Direct buffers
    are not collected like normal buffers, and provided little
    advantage.  (Raghu Angadi via cutting)

12. HADOOP-696.  Fix TestTextInputFormat unit test to not rely on the
    order of directory listings.  (Sameer Paranjpye via cutting)

13. HADOOP-611.  Add support for iterator-based merging to
    SequenceFile.  (Devaraj Das via cutting)

14. HADOOP-688.  Move DFS administrative commands to a separate
    command named 'dfsadmin'.  (Dhruba Borthakur via cutting)

15. HADOOP-708.  Fix test-libhdfs to return the correct status, so
    that failures will break the build.  (Nigel Daley via cutting)

16. HADOOP-646.  Fix namenode to handle edits files larger than 2GB.
    (Milind Bhandarkar via cutting)

17. HADOOP-705.  Fix a bug in the JobTracker when failed jobs were
    not completely cleaned up.  (Mahadev Konar via cutting)

18. HADOOP-613.  Perform final merge while reducing.  This removes one
    sort pass over the data and should consequently significantly
    decrease overall processing time.  (Devaraj Das via cutting)

19. HADOOP-661.  Make each job's configuration visible through the web
    ui.  (Arun C Murthy via cutting)

20. HADOOP-489.  In MapReduce, separate user logs from system logs.
    Each task's log output is now available through the web ui.  (Arun
    C Murthy via cutting)

21. HADOOP-712.  Fix record io's xml serialization to correctly handle
    control-characters.  (Milind Bhandarkar via cutting)

22. HADOOP-668.  Improvements to the web-based DFS browser.
    (Hairong Kuang via cutting)

23. HADOOP-715.  Fix build.xml so that test logs are written in build
    directory, rather than in CWD.  (Arun C Murthy via cutting)

24. HADOOP-538.  Add support for building an optional native library,
    libhadoop.so, that improves the performance of zlib-based
    compression.  To build this, specify -Dcompile.native to Ant.
    (Arun C Murthy via cutting)

25. HADOOP-610.  Fix an problem when the DFS block size is configured
    to be smaller than the buffer size, typically only when debugging.
    (Milind Bhandarkar via cutting)

26. HADOOP-695.  Fix a NullPointerException in contrib/streaming.
    (Hairong Kuang via cutting)

27. HADOOP-652.  In DFS, when a file is deleted, the block count is
    now decremented.  (Vladimir Krokhmalyov via cutting)

28. HADOOP-725.  In DFS, optimize block placement algorithm,
    previously a performance bottleneck.  (Milind Bhandarkar via cutting)

29. HADOOP-723.  In MapReduce, fix a race condition during the
    shuffle, which resulted in FileNotFoundExceptions.  (omalley via cutting)

30. HADOOP-447.  In DFS, fix getBlockSize(Path) to work with relative
    paths.  (Raghu Angadi via cutting)

31. HADOOP-733.  Make exit codes in DFShell consistent and add a unit
    test.  (Dhruba Borthakur via cutting)

32. HADOOP-709.  Fix contrib/streaming to work with commands that
    contain control characters.  (Dhruba Borthakur via cutting)

33. HADOOP-677.  In IPC, permit a version header to be transmitted
    when connections are established.  This will permit us to change
    the format of IPC requests back-compatibly in subsequent releases.
    (omalley via cutting)

34. HADOOP-699.  Fix DFS web interface so that filesystem browsing
    works correctly, using the right port number.  Also add support
    for sorting datanode list by various columns.
    (Raghu Angadi via cutting)

35. HADOOP-76.  Implement speculative reduce.  Now when a job is
    configured for speculative execution, both maps and reduces will
    execute speculatively.  Reduce outputs are written to temporary
    location and moved to the final location when reduce is complete.
    (Sanjay Dahiya via cutting)

36. HADOOP-736.  Roll back to Jetty 5.1.4, due to performance problems
    with Jetty 6.0.1.

37. HADOOP-739.  Fix TestIPC to use different port number, making it
    more reliable.  (Nigel Daley via cutting)

38. HADOOP-749.  Fix a NullPointerException in jobfailures.jsp.
    (omalley via cutting)

39. HADOOP-747.  Fix record serialization to work correctly when
    records are embedded in Maps.  (Milind Bhandarkar via cutting)

40. HADOOP-698.  Fix HDFS client not to retry the same datanode on
    read failures.  (Milind Bhandarkar via cutting)

41. HADOOP-689. Add GenericWritable, to facilitate polymorphism in
    MapReduce, SequenceFile, etc. (Feng Jiang via cutting)

42. HADOOP-430.  Stop datanode's HTTP server when registration with
    namenode fails.  (Wendy Chien via cutting)

43. HADOOP-750.  Fix a potential race condition during mapreduce
    shuffle.  (omalley via cutting)

44. HADOOP-728.  Fix contrib/streaming-related issues, including
    '-reducer NONE'.  (Sanjay Dahiya via cutting)


Release 0.8.0 - 2006-11-03

 1. HADOOP-477.  Extend contrib/streaming to scan the PATH environment
    variables when resolving executable program names.
    (Dhruba Borthakur via cutting)

 2. HADOOP-583.  In DFSClient, reduce the log level of re-connect
    attempts from 'info' to 'debug', so they are not normally shown.
    (Konstantin Shvachko via cutting)

 3. HADOOP-498.  Re-implement DFS integrity checker to run server-side,
    for much improved performance.  (Milind Bhandarkar via cutting)

 4. HADOOP-586.  Use the jar name for otherwise un-named jobs.
    (Sanjay Dahiya via cutting)

 5. HADOOP-514.  Make DFS heartbeat interval configurable.
    (Milind Bhandarkar via cutting)

 6. HADOOP-588.  Fix logging and accounting of failed tasks.
    (Sanjay Dahiya via cutting)

 7. HADOOP-462.  Improve command line parsing in DFSShell, so that
    incorrect numbers of arguments result in informative errors rather
    than ArrayOutOfBoundsException.  (Dhruba Borthakur via cutting)

 8. HADOOP-561.  Fix DFS so that one replica of each block is written
    locally, if possible.  This was the intent, but there as a bug.
    (Dhruba Borthakur via cutting)

 9. HADOOP-610.  Fix TaskTracker to survive more exceptions, keeping
    tasks from becoming lost.  (omalley via cutting)

10. HADOOP-625.  Add a servlet to all http daemons that displays a
    stack dump, useful for debugging.  (omalley via cutting)

11. HADOOP-554.  Fix DFSShell to return -1 for errors.
    (Dhruba Borthakur via cutting)

12. HADOOP-626.  Correct the documentation in the NNBench example
    code, and also remove a mistaken call there.
    (Nigel Daley via cutting)

13. HADOOP-634.  Add missing license to many files.
    (Nigel Daley via cutting)

14. HADOOP-627.  Fix some synchronization problems in MiniMRCluster
    that sometimes caused unit tests to fail.  (Nigel Daley via cutting)

15. HADOOP-563.  Improve the NameNode's lease policy so that leases
    are held for one hour without renewal (instead of one minute).
    However another attempt to create the same file will still succeed
    if the lease has not been renewed within a minute.  This prevents
    communication or scheduling problems from causing a write to fail
    for up to an hour, barring some other process trying to create the
    same file.  (Dhruba Borthakur via cutting)

16. HADOOP-635.  In DFSShell, permit specification of multiple files
    as the source for file copy and move commands.
    (Dhruba Borthakur via cutting)

17. HADOOP-641.  Change NameNode to request a fresh block report from
    a re-discovered DataNode, so that no-longer-needed replications
    are stopped promptly.  (Konstantin Shvachko via cutting)

18. HADOOP-642.  Change IPC client to specify an explicit connect
    timeout.  (Konstantin Shvachko via cutting)

19. HADOOP-638.  Fix an unsynchronized access to TaskTracker's
    internal state.  (Nigel Daley via cutting)

20. HADOOP-624.  Fix servlet path to stop a Jetty warning on startup.
    (omalley via cutting)

21. HADOOP-578.  Failed tasks are no longer placed at the end of the
    task queue.  This was originally done to work around other
    problems that have now been fixed.  Re-executing failed tasks
    sooner causes buggy jobs to fail faster.  (Sanjay Dahiya via cutting)

22. HADOOP-658.  Update source file headers per Apache policy.  (cutting)

23. HADOOP-636.  Add MapFile & ArrayFile constructors which accept a
    Progressable, and pass it down to SequenceFile.  This permits
    reduce tasks which use MapFile to still report progress while
    writing blocks to the filesystem.  (cutting)

24. HADOOP-576.  Enable contrib/streaming to use the file cache.  Also
    extend the cache to permit symbolic links to cached items, rather
    than local file copies.  (Mahadev Konar via cutting)

25. HADOOP-482.  Fix unit tests to work when a cluster is running on
    the same machine, removing port conflicts.  (Wendy Chien via cutting)

26. HADOOP-90.  Permit dfs.name.dir to list multiple directories,
    where namenode data is to be replicated. (Milind Bhandarkar via cutting)

27. HADOOP-651.  Fix DFSCk to correctly pass parameters to the servlet
    on the namenode.  (Milind Bhandarkar via cutting)

28. HADOOP-553.  Change main() routines of DataNode and NameNode to
    log exceptions rather than letting the JVM print them to standard
    error.  Also, change the hadoop-daemon.sh script to rotate
    standard i/o log files.  (Raghu Angadi via cutting)

29. HADOOP-399.  Fix javadoc warnings.  (Nigel Daley via cutting)

30. HADOOP-599.  Fix web ui and command line to correctly report DFS
    filesystem size statistics.  Also improve web layout.
    (Raghu Angadi via cutting)

31. HADOOP-660.  Permit specification of junit test output format.
    (Nigel Daley via cutting)

32. HADOOP-663.  Fix a few unit test issues.  (Mahadev Konar via cutting)

33. HADOOP-664.  Cause entire build to fail if libhdfs tests fail.
    (Nigel Daley via cutting)

34. HADOOP-633.  Keep jobtracker from dying when job initialization
    throws exceptions.  Also improve exception handling in a few other
    places and add more informative thread names.
    (omalley via cutting)

35. HADOOP-669.  Fix a problem introduced by HADOOP-90 that can cause
    DFS to lose files.  (Milind Bhandarkar via cutting)

36. HADOOP-373.  Consistently check the value returned by
    FileSystem.mkdirs().  (Wendy Chien via cutting)

37. HADOOP-670.  Code cleanups in some DFS internals: use generic
    types, replace Vector with ArrayList, etc.
    (Konstantin Shvachko via cutting)

38. HADOOP-647.  Permit map outputs to use a different compression
    type than the job output.  (omalley via cutting)

39. HADOOP-671.  Fix file cache to check for pre-existence before
    creating .  (Mahadev Konar via cutting)

40. HADOOP-665.  Extend many DFSShell commands to accept multiple
    arguments.  Now commands like "ls", "rm", etc. will operate on
    multiple files.  (Dhruba Borthakur via cutting)


Release 0.7.2 - 2006-10-18

 1. HADOOP-607.  Fix a bug where classes included in job jars were not
    found by tasks.  (Mahadev Konar via cutting)

 2. HADOOP-609.  Add a unit test that checks that classes in job jars
    can be found by tasks.  Also modify unit tests to specify multiple
    local directories.  (Mahadev Konar via cutting)


Release 0.7.1 - 2006-10-11

 1. HADOOP-593.  Fix a NullPointerException in the JobTracker.
    (omalley via cutting)

 2. HADOOP-592.  Fix a NullPointerException in the IPC Server.  Also
    consistently log when stale calls are discarded.  (omalley via cutting)

 3. HADOOP-594.  Increase the DFS safe-mode threshold from .95 to
    .999, so that nearly all blocks must be reported before filesystem
    modifications are permitted.  (Konstantin Shvachko via cutting)

 4. HADOOP-598.  Fix tasks to retry when reporting completion, so that
    a single RPC timeout won't fail a task.  (omalley via cutting)

 5. HADOOP-597.  Fix TaskTracker to not discard map outputs for errors
    in transmitting them to reduce nodes.  (omalley via cutting)


Release 0.7.0 - 2006-10-06

 1. HADOOP-243.  Fix rounding in the display of task and job progress
    so that things are not shown to be 100% complete until they are in
    fact finished.  (omalley via cutting)

 2. HADOOP-438.  Limit the length of absolute paths in DFS, since the
    file format used to store pathnames has some limitations.
    (Wendy Chien via cutting)

 3. HADOOP-530.  Improve error messages in SequenceFile when keys or
    values are of the wrong type.  (Hairong Kuang via cutting)

 4. HADOOP-288.  Add a file caching system and use it in MapReduce to
    cache job jar files on slave nodes.  (Mahadev Konar via cutting)

 5. HADOOP-533.  Fix unit test to not modify conf directory.
   (Hairong Kuang via cutting)

 6. HADOOP-527.  Permit specification of the local address that various
    Hadoop daemons should bind to.  (Philippe Gassmann via cutting)

 7. HADOOP-542.  Updates to contrib/streaming: reformatted source code,
    on-the-fly merge sort, a fix for HADOOP-540, etc.
    (Michel Tourn via cutting)

 8. HADOOP-545.  Remove an unused config file parameter.
    (Philippe Gassmann via cutting)

 9. HADOOP-548.  Add an Ant property "test.output" to build.xml that
    causes test output to be logged to the console.  (omalley via cutting)

10. HADOOP-261.  Record an error message when map output is lost.
    (omalley via cutting)

11. HADOOP-293.  Report the full list of task error messages in the
    web ui, not just the most recent.  (omalley via cutting)

12. HADOOP-551.  Restore JobClient's console printouts to only include
    a maximum of one update per one percent of progress.
    (omalley via cutting)

13. HADOOP-306.  Add a "safe" mode to DFS.  The name node enters this
    when less than a specified percentage of file data is complete.
    Currently safe mode is only used on startup, but eventually it
    will also be entered when datanodes disconnect and file data
    becomes incomplete.  While in safe mode no filesystem
    modifications are permitted and block replication is inhibited.
    (Konstantin Shvachko via cutting)

14. HADOOP-431.  Change 'dfs -rm' to not operate recursively and add a
    new command, 'dfs -rmr' which operates recursively.
    (Sameer Paranjpye via cutting)

15. HADOOP-263.  Include timestamps for job transitions.  The web
    interface now displays the start and end times of tasks and the
    start times of sorting and reducing for reduce tasks.  Also,
    extend ObjectWritable to handle enums, so that they can be passed
    as RPC parameters.  (Sanjay Dahiya via cutting)

16. HADOOP-556.  Contrib/streaming: send keep-alive reports to task
    tracker every 10 seconds rather than every 100 records, to avoid
    task timeouts.  (Michel Tourn via cutting)

17. HADOOP-547.  Fix reduce tasks to ping tasktracker while copying
    data, rather than only between copies, avoiding task timeouts.
    (Sanjay Dahiya via cutting)

18. HADOOP-537.  Fix src/c++/libhdfs build process to create files in
    build/, no longer modifying the source tree.
    (Arun C Murthy via cutting)

19. HADOOP-487.  Throw a more informative exception for unknown RPC
    hosts.  (Sameer Paranjpye via cutting)

20. HADOOP-559.  Add file name globbing (pattern matching) support to
    the FileSystem API, and use it in DFSShell ('bin/hadoop dfs')
    commands.  (Hairong Kuang via cutting)

21. HADOOP-508.  Fix a bug in FSDataInputStream.  Incorrect data was
    returned after seeking to a random location.
    (Milind Bhandarkar via cutting)

22. HADOOP-560.  Add a "killed" task state.  This can be used to
    distinguish kills from other failures.  Task state has also been
    converted to use an enum type instead of an int, uncovering a bug
    elsewhere.  The web interface is also updated to display killed
    tasks.  (omalley via cutting)

23. HADOOP-423.  Normalize Paths containing directories named "." and
    "..", using the standard, unix interpretation.  Also add checks in
    DFS, prohibiting the use of "." or ".." as directory or file
    names.  (Wendy Chien via cutting)

24. HADOOP-513.  Replace map output handling with a servlet, rather
    than a JSP page.  This fixes an issue where
    IllegalStateException's were logged, sets content-length
    correctly, and better handles some errors.  (omalley via cutting)

25. HADOOP-552.  Improved error checking when copying map output files
    to reduce nodes.  (omalley via cutting)

26. HADOOP-566.  Fix scripts to work correctly when accessed through
    relative symbolic links.  (Lee Faris via cutting)

27. HADOOP-519.  Add positioned read methods to FSInputStream.  These
    permit one to read from a stream without moving its position, and
    can hence be performed by multiple threads at once on a single
    stream. Implement an optimized version for DFS and local FS.
    (Milind Bhandarkar via cutting)

28. HADOOP-522. Permit block compression with MapFile and SetFile.
    Since these formats are always sorted, block compression can
    provide a big advantage.  (cutting)

29. HADOOP-567. Record version and revision information in builds.  A
    package manifest is added to the generated jar file containing
    version information, and a VersionInfo utility is added that
    includes further information, including the build date and user,
    and the subversion revision and repository.  A 'bin/hadoop
    version' comand is added to show this information, and it is also
    added to various web interfaces.  (omalley via cutting)

30. HADOOP-568.  Fix so that errors while initializing tasks on a
    tasktracker correctly report the task as failed to the jobtracker,
    so that it will be rescheduled.  (omalley via cutting)

31. HADOOP-550.  Disable automatic UTF-8 validation in Text.  This
    permits, e.g., TextInputFormat to again operate on non-UTF-8 data.
    (Hairong and Mahadev via cutting)

32. HADOOP-343.  Fix mapred copying so that a failed tasktracker
    doesn't cause other copies to slow.  (Sameer Paranjpye via cutting)

33. HADOOP-239.  Add a persistent job history mechanism, so that basic
    job statistics are not lost after 24 hours and/or when the
    jobtracker is restarted.  (Sanjay Dahiya via cutting)

34. HADOOP-506.  Ignore heartbeats from stale task trackers.
   (Sanjay Dahiya via cutting)

35. HADOOP-255.  Discard stale, queued IPC calls.  Do not process
    calls whose clients will likely time out before they receive a
    response.  When the queue is full, new calls are now received and
    queued, and the oldest calls are discarded, so that, when servers
    get bogged down, they no longer develop a backlog on the socket.
    This should improve some DFS namenode failure modes.
    (omalley via cutting)

36. HADOOP-581.  Fix datanode to not reset itself on communications
    errors with the namenode.  If a request to the namenode fails, the
    datanode should retry, not restart.  This reduces the load on the
    namenode, since restarts cause a resend of the block report.
    (omalley via cutting)


Release 0.6.2 - 2006-09-18

1. HADOOP-532.  Fix a bug reading value-compressed sequence files,
   where an exception was thrown reporting that the full value had not
   been read.  (omalley via cutting)

2. HADOOP-534.  Change the default value class in JobConf to be Text
   instead of the now-deprecated UTF8.  This fixes the Grep example
   program, which was updated to use Text, but relies on this
   default.  (Hairong Kuang via cutting)


Release 0.6.1 - 2006-09-13

 1. HADOOP-520.  Fix a bug in libhdfs, where write failures were not
    correctly returning error codes.  (Arun C Murthy via cutting)

 2. HADOOP-523.  Fix a NullPointerException when TextInputFormat is
    explicitly specified.  Also add a test case for this.
    (omalley via cutting)

 3. HADOOP-521.  Fix another NullPointerException finding the
    ClassLoader when using libhdfs.  (omalley via cutting)

 4. HADOOP-526.  Fix a NullPointerException when attempting to start
    two datanodes in the same directory.  (Milind Bhandarkar via cutting)

 5. HADOOP-529.  Fix a NullPointerException when opening
    value-compressed sequence files generated by pre-0.6.0 Hadoop.
    (omalley via cutting)


Release 0.6.0 - 2006-09-08

 1. HADOOP-427.  Replace some uses of DatanodeDescriptor in the DFS
    web UI code with DatanodeInfo, the preferred public class.
    (Devaraj Das via cutting)

 2. HADOOP-426.  Fix streaming contrib module to work correctly on
    Solaris.  This was causing nightly builds to fail.
    (Michel Tourn via cutting)

 3. HADOOP-400.  Improvements to task assignment.  Tasks are no longer
    re-run on nodes where they have failed (unless no other node is
    available).  Also, tasks are better load-balanced among nodes.
    (omalley via cutting)

 4. HADOOP-324.  Fix datanode to not exit when a disk is full, but
    rather simply to fail writes.  (Wendy Chien via cutting)

 5. HADOOP-434.  Change smallJobsBenchmark to use standard Hadoop
    scripts.  (Sanjay Dahiya via cutting)

 6. HADOOP-453.  Fix a bug in Text.setCapacity().  (siren via cutting)


 7. HADOOP-450.  Change so that input types are determined by the
    RecordReader rather than specified directly in the JobConf.  This
    facilitates jobs with a variety of input types.

    WARNING: This contains incompatible API changes!  The RecordReader
    interface has two new methods that all user-defined InputFormats
    must now define.  Also, the values returned by TextInputFormat are
    no longer of class UTF8, but now of class Text.

 8. HADOOP-436.  Fix an error-handling bug in the web ui.
    (Devaraj Das via cutting)

 9. HADOOP-455.  Fix a bug in Text, where DEL was not permitted.
    (Hairong Kuang via cutting)

10. HADOOP-456.  Change the DFS namenode to keep a persistent record
    of the set of known datanodes.  This will be used to implement a
    "safe mode" where filesystem changes are prohibited when a
    critical percentage of the datanodes are unavailable.
    (Konstantin Shvachko via cutting)

11. HADOOP-322.  Add a job control utility.  This permits one to
    specify job interdependencies.  Each job is submitted only after
    the jobs it depends on have successfully completed.
    (Runping Qi via cutting)

12. HADOOP-176.  Fix a bug in IntWritable.Comparator.
    (Dick King via cutting)

13. HADOOP-421.  Replace uses of String in recordio package with Text
    class, for improved handling of UTF-8 data.
    (Milind Bhandarkar via cutting)

14. HADOOP-464.  Improved error message when job jar not found.
    (Michel Tourn via cutting)

15. HADOOP-469.  Fix /bin/bash specifics that have crept into our
    /bin/sh scripts since HADOOP-352.
    (Jean-Baptiste Quenot via cutting)

16. HADOOP-468.  Add HADOOP_NICENESS environment variable to set
    scheduling priority for daemons.  (Vetle Roeim via cutting)

17. HADOOP-473.  Fix TextInputFormat to correctly handle more EOL
    formats.  Things now work correctly with CR, LF or CRLF.
    (Dennis Kubes & James White via cutting)

18. HADOOP-461.  Make Java 1.5 an explicit requirement.  (cutting)

19. HADOOP-54.  Add block compression to SequenceFile.  One may now
    specify that blocks of keys and values are compressed together,
    improving compression for small keys and values.
    SequenceFile.Writer's constructor is now deprecated and replaced
    with a factory method.  (Arun C Murthy via cutting)

20. HADOOP-281.  Prohibit DFS files that are also directories.
    (Wendy Chien via cutting)

21. HADOOP-486.  Add the job username to JobStatus instances returned
    by JobClient.  (Mahadev Konar via cutting)

22. HADOOP-437.  contrib/streaming: Add support for gzipped inputs.
    (Michel Tourn via cutting)

23. HADOOP-463.  Add variable expansion to config files.
    Configuration property values may now contain variable
    expressions.  A variable is referenced with the syntax
    '${variable}'.  Variables values are found first in the
    configuration, and then in Java system properties.  The default
    configuration is modified so that temporary directories are now
    under ${hadoop.tmp.dir}, which is, by default,
    /tmp/hadoop-${user.name}.  (Michel Tourn via cutting)

24. HADOOP-419. Fix a NullPointerException finding the ClassLoader
    when using libhdfs.  (omalley via cutting)

25. HADOOP-460. Fix contrib/smallJobsBenchmark to use Text instead of
    UTF8.  (Sanjay Dahiya via cutting)

26. HADOOP-196.  Fix Configuration(Configuration) constructor to work
    correctly.  (Sami Siren via cutting)

27. HADOOP-501.  Fix Configuration.toString() to handle URL resources.
    (Thomas Friol via cutting)

28. HADOOP-499.  Reduce the use of Strings in contrib/streaming,
    replacing them with Text for better performance.
    (Hairong Kuang via cutting)

29. HADOOP-64.  Manage multiple volumes with a single DataNode.
    Previously DataNode would create a separate daemon per configured
    volume, each with its own connection to the NameNode.  Now all
    volumes are handled by a single DataNode daemon, reducing the load
    on the NameNode.  (Milind Bhandarkar via cutting)

30. HADOOP-424.  Fix MapReduce so that jobs which generate zero splits
    do not fail.  (Fr??d??ric Bertin via cutting)

31. HADOOP-408.  Adjust some timeouts and remove some others so that
    unit tests run faster.  (cutting)

32. HADOOP-507.  Fix an IllegalAccessException in DFS.
    (omalley via cutting)

33. HADOOP-320.  Fix so that checksum files are correctly copied when
    the destination of a file copy is a directory.
    (Hairong Kuang via cutting)

34. HADOOP-286.  In DFSClient, avoid pinging the NameNode with
    renewLease() calls when no files are being written.
    (Konstantin Shvachko via cutting)

35. HADOOP-312.  Close idle IPC connections.  All IPC connections were
    cached forever.  Now, after a connection has been idle for more
    than a configurable amount of time (one second by default), the
    connection is closed, conserving resources on both client and
    server. (Devaraj Das via cutting)

36. HADOOP-497.  Permit the specification of the network interface and
    nameserver to be used when determining the local hostname
    advertised by datanodes and tasktrackers.
    (Lorenzo Thione via cutting)

37. HADOOP-441.  Add a compression codec API and extend SequenceFile
    to use it.  This will permit the use of alternate compression
    codecs in SequenceFile.  (Arun C Murthy via cutting)

38. HADOOP-483. Improvements to libhdfs build and documentation.
    (Arun C Murthy via cutting)

39. HADOOP-458.  Fix a memory corruption bug in libhdfs.
    (Arun C Murthy via cutting)

40. HADOOP-517.  Fix a contrib/streaming bug in end-of-line detection.
    (Hairong Kuang via cutting)

41. HADOOP-474.  Add CompressionCodecFactory, and use it in
    TextInputFormat and TextOutputFormat.  Compressed input files are
    automatically decompressed when they have the correct extension.
    Output files will, when output compression is specified, be
    generated with an approprate extension.  Also add a gzip codec and
    fix problems with UTF8 text inputs.  (omalley via cutting)


Release 0.5.0 - 2006-08-04

 1. HADOOP-352.  Fix shell scripts to use /bin/sh instead of
    /bin/bash, for better portability.
    (Jean-Baptiste Quenot via cutting)

 2. HADOOP-313.  Permit task state to be saved so that single tasks
    may be manually re-executed when debugging.  (omalley via cutting)

 3. HADOOP-339.  Add method to JobClient API listing jobs that are
    not yet complete, i.e., that are queued or running.
    (Mahadev Konar via cutting)

 4. HADOOP-355.  Updates to the streaming contrib module, including
    API fixes, making reduce optional, and adding an input type for
    StreamSequenceRecordReader.  (Michel Tourn via cutting)

 5. HADOOP-358.  Fix a NPE bug in Path.equals().
    (Fr??d??ric Bertin via cutting)

 6. HADOOP-327.  Fix ToolBase to not call System.exit() when
    exceptions are thrown.  (Hairong Kuang via cutting)

 7. HADOOP-359.  Permit map output to be compressed.
    (omalley via cutting)

 8. HADOOP-341.  Permit input URI to CopyFiles to use the HTTP
    protocol.  This lets one, e.g., more easily copy log files into
    DFS.  (Arun C Murthy via cutting)

 9. HADOOP-361.  Remove unix dependencies from streaming contrib
    module tests, making them pure java. (Michel Tourn via cutting)

10. HADOOP-354.  Make public methods to stop DFS daemons.
    (Barry Kaplan via cutting)

11. HADOOP-252.  Add versioning to RPC protocols.
    (Milind Bhandarkar via cutting)

12. HADOOP-356.  Add contrib to "compile" and "test" build targets, so
    that this code is better maintained. (Michel Tourn via cutting)

13. HADOOP-307.  Add smallJobsBenchmark contrib module.  This runs
    lots of small jobs, in order to determine per-task overheads.
    (Sanjay Dahiya via cutting)

14. HADOOP-342.  Add a tool for log analysis: Logalyzer.
    (Arun C Murthy via cutting)

15. HADOOP-347.  Add web-based browsing of DFS content.  The namenode
    redirects browsing requests to datanodes.  Content requests are
    redirected to datanodes where the data is local when possible.
    (Devaraj Das via cutting)

16. HADOOP-351.  Make Hadoop IPC kernel independent of Jetty.
    (Devaraj Das via cutting)

17. HADOOP-237.  Add metric reporting to DFS and MapReduce.  With only
    minor configuration changes, one can now monitor many Hadoop
    system statistics using Ganglia or other monitoring systems.
    (Milind Bhandarkar via cutting)

18. HADOOP-376.  Fix datanode's HTTP server to scan for a free port.
    (omalley via cutting)

19. HADOOP-260.  Add --config option to shell scripts, specifying an
    alternate configuration directory. (Milind Bhandarkar via cutting)

20. HADOOP-381.  Permit developers to save the temporary files for
    tasks whose names match a regular expression, to facilliate
    debugging.  (omalley via cutting)

21. HADOOP-344.  Fix some Windows-related problems with DF.
    (Konstantin Shvachko via cutting)

22. HADOOP-380.  Fix reduce tasks to poll less frequently for map
    outputs. (Mahadev Konar via cutting)

23. HADOOP-321.  Refactor DatanodeInfo, in preparation for
    HADOOP-306.  (Konstantin Shvachko & omalley via cutting)

24. HADOOP-385.  Fix some bugs in record io code generation.
    (Milind Bhandarkar via cutting)

25. HADOOP-302.  Add new Text class to replace UTF8, removing
    limitations of that class.  Also refactor utility methods for
    writing zero-compressed integers (VInts and VLongs).
    (Hairong Kuang via cutting)

26. HADOOP-335.  Refactor DFS namespace/transaction logging in
    namenode.   (Konstantin Shvachko via cutting)

27. HADOOP-375.  Fix handling of the datanode HTTP daemon's port so
    that multiple datanode's can be run on a single host.
    (Devaraj Das via cutting)

28. HADOOP-386.  When removing excess DFS block replicas, remove those
    on nodes with the least free space first.
    (Johan Oskarson via cutting)

29. HADOOP-389.  Fix intermittent failures of mapreduce unit tests.
    Also fix some build dependencies.
    (Mahadev & Konstantin via cutting)

30. HADOOP-362.  Fix a problem where jobs hang when status messages
    are recieved out-of-order.  (omalley via cutting)

31. HADOOP-394.  Change order of DFS shutdown in unit tests to
    minimize errors logged.  (Konstantin Shvachko via cutting)

32. HADOOP-396.  Make DatanodeID implement Writable.
    (Konstantin Shvachko via cutting)

33. HADOOP-377.  Permit one to add URL resources to a Configuration.
    (Jean-Baptiste Quenot via cutting)

34. HADOOP-345.  Permit iteration over Configuration key/value pairs.
    (Michel Tourn via cutting)

35. HADOOP-409.  Streaming contrib module: make configuration
    properties available to commands as environment variables.
    (Michel Tourn via cutting)

36. HADOOP-369.  Add -getmerge option to dfs command that appends all
    files in a directory into a single local file.
    (Johan Oskarson via cutting)

37. HADOOP-410.  Replace some TreeMaps with HashMaps in DFS, for
    a 17% performance improvement. (Milind Bhandarkar via cutting)

38. HADOOP-411.  Add unit tests for command line parser.
    (Hairong Kuang via cutting)

39. HADOOP-412.  Add MapReduce input formats that support filtering
    of SequenceFile data, including sampling and regex matching.
    Also, move JobConf.newInstance() to a new utility class.
    (Hairong Kuang via cutting)

40. HADOOP-226.  Fix fsck command to properly consider replication
    counts, now that these can vary per file.  (Bryan Pendleton via cutting)

41. HADOOP-425.  Add a Python MapReduce example, using Jython.
    (omalley via cutting)


Release 0.4.0 - 2006-06-28

 1. HADOOP-298.  Improved progress reports for CopyFiles utility, the
    distributed file copier.  (omalley via cutting)

 2. HADOOP-299.  Fix the task tracker, permitting multiple jobs to
    more easily execute at the same time.  (omalley via cutting)

 3. HADOOP-250.  Add an HTTP user interface to the namenode, running
    on port 50070. (Devaraj Das via cutting)

 4. HADOOP-123.  Add MapReduce unit tests that run a jobtracker and
    tasktracker, greatly increasing code coverage.
    (Milind Bhandarkar via cutting)

 5. HADOOP-271.  Add links from jobtracker's web ui to tasktracker's
    web ui.  Also attempt to log a thread dump of child processes
    before they're killed.  (omalley via cutting)

 6. HADOOP-210.  Change RPC server to use a selector instead of a
    thread per connection.  This should make it easier to scale to
    larger clusters.  Note that this incompatibly changes the RPC
    protocol: clients and servers must both be upgraded to the new
    version to ensure correct operation.  (Devaraj Das via cutting)

 7. HADOOP-311.  Change DFS client to retry failed reads, so that a
    single read failure will not alone cause failure of a task.
    (omalley via cutting)

 8. HADOOP-314.  Remove the "append" phase when reducing.  Map output
    files are now directly passed to the sorter, without first
    appending them into a single file.  Now, the first third of reduce
    progress is "copy" (transferring map output to reduce nodes), the
    middle third is "sort" (sorting map output) and the last third is
    "reduce" (generating output).  Long-term, the "sort" phase will
    also be removed.  (omalley via cutting)

 9. HADOOP-316.  Fix a potential deadlock in the jobtracker.
    (omalley via cutting)

10. HADOOP-319.  Fix FileSystem.close() to remove the FileSystem
    instance from the cache.  (Hairong Kuang via cutting)

11. HADOOP-135.  Fix potential deadlock in JobTracker by acquiring
    locks in a consistent order.  (omalley via cutting)

12. HADOOP-278.  Check for existence of input directories before
    starting MapReduce jobs, making it easier to debug this common
    error.  (omalley via cutting)

13. HADOOP-304.  Improve error message for
    UnregisterdDatanodeException to include expected node name.
   (Konstantin Shvachko via cutting)

14. HADOOP-305.  Fix TaskTracker to ask for new tasks as soon as a
    task is finished, rather than waiting for the next heartbeat.
    This improves performance when tasks are short.
    (Mahadev Konar via cutting)

15. HADOOP-59.  Add support for generic command line options.  One may
    now specify the filesystem (-fs), the MapReduce jobtracker (-jt),
    a config file (-conf) or any configuration property (-D).  The
    "dfs", "fsck", "job", and "distcp" commands currently support
    this, with more to be added.  (Hairong Kuang via cutting)

16. HADOOP-296.  Permit specification of the amount of reserved space
    on a DFS datanode.  One may specify both the percentage free and
    the number of bytes.  (Johan Oskarson via cutting)

17. HADOOP-325.  Fix a problem initializing RPC parameter classes, and
    remove the workaround used to initialize classes.
    (omalley via cutting)

18. HADOOP-328.  Add an option to the "distcp" command to ignore read
    errors while copying.  (omalley via cutting)

19. HADOOP-27.  Don't allocate tasks to trackers whose local free
    space is too low.  (Johan Oskarson via cutting)

20. HADOOP-318.  Keep slow DFS output from causing task timeouts.
    This incompatibly changes some public interfaces, adding a
    parameter to OutputFormat.getRecordWriter() and the new method
    Reporter.progress(), but it makes lots of tasks succeed that were
    previously failing.  (Milind Bhandarkar via cutting)


Release 0.3.2 - 2006-06-09

 1. HADOOP-275.  Update the streaming contrib module to use log4j for
    its logging.  (Michel Tourn via cutting)

 2. HADOOP-279.  Provide defaults for log4j logging parameters, so
    that things still work reasonably when Hadoop-specific system
    properties are not provided.  (omalley via cutting)

 3. HADOOP-280.  Fix a typo in AllTestDriver which caused the wrong
    test to be run when "DistributedFSCheck" was specified.
   (Konstantin Shvachko via cutting)

 4. HADOOP-240.  DFS's mkdirs() implementation no longer logs a warning
    when the directory already exists. (Hairong Kuang via cutting)

 5. HADOOP-285.  Fix DFS datanodes to be able to re-join the cluster
    after the connection to the namenode is lost.  (omalley via cutting)

 6. HADOOP-277.  Fix a race condition when creating directories.
   (Sameer Paranjpye via cutting)

 7. HADOOP-289.  Improved exception handling in DFS datanode.
    (Konstantin Shvachko via cutting)

 8. HADOOP-292.  Fix client-side logging to go to standard error
    rather than standard output, so that it can be distinguished from
    application output.  (omalley via cutting)

 9. HADOOP-294.  Fixed bug where conditions for retrying after errors
    in the DFS client were reversed.  (omalley via cutting)


Release 0.3.1 - 2006-06-05

 1. HADOOP-272.  Fix a bug in bin/hadoop setting log
    parameters. (omalley & cutting)

 2. HADOOP-274.  Change applications to log to standard output rather
    than to a rolling log file like daemons.  (omalley via cutting)

 3. HADOOP-262.  Fix reduce tasks to report progress while they're
    waiting for map outputs, so that they do not time out.
    (Mahadev Konar via cutting)

 4. HADOOP-245 and HADOOP-246.  Improvements to record io package.
    (Mahadev Konar via cutting)

 5. HADOOP-276.  Add logging config files to jar file so that they're
    always found.  (omalley via cutting)


Release 0.3.0 - 2006-06-02

 1. HADOOP-208.  Enhance MapReduce web interface, adding new pages
    for failed tasks, and tasktrackers.  (omalley via cutting)

 2. HADOOP-204.  Tweaks to metrics package.  (David Bowen via cutting)

 3. HADOOP-209.  Add a MapReduce-based file copier.  This will
    copy files within or between file systems in parallel.
    (Milind Bhandarkar via cutting)

 4. HADOOP-146.  Fix DFS to check when randomly generating a new block
    id that no existing blocks already have that id.
    (Milind Bhandarkar via cutting)

 5. HADOOP-180. Make a daemon thread that does the actual task clean ups, so
    that the main offerService thread in the taskTracker doesn't get stuck
    and miss his heartbeat window. This was killing many task trackers as
    big jobs finished (300+ tasks / node). (omalley via cutting)

 6. HADOOP-200. Avoid transmitting entire list of map task names to
    reduce tasks.  Instead just transmit the number of map tasks and
    henceforth refer to them by number when collecting map output.
    (omalley via cutting)

 7. HADOOP-219. Fix a NullPointerException when handling a checksum
    exception under SequenceFile.Sorter.sort().  (cutting & stack)

 8. HADOOP-212. Permit alteration of the file block size in DFS.  The
    default block size for new files may now be specified in the
    configuration with the dfs.block.size property.  The block size
    may also be specified when files are opened.
    (omalley via cutting)

 9. HADOOP-218. Avoid accessing configuration while looping through
    tasks in JobTracker.  (Mahadev Konar via cutting)

10. HADOOP-161. Add hashCode() method to DFS's Block.
    (Milind Bhandarkar via cutting)

11. HADOOP-115. Map output types may now be specified.  These are also
    used as reduce input types, thus permitting reduce input types to
    differ from reduce output types.  (Runping Qi via cutting)

12. HADOOP-216. Add task progress to task status page.
    (Bryan Pendelton via cutting)

13. HADOOP-233.  Add web server to task tracker that shows running
    tasks and logs.  Also add log access to job tracker web interface.
    (omalley via cutting)

14. HADOOP-205.  Incorporate pending tasks into tasktracker load
    calculations.  (Mahadev Konar via cutting)

15. HADOOP-247.  Fix sort progress to better handle exceptions.
    (Mahadev Konar via cutting)

16. HADOOP-195.  Improve performance of the transfer of map outputs to
    reduce nodes by performing multiple transfers in parallel, each on
    a separate socket.  (Sameer Paranjpye via cutting)

17. HADOOP-251.  Fix task processes to be tolerant of failed progress
    reports to their parent process.  (omalley via cutting)

18. HADOOP-325.  Improve the FileNotFound exceptions thrown by
    LocalFileSystem to include the name of the file.
    (Benjamin Reed via cutting)

19. HADOOP-254.  Use HTTP to transfer map output data to reduce
    nodes.  This, together with HADOOP-195, greatly improves the
    performance of these transfers.  (omalley via cutting)

20. HADOOP-163.  Cause datanodes that\ are unable to either read or
    write data to exit, so that the namenode will no longer target
    them for new blocks and will replicate their data on other nodes.
    (Hairong Kuang via cutting)

21. HADOOP-222.  Add a -setrep option to the dfs commands that alters
    file replication levels.  (Johan Oskarson via cutting)

22. HADOOP-75.  In DFS, only check for a complete file when the file
    is closed, rather than as each block is written.
    (Milind Bhandarkar via cutting)

23. HADOOP-124. Change DFS so that datanodes are identified by a
    persistent ID rather than by host and port.  This solves a number
    of filesystem integrity problems, when, e.g., datanodes are
    restarted.  (Konstantin Shvachko via cutting)

24. HADOOP-256.  Add a C API for DFS.  (Arun C Murthy via cutting)

25. HADOOP-211.  Switch to use the Jakarta Commons logging internally,
    configured to use log4j by default.  (Arun C Murthy and cutting)

26. HADOOP-265.  Tasktracker now fails to start if it does not have a
    writable local directory for temporary files.  In this case, it
    logs a message to the JobTracker and exits. (Hairong Kuang via cutting)

27. HADOOP-270.  Fix potential deadlock in datanode shutdown.
    (Hairong Kuang via cutting)

Release 0.2.1 - 2006-05-12

 1. HADOOP-199.  Fix reduce progress (broken by HADOOP-182).
    (omalley via cutting)

 2. HADOOP-201.  Fix 'bin/hadoop dfs -report'.  (cutting)

 3. HADOOP-207.  Fix JDK 1.4 incompatibility introduced by HADOOP-96.
    System.getenv() does not work in JDK 1.4.  (Hairong Kuang via cutting)


Release 0.2.0 - 2006-05-05

 1. Fix HADOOP-126. 'bin/hadoop dfs -cp' now correctly copies .crc
    files.  (Konstantin Shvachko via cutting)

 2. Fix HADOOP-51. Change DFS to support per-file replication counts.
    (Konstantin Shvachko via cutting)

 3. Fix HADOOP-131.  Add scripts to start/stop dfs and mapred daemons.
    Use these in start/stop-all scripts.  (Chris Mattmann via cutting)

 4. Stop using ssh options by default that are not yet in widely used
    versions of ssh.  Folks can still enable their use by uncommenting
    a line in conf/hadoop-env.sh. (cutting)

 5. Fix HADOOP-92.  Show information about all attempts to run each
    task in the web ui.  (Mahadev konar via cutting)

 6. Fix HADOOP-128.  Improved DFS error handling. (Owen O'Malley via cutting)

 7. Fix HADOOP-129.  Replace uses of java.io.File with new class named
    Path.  This fixes bugs where java.io.File methods were called
    directly when FileSystem methods were desired, and reduces the
    likelihood of such bugs in the future.  It also makes the handling
    of pathnames more consistent between local and dfs FileSystems and
    between Windows and Unix. java.io.File-based methods are still
    available for back-compatibility, but are deprecated and will be
    removed once 0.2 is released. (cutting)

 8. Change dfs.data.dir and mapred.local.dir to be comma-separated
    lists of directories, no longer be space-separated. This fixes
    several bugs on Windows. (cutting)

 9. Fix HADOOP-144.  Use mapred task id for dfs client id, to
    facilitate debugging.  (omalley via cutting)

10. Fix HADOOP-143.  Do not line-wrap stack-traces in web ui.
    (omalley via cutting)

11. Fix HADOOP-118.  In DFS, improve clean up of abandoned file
    creations.  (omalley via cutting)

12. Fix HADOOP-138.  Stop multiple tasks in a single heartbeat, rather
    than one per heartbeat.  (Stefan via cutting)

13. Fix HADOOP-139.  Remove a potential deadlock in
    LocalFileSystem.lock().  (Igor Bolotin via cutting)

14. Fix HADOOP-134.  Don't hang jobs when the tasktracker is
    misconfigured to use an un-writable local directory.  (omalley via cutting)

15. Fix HADOOP-115.  Correct an error message.  (Stack via cutting)

16. Fix HADOOP-133.  Retry pings from child to parent, in case of
    (local) communcation problems.  Also log exit status, so that one
    can distinguish patricide from other deaths.  (omalley via cutting)

17. Fix HADOOP-142.  Avoid re-running a task on a host where it has
    previously failed.  (omalley via cutting)

18. Fix HADOOP-148.  Maintain a task failure count for each
    tasktracker and display it in the web ui.  (omalley via cutting)

19. Fix HADOOP-151.  Close a potential socket leak, where new IPC
    connection pools were created per configuration instance that RPCs
    use.  Now a global RPC connection pool is used again, as
    originally intended.  (cutting)

20. Fix HADOOP-69.  Don't throw a NullPointerException when getting
    hints for non-existing file split.  (Bryan Pendelton via cutting)

21. Fix HADOOP-157.  When a task that writes dfs files (e.g., a reduce
    task) failed and was retried, it would fail again and again,
    eventually failing the job.  The problem was that dfs did not yet
    know that the failed task had abandoned the files, and would not
    yet let another task create files with the same names.  Dfs now
    retries when creating a file long enough for locks on abandoned
    files to expire.  (omalley via cutting)

22. Fix HADOOP-150.  Improved task names that include job
    names. (omalley via cutting)

23. Fix HADOOP-162.  Fix ConcurrentModificationException when
    releasing file locks. (omalley via cutting)

24. Fix HADOOP-132.  Initial check-in of new Metrics API, including
    implementations for writing metric data to a file and for sending
    it to Ganglia.  (David Bowen via cutting)

25. Fix HADOOP-160.  Remove some uneeded synchronization around
    time-consuming operations in the TaskTracker.  (omalley via cutting)

26. Fix HADOOP-166.  RPCs failed when passed subclasses of a declared
    parameter type.  This is fixed by changing ObjectWritable to store
    both the declared type and the instance type for Writables.  Note
    that this incompatibly changes the format of ObjectWritable and
    will render unreadable any ObjectWritables stored in files.
    Nutch only uses ObjectWritable in intermediate files, so this
    should not be a problem for Nutch.  (Stefan & cutting)

27. Fix HADOOP-168.  MapReduce RPC protocol methods should all declare
    IOException, so that timeouts are handled appropriately.
    (omalley via cutting)

28. Fix HADOOP-169.  Don't fail a reduce task if a call to the
    jobtracker to locate map outputs fails.  (omalley via cutting)

29. Fix HADOOP-170.  Permit FileSystem clients to examine and modify
    the replication count of individual files.  Also fix a few
    replication-related bugs. (Konstantin Shvachko via cutting)

30. Permit specification of a higher replication levels for job
    submission files (job.xml and job.jar).  This helps with large
    clusters, since these files are read by every node.  (cutting)

31. HADOOP-173.  Optimize allocation of tasks with local data.  (cutting)

32. HADOOP-167.  Reduce number of Configurations and JobConf's
    created.  (omalley via cutting)

33. NUTCH-256.  Change FileSystem#createNewFile() to create a .crc
    file.  The lack of a .crc file was causing warnings.  (cutting)

34. HADOOP-174.  Change JobClient to not abort job until it has failed
    to contact the job tracker for five attempts, not just one as
    before.  (omalley via cutting)

35. HADOOP-177.  Change MapReduce web interface to page through tasks.
    Previously, when jobs had more than a few thousand tasks they
    could crash web browsers.  (Mahadev Konar via cutting)

36. HADOOP-178.  In DFS, piggyback blockwork requests from datanodes
    on heartbeat responses from namenode.  This reduces the volume of
    RPC traffic.  Also move startup delay in blockwork from datanode
    to namenode.  This fixes a problem where restarting the namenode
    triggered a lot of uneeded replication. (Hairong Kuang via cutting)

37. HADOOP-183.  If the DFS namenode is restarted with different
    minimum and/or maximum replication counts, existing files'
    replication counts are now automatically adjusted to be within the
    newly configured bounds. (Hairong Kuang via cutting)

38. HADOOP-186.  Better error handling in TaskTracker's top-level
    loop.  Also improve calculation of time to send next heartbeat.
    (omalley via cutting)

39. HADOOP-187.  Add two MapReduce examples/benchmarks.  One creates
    files containing random data.  The second sorts the output of the
    first.  (omalley via cutting)

40. HADOOP-185.  Fix so that, when a task tracker times out making the
    RPC asking for a new task to run, the job tracker does not think
    that it is actually running the task returned.  (omalley via cutting)

41. HADOOP-190.  If a child process hangs after it has reported
    completion, its output should not be lost.  (Stack via cutting)

42. HADOOP-184. Re-structure some test code to better support testing
    on a cluster.  (Mahadev Konar via cutting)

43. HADOOP-191  Add streaming package, Hadoop's first contrib module.
    This permits folks to easily submit MapReduce jobs whose map and
    reduce functions are implemented by shell commands.  Use
    'bin/hadoop jar build/hadoop-streaming.jar' to get details.
    (Michel Tourn via cutting)

44. HADOOP-189.  Fix MapReduce in standalone configuration to
    correctly handle job jar files that contain a lib directory with
    nested jar files.  (cutting)

45. HADOOP-65.  Initial version of record I/O framework that enables
    the specification of record types and generates marshalling code
    in both Java and C++.  Generated Java code implements
    WritableComparable, but is not yet otherwise used by
    Hadoop. (Milind Bhandarkar via cutting)

46. HADOOP-193.  Add a MapReduce-based FileSystem benchmark.
    (Konstantin Shvachko via cutting)

47. HADOOP-194.  Add a MapReduce-based FileSystem checker.  This reads
    every block in every file in the filesystem.  (Konstantin Shvachko
    via cutting)

48. HADOOP-182.  Fix so that lost task trackers to not change the
    status of reduce tasks or completed jobs.  Also fixes the progress
    meter so that failed tasks are subtracted. (omalley via cutting)

49. HADOOP-96.  Logging improvements.  Log files are now separate from
    standard output and standard error files.  Logs are now rolled.
    Logging of all DFS state changes can be enabled, to facilitate
    debugging.  (Hairong Kuang via cutting)


Release 0.1.1 - 2006-04-08

 1. Added CHANGES.txt, logging all significant changes to Hadoop.  (cutting)

 2. Fix MapReduceBase.close() to throw IOException, as declared in the
    Closeable interface.  This permits subclasses which override this
    method to throw that exception. (cutting)

 3. Fix HADOOP-117.  Pathnames were mistakenly transposed in
    JobConf.getLocalFile() causing many mapred temporary files to not
    be removed.  (Raghavendra Prabhu via cutting)

 4. Fix HADOOP-116. Clean up job submission files when jobs complete.
    (cutting)

 5. Fix HADOOP-125. Fix handling of absolute paths on Windows (cutting)

Release 0.1.0 - 2006-04-01

 1. The first release of Hadoop.
<|MERGE_RESOLUTION|>--- conflicted
+++ resolved
@@ -676,15 +676,12 @@
     HADOOP-9537. Backport changes to add support running Hadoop client on AIX.
     (Aaron T. Myers, backported by Arpit Agarwal via suresh)
 
-<<<<<<< HEAD
-=======
     HADOOP-8711. Provide an option for IPC server users to avoid printing stack
     information for certain exceptions. (Brandon Li via suresh)
 
     HDFS-3817. Avoid printing stack information for SafeModeException.
     (Brandon Li via suresh)
 
->>>>>>> 79d6e2c5
     HADOOP-9543. TestFsShellReturnCode may fail if the hardcoded user "admin"
     is not a valid user in the loacl OS.  (szetszwo)
 
