--- conflicted
+++ resolved
@@ -612,8 +612,6 @@
 
     HADOOP-9473. Typo in FileUtil copy() method. (Glen Mazza via suresh)
 
-<<<<<<< HEAD
-=======
     MAPREDUCE-5066. Added a timeout for the job.end.notification.url. (Ivan
     Mitic via acmurthy)
 
@@ -630,7 +628,6 @@
     can override Mapper.run and Reducer.run to get the old (inconsistent)
     behaviour. (acmurthy) 
 
->>>>>>> b3c80dcd
     MAPREDUCE-5169. Fixed JobTracker recovery to ensure both job-info and
     jobToken file are saved correctly to prevent race-condition between job
     submission and initialization. (acmurthy)
@@ -641,14 +638,6 @@
     HADOOP-9458. Fix RPC.getProxy to ensure it uses retries for
     getProtocolVersion too. (szetszwo via acmurthy)
 
-<<<<<<< HEAD
-    HDFS-4715. Backport HDFS-3577, HDFS-3318 and HDFS-3788: fix some WebHDFS
-    performance issues.  (Mark Wagner via szetszwo)
-
-    HADOOP-9492. Update testConf.xml for HADOOP-9473.  (Jing Zhao via szetszwo)
-
-=======
->>>>>>> b3c80dcd
     HADOOP-9502. chmod/chown do not return error exit codes for some exceptions.
     (szetszwo)
 
@@ -664,12 +653,9 @@
     MAPREDUCE-5154. Ensure job delegation token renewal is cancelled after job
     staging directory is deleted. (Sandy Ryza & Arun C. Murthy via acmurthy)
 
-<<<<<<< HEAD
-=======
     HADOOP-9537. Backport changes to add support running Hadoop client on AIX.
     (Aaron T. Myers, backported by Arpit Agarwal via suresh)
 
->>>>>>> b3c80dcd
 Release 1.1.2 - 2013.01.30
 
   INCOMPATIBLE CHANGES
