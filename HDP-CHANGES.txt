<<<<<<< HEAD
condorM30-1.2.0 is branched from hortonworks  comanche-branch-1  SHA1  @  git@github.com:hortonworks/hadoop.git 
=======
comanche-branch-1 release branched from condor-branch-1 (SHA1 bb0bbd77479125307c7f08511981e37dd260f767) @ git@github.com:hortonworks/hadoop.git


  INCOMPATIBLE CHANGES


  NEW FEATURES

    BUG-6963. Backport several hadoop 2.0 API to Comanche. (Jing Zhao via
    Brandon)

  IMPROVEMENTS
    HDFS-4880. Print the image and edits file loaded by the namenode in the
    logs. (Arpit Agarwal via suresh) 

  BUG FIXES

    HDFS-4944. WebHDFS cannot create a file path containing characters that must
    be URI-encoded, such as space. (cnauroth)

    BUG-7668. Fix backwards-incompatible change for ClientProtocol#fsync. 
    (Jing Zhao)

    BUG-10178. Fix negative value for JobInProgress.finishedMapTasks.
    (acmurthy) 

  Snapshot related changes

    Changes with Apache jira in trunk/branch-2

      HDFS-4842. Snapshot: identify the correct prior snapshot when deleting 
      a snapshot under a renamed subtree. (Jing Zhao)

      HDFS-4857. Snapshot.Root and AbstractINodeDiff#snapshotINode should 
      not be put into INodeMap when loading FSImage. (Jing Zhao)
      
      HDFS-4863. The root directory should be added to the snapshottable 
      directory list while loading fsimage. (Jing Zhao)

      HDFS-4846. Clean up snapshot CLI commands output stacktrace for invalid 
      arguments. (Jing Zhao)
      
      HDFS-4848. copyFromLocal and renaming a file to .snapshot should output 
      that .snapshot is a reserved name. (Jing Zhao)
  
      HDFS-4850. fix OfflineImageViewer to work on fsimages with empty files 
      or snapshots. (Jing Zhao)
      
      HDFS-4876. The javadoc of FileWithSnapshot is incorrect. (Jing Zhao)
      
      HDFS-4877. Snapshot: fix the scenario where a directory is renamed under
      its prior descendant. (Jing Zhao)

      HDFS-4902. DFSClient.getSnapshotDiffReport should use string path rather 
      than o.a.h.fs.Path. (Jing Zhao)

      HDFS-4875. Add a test for testing snapshot file length. (Arpit Agarwal
      via Jing Zhao)

      HDFS-5005. Move SnapshotException and SnapshotAccessControlException to 
      o.a.h.hdfs.protocol. (Jing Zhao)

      MAPREDUCE-5408. Backport MAPREDUCE-336 to branch-1. (acmurthy)

      MAPREDUCE-4661. Backport HTTPS to WebUIs to branch-1. (Michael Wang via
      acmurthy)

  NFS related changes
 
    No Apache Jira created yet

      NFS: fix to BUG-5966 fix wrong XDR method names. (Brandon Li)

      NFS: fix to BUG-5750 Input/output error after restarting Namenode while 
      uploading data. (Brandon Li)
      
      NFS: fix to BUG-5934 RuntimeException causes data loading 
      failure. (Brandon Li)

      NFS: change some trace level and add lock/unlock trace. (Brandon Li)
      
      NFS: fix to BUG-6111 use final clause to gauarntee OpenFileCtx lock is 
      unlocked eventually. (Brandon Li)

      NFS: fix readdir/readdirplus response to copy dirents to response

      NFS: commit missed file in efb86376a67c1ee17ff5b51f6ef49772ed11578d

      NFS: integrate HADOOP-9515 from trunk

      NFS: integrate HADOOP-9505 from trunk

      NFS: fix to BUG-6609 reduce lock granularity in OpenFileCtx

      NFS: fix to BUG-6352 should resend response for some repeated write request

    Changes with Apache jira in trunk
>>>>>>> 4dec978f
<|MERGE_RESOLUTION|>--- conflicted
+++ resolved
@@ -1,6 +1,3 @@
-<<<<<<< HEAD
-condorM30-1.2.0 is branched from hortonworks  comanche-branch-1  SHA1  @  git@github.com:hortonworks/hadoop.git 
-=======
 comanche-branch-1 release branched from condor-branch-1 (SHA1 bb0bbd77479125307c7f08511981e37dd260f767) @ git@github.com:hortonworks/hadoop.git
 
 
@@ -98,4 +95,3 @@
       NFS: fix to BUG-6352 should resend response for some repeated write request
 
     Changes with Apache jira in trunk
->>>>>>> 4dec978f
