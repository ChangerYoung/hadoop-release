--- conflicted
+++ resolved
@@ -292,10 +292,7 @@
         mapName);
   }
   
-<<<<<<< HEAD
-=======
   /** Visible for testing */
->>>>>>> 67a73675
   static int computeCapacity(long maxMemory, double percentage,
       String mapName) {
     if (percentage > 100.0 || percentage < 0.0) {
@@ -330,8 +327,6 @@
     LOG.info("capacity      = 2^" + exponent + " = " + c + " entries");
     return c;
   }
-<<<<<<< HEAD
-=======
   
   public void clear() {
     for (int i = 0; i < entries.length; i++) {
@@ -339,5 +334,4 @@
     }
     size = 0;
   }
->>>>>>> 67a73675
 }