Hadoop YARN Change Log

Release 2.4.1 - UNRELEASED

  INCOMPATIBLE CHANGES

  NEW FEATURES

  IMPROVEMENTS

  OPTIMIZATIONS

  BUG FIXES

    YARN-1898. Made Standby RM links conf, stacks, logLevel, metrics, jmx, logs
    and static not be redirected to Active RM. (Xuan Gong via zjshen)

    YARN-1837. Fixed TestMoveApplication#testMoveRejectedByScheduler failure.
    (Hong Zhiguo via jianhe)

    YARN-1905. TestProcfsBasedProcessTree must only run on Linux. (cnauroth)

    YARN-1908. Fixed DistributedShell to not fail in secure clusters. (Vinod
    Kumar Vavilapalli and Jian He via vinodkv)

    YARN-1910. Fixed a race condition in TestAMRMTokens that causes the test to
    fail more often on Windows. (Xuan Gong via vinodkv)

    YARN-1920. Fixed TestFileSystemApplicationHistoryStore failure on windows.
    (Vinod Kumar Vavilapalli via zjshen)

    YARN-1914. Fixed resource-download on NodeManagers to skip permission
    verification of public cache files in Windows+local file-system environment.
    (Varun Vasudev via vinodkv)

    YARN-1903. Set exit code and diagnostics when container is killed at
    NEW/LOCALIZING state. (Zhijie Shen via jianhe)

<<<<<<< HEAD
=======
    YARN-1924. Made ZKRMStateStore updateApplication(Attempt)StateInternal work
    when Application(Attempt) state hasn't been stored before. (Jian He via
    zjshen)

    YARN-1926. Changed DistributedShell to use appIDs as unique identifiers for
    HDFS paths and thus avoid test failures on Windows. (Varun Vasudev via
    vinodkv)

>>>>>>> 2879765b
Release 2.4.0 - 2014-04-07 

  INCOMPATIBLE CHANGES

  NEW FEATURES

    YARN-930. Bootstrapping ApplicationHistoryService module. (vinodkv)
  
    YARN-947. Implementing the data objects to be used by the History reader
    and writer interfaces. (Zhijie Shen via vinodkv)
  
    YARN-934. Defined a Writer Interface for HistoryStorage. (Zhijie Shen via
    vinodkv)
  
    YARN-925. Defined a Reader Interface for HistoryStorage. (Mayank Bansal via
    vinodkv)
  
    YARN-978. Created ApplicationAttemptReport. (Mayank Bansal via vinodkv)
  
    YARN-956. Added a testable in-memory HistoryStorage. (Mayank Bansal via
    vinodkv)
  
    YARN-975. Added a file-system implementation for HistoryStorage. (Zhijie Shen
    via vinodkv)
  
    YARN-1123. Added a new ContainerReport and its Protobuf implementation. (Mayank
    Bansal via vinodkv)
  
    YARN-979. Added more APIs for getting information about ApplicationAttempts
    and Containers from ApplicationHistoryProtocol. (Mayank Bansal and Zhijie Shen
    via vinodkv)
  
    YARN-953. Changed ResourceManager to start writing history data. (Zhijie Shen
    via vinodkv)
  
    YARN-1266. Implemented PB service and client wrappers for
    ApplicationHistoryProtocol. (Mayank Bansal via vinodkv)
  
    YARN-955. Implemented ApplicationHistoryProtocol handler. (Mayank Bansal via
    vinodkv)
  
    YARN-1242. Changed yarn scripts to be able to start ApplicationHistoryServer
    as an individual process. (Mayank Bansal via vinodkv)
  
    YARN-954. Implemented web UI for the ApplicationHistoryServer and wired it into
    the HistoryStorage. (Zhijie Shen via vinodkv)
  
    YARN-967. Added the client and CLI interfaces for obtaining ApplicationHistory
    data. (Mayank Bansal via vinodkv)
  
    YARN-1023. Added Webservices REST APIs support for Application History. (Zhijie
    Shen via vinodkv)
  
    YARN-1413. Implemented serving of aggregated-logs in the ApplicationHistory
    server. (Mayank Bansal via vinodkv)

    YARN-1633. Defined user-facing entity, entity-info and event objects related
    to Application Timeline feature. (Zhijie Shen via vinodkv)

    YARN-1611. Introduced the concept of a configuration provider which can be
    used by ResourceManager to read configuration locally or from remote systems
    so as to help RM failover. (Xuan Gong via vinodkv)

    YARN-1659. Defined the ApplicationTimelineStore store as an abstraction for
    implementing different storage impls for storing timeline information.
    (Billie Rinaldi via vinodkv)

    YARN-1634. Added a testable in-memory implementation of
    ApplicationTimelineStore. (Zhijie Shen via vinodkv)

    YARN-1461. Added tags for YARN applications and changed RM to handle them.
    (Karthik Kambatla via zjshen)

    YARN-1636. Augmented Application-history server's web-services to also expose
    new APIs for retrieving and storing timeline information. (Zhijie Shen via
    vinodkv)

    YARN-1490. Introduced the ability to make ResourceManager optionally not kill
    all containers when an ApplicationMaster exits. (Jian He via vinodkv)

    YARN-1041. Added the ApplicationMasterProtocol API for applications to use the
    ability in ResourceManager to optionally not kill containers when the
    ApplicationMaster exits. (Jian He via vinodkv)

    YARN-1566. Changed Distributed Shell to retain containers across application
    attempts. (Jian He via vinodkv)

    YARN-1635. Implemented a Leveldb based ApplicationTimelineStore. (Billie
    Rinaldi via zjshen)

    YARN-1637. Implemented a client library for Java users to post timeline
    entities and events. (zjshen)

    YARN-1496. Protocol additions to allow moving apps between queues (Sandy
    Ryza)

    YARN-1498. Common scheduler changes for moving apps between queues (Sandy
    Ryza)

    YARN-1504. RM changes for moving apps between queues (Sandy Ryza)

    YARN-1499. Fair Scheduler changes for moving apps between queues (Sandy
    Ryza)

    YARN-1497. Command line additions for moving apps between queues (Sandy
    Ryza)

    YARN-1588. Enhanced RM and the scheduling protocol to also send NMTokens of
    transferred containers from previous app-attempts to new AMs after YARN-1490.
    (Jian He via vinodkv)

    YARN-1717. Enabled periodically discarding old data in LeveldbTimelineStore.
    (Billie Rinaldi via zjshen)

    YARN-1690. Made DistributedShell send timeline entities+events. (Mayank Bansal
    via zjshen)

    YARN-1775. Enhanced ProcfsBasedProcessTree to optionally add the ability to
    use smaps for obtaining used memory information. (Rajesh Balamohan via
    vinodkv)

    YARN-1838. Enhanced timeline service getEntities API to get entities from a
    given entity ID or insertion timestamp. (Billie Rinaldi via zjshen)

  IMPROVEMENTS

    YARN-1007. Enhance History Reader interface for Containers. (Mayank Bansal via
    devaraj)
  
    YARN-974. Added more information to RMContainer to be collected and recorded in
    Application-History. (Zhijie Shen via vinodkv)
  
    YARN-987. Added ApplicationHistoryManager responsible for exposing reports to
    all clients. (Mayank Bansal via vinodkv)

    YARN-1630. Introduce timeout for async polling operations in YarnClientImpl
    (Aditya Acharya via Sandy Ryza)

    YARN-1617. Remove ancient comment and surround LOG.debug in
    AppSchedulingInfo.allocate (Sandy Ryza)

    YARN-1639. Modified RM HA configuration handling to have a way of not
    requiring separate configuration files for each RM. (Xuan Gong via vinodkv)

    YARN-1668. Modified RM HA handling of admin-acls to be available across RM
    failover by making using of a remote configuration-provider. (Xuan Gong via
    vinodkv)

    YARN-1667. Modified RM HA handling of super users (with proxying ability) to
    be available across RM failover by making using of a remote
    configuration-provider. (Xuan Gong via vinodkv)

    YARN-1285. Changed the default value of yarn.acl.enable in yarn-default.xml
    to be consistent with what exists (false) in the code and documentation.
    (Kenji Kikushima via vinodkv)

    YARN-1669. Modified RM HA handling of protocol level service-ACLS to
    be available across RM failover by making using of a remote
    configuration-provider. (Xuan Gong via vinodkv)

    YARN-1665. Simplify the configuration of RM HA by having better default
    values. (Xuan Gong via vinodkv)

    YARN-1660. Simplified the RM HA configuration to accept and be able to simply
    depend just on configuration properties of the form
    yarn.resourcemanager.hostname.RMID and use the default ports for all service
    addresses. (Xuan Gong via vinodkv)

    YARN-1493. Changed ResourceManager and Scheduler interfacing to recognize
    app-attempts separately from apps. (Jian He via vinodkv)

    YARN-1459. Changed ResourceManager to depend its service initialization
    on the configuration-provider mechanism during startup too. (Xuan Gong via
    vinodkv)

    YARN-1706. Created an utility method to dump timeline records to JSON
    strings. (zjshen)

    YARN-1641. ZK store should attempt a write periodically to ensure it is 
    still Active. (kasha)

    YARN-1531. True up yarn command documentation (Akira Ajisaka via kasha)

    YARN-1345. Remove FINAL_SAVING state from YarnApplicationAttemptState
    (Zhijie Shen via jianhe)

    YARN-1676. Modified RM HA handling of user-to-group mappings to
    be available across RM failover by making using of a remote
    configuration-provider. (Xuan Gong via vinodkv)

    YARN-1666. Modified RM HA handling of include/exclude node-lists to be
    available across RM failover by making using of a remote
    configuration-provider. (Xuan Gong via vinodkv)

    YARN-1171. Add default queue properties to Fair Scheduler documentation
    (Naren Koneru via Sandy Ryza)

    YARN-1470. Add audience annotations to MiniYARNCluster. (Anubhav Dhoot
    via kasha)

    YARN-1732. Changed types of related-entities and primary-filters in the
    timeline-service to be sets instead of maps. (Billie Rinaldi via vinodkv)

    YARN-1687. Renamed user-facing records for the timeline-service to be simply
    named after 'timeline' instead of 'apptimeline'. (Zhijie Shen via vinodkv)

    YARN-1749. Updated application-history related configs to reflect the latest
    reality and to be consistently named. (Zhijie Shen via vinodkv)

    YARN-1301. Added the INFO level log of the non-empty blacklist additions
    and removals inside ApplicationMasterService. (Tsuyoshi Ozawa via zjshen)

    YARN-1528. Allow setting auth for ZK connections. (kasha)

    YARN-1704. Modified LICENSE and NOTICE files to reflect newly used levelDB
    related libraries. (Billie Rinaldi via vinodkv)

    YARN-1765. Added test cases to verify that killApplication API works across
    ResourceManager failover. (Xuan Gong via vinodkv) 

    YARN-1730. Implemented simple write-locking in the LevelDB based timeline-
    store. (Billie Rinaldi via vinodkv)

    YARN-986. Changed client side to be able to figure out the right RM Delegation
    token for the right ResourceManager when HA is enabled. (Karthik Kambatla via
    vinodkv)

    YARN-1761. Modified RMAdmin CLI to check whether HA is enabled or not before
    it executes any of the HA admin related commands. (Xuan Gong via vinodkv)

    YARN-1780. Improved logging in the Timeline client and server. (Zhijie Shen
    via vinodkv)

    YARN-1525. Web UI should redirect to active RM when HA is enabled. (Cindy Li
    via kasha)

    YARN-1781. Modified NodeManagers to allow admins to specify max disk
    utilization for local disks so as to be able to offline full disks. (Varun
    Vasudev via vinodkv)

    YARN-1410. Added tests to validate that clients can fail-over to a new RM
    after getting an application-ID but before submission and can still submit to
    the newly active RM with no issues. (Xuan Gong via vinodkv)

    YARN-1764. Modified YarnClient to correctly handle failover of ResourceManager
    after the submitApplication call goes through. (Xuan Gong via vinodkv)

    YARN-1389. Made ApplicationClientProtocol and ApplicationHistoryProtocol
    expose analogous getApplication(s)/Attempt(s)/Container(s) APIs. (Mayank
    Bansal via zjshen)

    YARN-1658. Modified web-app framework to let standby RMs redirect
    web-service calls to the active RM. (Cindy Li via vinodkv)

    YARN-1824. Improved NodeManager and clients to be able to handle cross
    platform application submissions. (Jian He via vinodkv)

    YARN-1512. Enhanced CapacityScheduler to be able to decouple scheduling from
    node-heartbeats. (Arun C Murthy via vinodkv)

    YARN-1833. TestRMAdminService Fails in trunk and branch-2 (Mit Desais via
    jeagles)

    YARN-1570. Fixed formatting of the lines in YarnCommands.apt.vm docs source.
    (Akira Ajisaka via vinodkv)

    YARN-1536. Cleanup: Get rid of ResourceManager#get*SecretManager() methods 
    and use the RMContext methods instead. (Anubhav Dhoot via kasha)

    YARN-1850. Introduced the ability to optionally disable sending out timeline-
    events in the TimelineClient. (Zhijie Shen via vinodkv)

    YARN-1452. Added documentation about the configuration and usage of generic
    application history and the timeline data service. (Zhijie Shen via vinodkv)

    YARN-1891. Added documentation for NodeManager health-monitoring. (Varun
    Vasudev via vinodkv)

    YARN-1017. Added documentation for ResourceManager Restart.(jianhe)

  OPTIMIZATIONS

    YARN-1771. Reduce the number of NameNode operations during localization of
    public resources using a cache. (Sangjin Lee via cdouglas)

  BUG FIXES

    YARN-935. Correcting pom.xml to build applicationhistoryserver module
    successfully. (Zhijie Shen via vinodkv)
  
    YARN-962. Fixed bug in application-history proto file and renamed it be just
    a client proto file. (Zhijie Shen via vinodkv)
  
    YARN-984. Renamed the incorrectly named applicationhistoryservice.records.pb.impl
    package to be applicationhistoryservice.records.impl.pb. (Devaraj K via vinodkv)
  
    YARN-1534. Fixed failure of test TestAHSWebApp. (Shinichi Yamashita via vinodkv)
  
    YARN-1555. Fixed test failures in applicationhistoryservice.* (Vinod Kumar 
    Vavilapalli via mayank)
  
    YARN-1594. Updated pom.xml of applicationhistoryservice sub-project according to
    YARN-888. (Vinod Kumar Vavilapalli via zjshen)
  
    YARN-1596. Fixed Javadoc warnings on branch YARN-321. (Vinod Kumar Vavilapalli
    via zjshen)
  
    YARN-1597. Fixed Findbugs warnings on branch YARN-321. (Vinod Kumar Vavilapalli
    via zjshen)
  
    YARN-1595. Made enabling history service configurable and fixed test failures on
    branch YARN-321. (Vinod Kumar Vavilapalli via zjshen)
  
    YARN-1605. Fixed formatting issues in the new module on branch YARN-321. (Vinod
    Kumar Vavilapalli via zjshen)

    YARN-1625. Fixed RAT warnings after YARN-321 merge. (Shinichi Yamashita via
    vinodkv)

    YARN-1613. Fixed the typo with the configuration name
    YARN_HISTORY_SERVICE_ENABLED. (Akira Ajisaka via vinodkv)

    YARN-1618. Fix invalid RMApp transition from NEW to FINAL_SAVING (kasha)

    YARN-1600. RM does not startup when security is enabled without spnego
    configured (Haohui Mai via jlowe)

    YARN-1642. RMDTRenewer#getRMClient should use ClientRMProxy (kasha)

    YARN-1632. TestApplicationMasterServices should be under
    org.apache.hadoop.yarn.server.resourcemanager package (Chen He via jeagles)

    YARN-1673. Fix option parsing in YARN's application CLI after it is broken
    by YARN-967. (Mayank Bansal via vinodkv)

    YARN-1684. Fixed history server heap size in yarn script. (Billie Rinaldi
    via zjshen)

    YARN-1166. Fixed app-specific and attempt-specific QueueMetrics to be
    triggered by accordingly app event and attempt event. 

    YARN-1689. Made RMAppAttempt get killed when RMApp is at ACCEPTED. (Vinod
    Kumar Vavilapalli via zjshen)

    YARN-1661. Fixed DS ApplicationMaster to write the correct exit log. (Vinod
    Kumar Vavilapalli via zjshen)

    YARN-1672. YarnConfiguration is missing a default for 
    yarn.nodemanager.log.retain-seconds (Naren Koneru via kasha)

    YARN-1698. Fixed default TimelineStore in code to match what is documented
    in yarn-default.xml (Zhijie Shen via vinodkv)

    YARN-1697. NodeManager reports negative running containers (Sandy Ryza)

    YARN-1719. Fixed the root path related Jersey warnings produced in
    ATSWebServices. (Billie Rinaldi via zjshen)

    YARN-1692. ConcurrentModificationException in fair scheduler AppSchedulable
    (Sangjin Lee via Sandy Ryza)

    YARN-1578. Fixed reading incomplete application attempt and container data
    in FileSystemApplicationHistoryStore. (Shinichi Yamashita via zjshen)

    YARN-1417. Modified RM to generate container-tokens not at creation time, but
    at allocation time so as to prevent RM from shelling out containers with
    expired tokens. (Omkar Vinit Joshi and Jian He via vinodkv)

    YARN-1553. Modified YARN and MR to stop using HttpConfig.isSecure() and
    instead rely on the http policy framework. And also fix some bugs related
    to https handling in YARN web-apps. (Haohui Mai via vinodkv)

    YARN-1721. When moving app between queues in Fair Scheduler, grab lock on
    FSSchedulerApp (Sandy Ryza)

    YARN-1724. Race condition in Fair Scheduler when continuous scheduling is
    turned on (Sandy Ryza)

    YARN-1590. Fixed ResourceManager, web-app proxy and MR JobHistoryServer to
    expand _HOST properly in their kerberos principles. (Mohammad Kamrul Islam
    va vinodkv)

    YARN-1428. Fixed RM to write the final state of RMApp/RMAppAttempt to the 
    application history store in the transition to the final state. (Contributed
    by Zhijie Shen)

    YARN-713. Fixed ResourceManager to not crash while building tokens when DNS
    issues happen transmittently. (Jian He via vinodkv)

    YARN-1398. Fixed a deadlock in ResourceManager between users requesting
    queue-acls and completing containers. (vinodkv)

    YARN-1071. Enabled ResourceManager to recover cluster metrics
    numDecommissionedNMs after restarting. (Jian He via zjshen)

    YARN-1742. Fixed javadoc of configuration parameter
    DEFAULT_NM_MIN_HEALTHY_DISKS_FRACTION. (Akira Ajisaka via vinodkv)

    YARN-1686. Fixed NodeManager to properly handle any errors during
    re-registration after a RESYNC and thus avoid hanging. (Rohith Sharma via
    vinodkv)

    YARN-1734. Fixed ResourceManager to update the configurations when it
    transits from standby to active mode so as to assimilate any changes that
    happened while it was in standby mode. (Xuan Gong via vinodkv)

    YARN-1760. TestRMAdminService assumes CapacityScheduler. (kasha)

    YARN-1758. Fixed ResourceManager to not mandate the presence of site specific
    configuration files and thus fix failures in downstream tests. (Xuan Gong via
    vinodkv)

    YARN-1748. Excluded core-site.xml from hadoop-yarn-server-tests package's jar
    and thus avoid breaking downstream tests. (Sravya Tirukkovalur via vinodkv)

    YARN-1729. Made TimelineWebServices deserialize the string primary- and
    secondary-filters param into the JSON-compatible object. (Billie Rinaldi via
    zjshen)

    YARN-1766. Fixed a bug in ResourceManager to use configuration loaded from the
    configuration-provider when booting up. (Xuan Gong via vinodkv)

    YARN-1768. Fixed error message being too verbose when killing a non-existent
    application. (Tsuyoshi OZAWA via raviprak)

    YARN-1752. Fixed ApplicationMasterService to reject unregister request
    if AM did not register before. (Rohith Sharma via jianhe)
    
    YARN-1774. FS: Submitting to non-leaf queue throws NPE. (Anubhav Dhoot and
    Karthik Kambatla via kasha)

    YARN-1783. Fixed a bug in NodeManager's status-updater that was losing
    completed container statuses when NodeManager is forced to resync by the
    ResourceManager. (Jian He via vinodkv) 

    YARN-1787. Fixed help messages for applicationattempt and container
    sub-commands in bin/yarn. (Zhijie Shen via vinodkv)

    YARN-1793. Fixed ClientRMService#forceKillApplication not killing unmanaged
    application. (Karthik Kambatla via jianhe)

    YARN-1788. Fixed a bug in ResourceManager to set the apps-completed and
    apps-killed metrics correctly for killed applications. (Varun Vasudev via
    vinodkv)

    YARN-1821. NPE on registerNodeManager if the request has containers for 
    UnmanagedAMs. (kasha)

    YARN-1800. Fixed NodeManager to gracefully handle RejectedExecutionException
    in the public-localizer thread-pool. (Varun Vasudev via vinodkv)

    YARN-1444. Fix CapacityScheduler to deal with cases where applications
    specify host/rack requests without off-switch request. (Wangda Tan via
    acmurthy)

    YARN-1812. Fixed ResourceManager to synchrously renew tokens after recovery
    and thus recover app itself synchronously and avoid races with resyncing
    NodeManagers. (Jian He via vinodkv)

    YARN-1816. Fixed ResourceManager to get RMApp correctly handle
    ATTEMPT_FINISHED event at ACCEPTED state that can happen after RM restarts.
    (Jian He via vinodkv)

    YARN-1789. ApplicationSummary does not escape newlines in the app name
    (Tsuyoshi OZAWA via jlowe)

    YARN-1830. Fixed TestRMRestart#testQueueMetricsOnRMRestart failure due to
    race condition when app is submitted. (Zhijie Shen via jianhe)

    YARN-1685. Fixed few bugs related to handling of containers' log-URLs on
    ResourceManager and history-service. (Zhijie Shen via vinodkv)

    YARN-1206. Fixed AM container log to show on NM web page after application
    finishes if log-aggregation is disabled. (Rohith Sharmaks via jianhe)

    YARN-1591. Fixed AsyncDispatcher to handle interrupts on shutdown in a sane
    manner and thus fix failure of TestResourceTrackerService. (Tsuyoshi Ozawa
    via vinodkv)

    YARN-1839. Fixed handling of NMTokens in ResourceManager such that containers
    launched by AMs running on the same machine as the AM are correctly
    propagated. (Jian He via vinodkv)

    YARN-1640. Fixed manual failover of ResourceManagers to work correctly in
    secure clusters. (Xuan Gong via vinodkv)

    YARN-1855. Made Application-history server to be optional in MiniYARNCluster
    and thus avoid the failure of TestRMFailover#testRMWebAppRedirect. (Zhijie
    Shen via vinodkv)

    YARN-1859. Fixed WebAppProxyServlet to correctly handle applications absent
    on the ResourceManager. (Zhijie Shen via vinodkv)

    YARN-1811. Fixed AMFilters in YARN to correctly accept requests from either
    web-app proxy or the RMs when HA is enabled. (Robert Kanter via vinodkv)

    YARN-1670. Fixed a bug in log-aggregation that can cause the writer to write
    more log-data than the log-length that it records. (Mit Desai via vinodk)

    YARN-1849. Fixed NPE in ResourceTrackerService#registerNodeManager for UAM
    (Karthik Kambatla via jianhe )

    YARN-1863. Fixed test failure in TestRMFailover after YARN-1859. (Xuan Gong
    via vinodkv)

    YARN-1854. Fixed test failure in TestRMHA#testStartAndTransitions. (Rohith
    Sharma KS via vinodkv)

    YARN-1776. Fixed DelegationToken renewal to survive RM failover. (Zhijie
    Shen via jianhe)

    YARN-1577. Made UnmanagedAMLauncher do launchAM after the attempt reaches
    the LAUNCHED state. (Jian He via zjshen)

    YARN-1785. FairScheduler treats app lookup failures as ERRORs. 
    (bc Wong via kasha)

    YARN-1752. Fixed ApplicationMasterService to reject unregister request if
    AM did not register before. (Rohith Sharma via jianhe)

    YARN-1846. TestRM#testNMTokenSentForNormalContainer assumes CapacityScheduler.
    (Robert Kanter via kasha)

    YARN-1705. Reset cluster-metrics on transition to standby. (Rohith via kasha)

    YARN-1852. Fixed RMAppAttempt to not resend AttemptFailed/AttemptKilled
    events to already recovered Failed/Killed RMApps. (Rohith via jianhe)

    YARN-1866. Fixed an issue with renewal of RM-delegation tokens on restart or
    fail-over. (Jian He via vinodkv)

    YARN-1521. Mark Idempotent/AtMostOnce annotations to the APIs in
    ApplicationClientProtcol, ResourceManagerAdministrationProtocol and
    ResourceTrackerProtocol so that they work in HA scenario. (Xuan Gong
    via jianhe)

    YARN-1873. Fixed TestDistributedShell failure when the test cases are out of
    order. (Mit Desai via zjshen)

    YARN-1893. Mark AtMostOnce annotation to ApplicationMasterProtocol#allocate.
    (Xuan Gong via jianhe)

Release 2.3.1 - UNRELEASED

  INCOMPATIBLE CHANGES

  NEW FEATURES

  IMPROVEMENTS

  OPTIMIZATIONS

  BUG FIXES

Release 2.3.0 - 2014-02-18

  INCOMPATIBLE CHANGES

  NEW FEATURES

    YARN-649. Added a new NM web-service to serve container logs in plain text
    over HTTP. (Sandy Ryza via vinodkv)

    YARN-1021. Yarn Scheduler Load Simulator. (ywskycn via tucu)

    YARN-1010. FairScheduler: decouple container scheduling from nodemanager
    heartbeats. (Wei Yan via Sandy Ryza)

    YARN-1253. Changes to LinuxContainerExecutor to run containers as a single 
    dedicated user in non-secure mode. (rvs via tucu)

    YARN-1027. Implement RMHAProtocolService (Karthik Kambatla via bikas)

    YARN-1068. Add admin support for HA operations (Karthik Kambatla via
    bikas)

    YARN-311. RM/scheduler support for dynamic resource configuration.
    (Junping Du via llu)

    YARN-1392. Allow sophisticated app-to-queue placement policies in the Fair
    Scheduler (Sandy Ryza)

    YARN-1447. Common PB type definitions for container resizing. (Wangda Tan
    via Sandy Ryza)

    YARN-1448. AM-RM protocol changes to support container resizing (Wangda Tan
    via Sandy Ryza)

    YARN-312. Introduced ResourceManagerAdministrationProtocol changes to support
    changing resources on node. (Junping Du via vinodkv)

    YARN-1028. Added FailoverProxyProvider capability to ResourceManager to help
    with RM failover. (Karthik Kambatla via vinodkv)

    YARN-1029. Added embedded leader election in the ResourceManager. (Karthik
    Kambatla via vinodkv)

    YARN-1033. Expose RM active/standby state to Web UI and REST API (kasha)

  IMPROVEMENTS

    YARN-305. Fair scheduler logs too many "Node offered to app" messages.
    (Lohit Vijayarenu via Sandy Ryza)

    YARN-1258. Allow configuring the Fair Scheduler root queue (Sandy Ryza)

    YARN-1288. Make Fair Scheduler ACLs more user friendly (Sandy Ryza)

    YARN-1315. TestQueueACLs should also test FairScheduler (Sandy Ryza)

    YARN-1335. Move duplicate code from FSSchedulerApp and FiCaSchedulerApp
    into SchedulerApplication (Sandy Ryza)

    YARN-1333. Support blacklisting in the Fair Scheduler (Tsuyoshi Ozawa via
    Sandy Ryza)

    YARN-1109. Demote NodeManager "Sending out status for container" logs to
    debug (haosdent via Sandy Ryza)

    YARN-1321. Changed NMTokenCache to support both singleton and an instance
    usage. (Alejandro Abdelnur via vinodkv) 

    YARN-1388. Fair Scheduler page always displays blank fair share (Liyin Liang
    via Sandy Ryza)

    YARN-7. Support CPU resource for DistributedShell. (Junping Du via llu)

    YARN-905. Add state filters to nodes CLI (Wei Yan via Sandy Ryza)

    YARN-1098. Separate out RM services into Always On and Active (Karthik
    Kambatla via bikas)

    YARN-353. Add Zookeeper-based store implementation for RMStateStore.
    (Bikas Saha, Jian He and Karthik Kambatla via hitesh)

    YARN-819. ResourceManager and NodeManager should check for a minimum allowed
    version (Robert Parker via jeagles)

    YARN-425. coverage fix for yarn api (Aleksey Gorshkov via jeagles)

    YARN-1199. Make NM/RM Versions Available (Mit Desai via jeagles)

    YARN-1232. Configuration to support multiple RMs (Karthik Kambatla via
    bikas)

    YARN-465. fix coverage org.apache.hadoop.yarn.server.webproxy (Aleksey
    Gorshkov and Andrey Klochkov via jlowe)

    YARN-976. Document the meaning of a virtual core. (Sandy Ryza)

    YARN-1182. MiniYARNCluster creates and inits the RM/NM only on start()
    (Karthik Kambatla via Sandy Ryza)

    HADOOP-9598. Improve code coverage of RMAdminCLI (Aleksey Gorshkov and
    Andrey Klochkov via jeagles)

    YARN-1306. Clean up hadoop-sls sample-conf according to YARN-1228 (Wei Yan
    via Sandy Ryza)

    YARN-891. Modified ResourceManager state-store to remember completed
    applications so that clients can get information about them post RM-restart.
    (Jian He via vinodkv)

    YARN-1290. Let continuous scheduling achieve more balanced task assignment
    (Wei Yan via Sandy Ryza)

    YARN-786. Expose application resource usage in RM REST API (Sandy Ryza)

    YARN-1323. Set HTTPS webapp address along with other RPC addresses in HAUtil
    (Karthik Kambatla via Sandy Ryza)

    YARN-1121. Changed ResourceManager's state-store to drain all events on
    shut-down. (Jian He via vinodkv)

    YARN-1387. RMWebServices should use ClientRMService for filtering
    applications (Karthik Kambatla via Sandy Ryza)

    YARN-1222. Make improvements in ZKRMStateStore for fencing (Karthik
    Kambatla via bikas)

    YARN-709. Added tests to verify validity of delegation tokens and logging of
    appsummary after RM restart. (Jian He via vinodkv)

    YARN-1210. Changed RM to start new app-attempts on RM restart only after
    ensuring that previous AM exited or after expiry time. (Omkar Vinit Joshi via
    vinodkv)

    YARN-674. Fixed ResourceManager to renew DelegationTokens on submission
    asynchronously to work around potential slowness in state-store. (Omkar Vinit
    Joshi via vinodkv)

    YARN-584. In scheduler web UIs, queues unexpand on refresh. (Harshit
    Daga via Sandy Ryza)

    YARN-1303. Fixed DistributedShell to not fail with multiple commands separated
    by a semi-colon as shell-command. (Xuan Gong via vinodkv)

    YARN-1423. Support queue placement by secondary group in the Fair Scheduler
    (Ted Malaska via Sandy Ryza)

    YARN-1314. Fixed DistributedShell to not fail with multiple arguments for a
    shell command separated by spaces. (Xuan Gong via vinodkv)

    YARN-1239. Modified ResourceManager state-store implementations to start
    storing version numbers. (Jian He via vinodkv)

    YARN-1241. In Fair Scheduler, maxRunningApps does not work for non-leaf
    queues. (Sandy Ryza)

    YARN-1318. Promoted AdminService to an Always-On service and merged it into
    RMHAProtocolService. (Karthik Kambatla via vinodkv)

    YARN-1332. In TestAMRMClient, replace assertTrue with assertEquals where
    possible (Sebastian Wong via Sandy Ryza)

    YARN-1403. Separate out configuration loading from QueueManager in the Fair
    Scheduler (Sandy Ryza)

    YARN-1181. Augment MiniYARNCluster to support HA mode (Karthik Kambatla)

    YARN-546. Allow disabling the Fair Scheduler event log (Sandy Ryza)

    YARN-807. When querying apps by queue, iterating over all apps is
    inefficient and limiting (Sandy Ryza)

    YARN-1378. Implemented a cleaner of old finished applications from the RM
    state-store. (Jian He via vinodkv)

    YARN-1481. Move internal services logic from AdminService to ResourceManager.
    (vinodkv via kasha)

    YARN-1491. Upgrade JUnit3 TestCase to JUnit 4 (Chen He via jeagles)

    YARN-408. Change CapacityScheduler to not disable delay-scheduling by default.
    (Mayank Bansal via vinodkv)

    YARN-1325. Modified RM HA configuration validation to also ensure that
    multiple RMs are configured. (Xuan Gong via vinodkv)

    YARN-1311. Fixed app specific scheduler-events' names to be app-attempt
    based. (vinodkv via jianhe)

    YARN-1485. Modified RM HA configuration validation to also ensure that
    service-address configuration are configured for every RM. (Xuan Gong via
    vinodkv)

    YARN-1435. Modified Distributed Shell to accept either the command or the
    custom script. (Xuan Gong via zjshen)

    YARN-1446. Changed client API to retry killing application till RM
    acknowledges so as to account for RM crashes/failover. (Jian He via vinodkv)

    YARN-1307. Redesign znode structure for Zookeeper based RM state-store for
    better organization and scalability. (Tsuyoshi OZAWA via vinodkv)

    YARN-1172. Convert SecretManagers in RM to services (Tsuyoshi OZAWA via kasha)

    YARN-1523. Use StandbyException instead of RMNotYetReadyException (kasha)

    YARN-1541. Changed ResourceManager to invalidate ApplicationMaster host/port
    information once an AM crashes. (Jian He via vinodkv)

    YARN-1482. Modified WebApplicationProxy to make it work across ResourceManager
    fail-over. (Xuan Gong via vinodkv)

    YARN-1568. Rename clusterid to clusterId in ActiveRMInfoProto (kasha)

    YARN-1579. ActiveRMInfoProto fields should be optional (kasha)

    YARN-888. Cleaned up POM files so that non-leaf modules don't include any
    dependencies and thus compact the dependency list for leaf modules.
    (Alejandro Abdelnur via vinodkv)

    YARN-1567. In Fair Scheduler, allow empty queues to change between leaf and
    parent on allocation file reload (Sandy Ryza)

    YARN-1616. RMFatalEventDispatcher should log the cause of the event (kasha)

    YARN-1624. QueuePlacementPolicy format is not easily readable via a JAXB
    parser (Aditya Acharya via Sandy Ryza)

    YARN-1623. Include queue name in RegisterApplicationMasterResponse (Sandy
    Ryza)

    YARN-1573. ZK store should use a private password for root-node-acls. 
    (kasha).

  OPTIMIZATIONS

  BUG FIXES

    YARN-1284. LCE: Race condition leaves dangling cgroups entries for killed
    containers. (Alejandro Abdelnur via Sandy Ryza)

    YARN-1283. Fixed RM to give a fully-qualified proxy URL for an application
    so that clients don't need to do scheme-mangling. (Omkar Vinit Joshi via
    vinodkv)

    YARN-879. Fixed tests w.r.t o.a.h.y.server.resourcemanager.Application.
    (Junping Du via devaraj)

    YARN-1265. Fair Scheduler chokes on unhealthy node reconnect (Sandy Ryza)

    YARN-1044. used/min/max resources do not display info in the scheduler page
    (Sangjin Lee via Sandy Ryza)

    YARN-1259. In Fair Scheduler web UI, queue num pending and num active apps
    switched. (Robert Kanter via Sandy Ryza)

    YARN-1295. In UnixLocalWrapperScriptBuilder, using bash -c can cause Text
    file busy errors (Sandy Ryza)

    YARN-1185. Fixed FileSystemRMStateStore to not leave partial files that
    prevent subsequent ResourceManager recovery. (Omkar Vinit Joshi via vinodkv)

    YARN-1331. yarn.cmd exits with NoClassDefFoundError trying to run rmadmin or
    logs. (cnauroth)

    YARN-1330. Fair Scheduler: defaultQueueSchedulingPolicy does not take effect
    (Sandy Ryza)
    
    YARN-1022. Unnecessary INFO logs in AMRMClientAsync (haosdent via bikas)
    
    YARN-1349. yarn.cmd does not support passthrough to any arbitrary class.
    (cnauroth)
    
    YARN-1357. TestContainerLaunch.testContainerEnvVariables fails on Windows.
    (Chuan Liu via cnauroth)

    YARN-1358. TestYarnCLI fails on Windows due to line endings. (Chuan Liu via
    cnauroth)

    YARN-1343. NodeManagers additions/restarts are not reported as node updates 
    in AllocateResponse responses to AMs. (tucu)

    YARN-1381. Same relaxLocality appears twice in exception message of
    AMRMClientImpl#checkLocalityRelaxationConflict() (Ted Yu via Sandy Ryza)

    YARN-1407. RM Web UI and REST APIs should uniformly use
    YarnApplicationState (Sandy Ryza)

    YARN-1438. Ensure container diagnostics includes exception from container
    launch. (stevel via acmurthy)

    YARN-1138. yarn.application.classpath is set to point to $HADOOP_CONF_DIR
    etc., which does not work on Windows. (Chuan Liu via cnauroth)

    YARN-461. Fair scheduler should not accept apps with empty string queue name. 
    (ywskycn via tucu)

    YARN-1060. Two tests in TestFairScheduler are missing @Test annotation
    (Niranjan Singh via Sandy Ryza)

    YARN-1188. The context of QueueMetrics becomes default when using
    FairScheduler (Tsuyoshi Ozawa via Sandy Ryza)

    YARN-1268. TestFairScheduler.testContinuousScheduling is flaky (Sandy Ryza)

    YARN-1300. SLS tests fail because conf puts YARN properties in
    fair-scheduler.xml (Ted Yu via Sandy Ryza)

    YARN-1183. MiniYARNCluster shutdown takes several minutes intermittently
    (Andrey Klochkov via jeagles)

    YARN-1305. RMHAProtocolService#serviceInit should handle HAUtil's
    IllegalArgumentException (Tsuyoshi Ozawa via bikas)

    YARN-1374. Changed ResourceManager to start the preemption policy monitors
    as active services. (Karthik Kambatla via vinodkv)

    YARN-1395. Distributed shell application master launched with debug flag can
    hang waiting for external ls process. (cnauroth)

    YARN-1400. yarn.cmd uses HADOOP_RESOURCEMANAGER_OPTS. Should be
    YARN_RESOURCEMANAGER_OPTS. (Raja Aluri via cnauroth)

    YARN-1401. With zero sleep-delay-before-sigkill.ms, no signal is ever sent
    (Gera Shegalov via Sandy Ryza)

    YARN-1411. HA config shouldn't affect NodeManager RPC addresses (Karthik
    Kambatla via bikas)

    YARN-1419. TestFifoScheduler.testAppAttemptMetrics fails intermittently
    under jdk7 (Jonathan Eagles via jlowe)

    YARN-744. Race condition in ApplicationMasterService.allocate .. It might
    process same allocate request twice resulting in additional containers
    getting allocated. (Omkar Vinit Joshi via bikas)

    YARN-1425. TestRMRestart fails because MockRM.waitForState(AttemptId) uses
    current attempt instead of the attempt passed as argument (Omkar Vinit
    Joshi via bikas)

    YARN-1053. Diagnostic message from ContainerExitEvent is ignored in
    ContainerImpl (Omkar Vinit Joshi via bikas)

    YARN-1320. Fixed Distributed Shell application to respect custom log4j
    properties file. (Xuan Gong via vinodkv)

    YARN-1416. Fixed a few invalid transitions in RMApp, RMAppAttempt and in some
    tests. (Jian He via vinodkv)

    YARN-895. Changed RM state-store to not crash immediately if RM restarts while
    the state-store is down. (Jian He via vinodkv)

    YARN-1454. Fixed test failure issue with TestRMRestart. (Karthik Kambatla
    via vinodkv)

    YARN-1450. Fixed test failure in TestUnmanagedAMLauncher by removing its
    dependency on distributed-shell. (Binglin Chang via vinodkv)

    YARN-1405. Fixed ResourceManager to not hang when init/start fails with an
    exception w.r.t state-store. (Jian He via vinodkv)

    YARN-1505. Fixed Webapplication proxy server to not hardcode its bind
    address. (Xuan Gong via vinodkv)

    YARN-1145. Fixed a potential file-handle leak in the web interface for
    displaying aggregated logs. (Rohith Sharma via vinodkv)

    YARN-1451. TestResourceManager relies on the scheduler assigning multiple
    containers in a single node update. (Sandy Ryza via kasha)

    YARN-1527. Fix yarn rmadmin command to print the correct usage info.
    (Akira AJISAKA via jianhe)

    YARN-1522. Fixed a race condition in the test TestApplicationCleanup that was
    causing it to randomly fail. (Liyin Liang via vinodkv)

    YARN-1549. Fixed a bug in ResourceManager's ApplicationMasterService that
    was causing unamanged AMs to not finish correctly. (haosdent via vinodkv)

    YARN-1559. Race between ServerRMProxy and ClientRMProxy setting 
    RMProxy#INSTANCE. (kasha and vinodkv via kasha)

    YARN-1560. Fixed TestYarnClient#testAMMRTokens failure with null AMRM token.
    (Ted Yu via jianhe)

    YARN-1409. NonAggregatingLogHandler can throw RejectedExecutionException
    (Tsuyoshi OZAWA via jlowe)

    YARN-1293. Fixed TestContainerLaunch#testInvalidEnvSyntaxDiagnostics failure
    caused by non-English system locale. (Tsuyoshi OZAWA via jianhe)

    YARN-1574. RMDispatcher should be reset on transition to standby. (Xuan Gong
    via kasha)

    YARN-1598. HA-related rmadmin commands don't work on a secure cluster (kasha)

    YARN-1603. Remove two *.orig files which were unexpectedly committed. 
    (Zhijie Shen via junping_du)

    YARN-1601. 3rd party JARs are missing from hadoop-dist output. (tucu)

    YARN-1351. Invalid string format in Fair Scheduler log warn message
    (Konstantin Weitz via Sandy Ryza)

    YARN-1608. LinuxContainerExecutor has a few DEBUG messages at INFO level
    (kasha)

    YARN-1606. Fix the default value of yarn.resourcemanager.zk-timeout-ms 
    in yarn-default.xml (kasha)

    YARN-1607. TestRM relies on the scheduler assigning multiple containers in
    a single node update (Sandy Ryza)

    YARN-1575. Public localizer crashes with "Localized unkown resource"
    (jlowe)

    YARN-1629. IndexOutOfBoundsException in MaxRunningAppsEnforcer (Sandy Ryza)

    YARN-1628. Fixed the test failure in TestContainerManagerSecurity. (Vinod
    Kumar Vavilapalli via zjshen)

Release 2.2.0 - 2013-10-13

  INCOMPATIBLE CHANGES
  
    YARN-1229. Define constraints on Auxiliary Service names. Change
    ShuffleHandler service name from mapreduce.shuffle to
    mapreduce_shuffle (Xuan Gong via sseth)

  NEW FEATURES

  IMPROVEMENTS

    YARN-1246. Added application finish-status to ApplicationSummary for the sake
    of testing given ApplicationHistoryServer is not yet ready. (Arpit Gupta via
    vinodkv)

    YARN-899. Added back queue level administrator-acls so that there is no
    regression w.r.t 1.x. (Xuan Gong via vinodkv)

    YARN-1228. Clean up Fair Scheduler configuration loading. (Sandy Ryza)

    YARN-1213. Restore config to ban submitting to undeclared pools in the
    Fair Scheduler. (Sandy Ryza)

    YARN-1277. Added a policy based configuration for http/https in common
    HttpServer and using the same in YARN - related to per project https config
    support via HADOOP-10022. (Suresh Srinivas and Omkar Vinit Joshi via vinodkv)

  OPTIMIZATIONS

  BUG FIXES

    YARN-1128. FifoPolicy.computeShares throws NPE on empty list of Schedulables
    (Karthik Kambatla via Sandy Ryza)

    YARN-1214. Register ClientToken MasterKey in SecretManager after it is
    saved (Jian He via bikas)

    YARN-49. Improve distributed shell application to work on a secure cluster.
    (Vinod Kumar Vavilapalli via hitesh)

    YARN-1157. Fixed ResourceManager UI to behave correctly when apps like
    distributed-shell do not set tracking urls. (Xuan Gong via vinodkv)

    YARN-1221. With Fair Scheduler, reserved MB reported in RM web UI increases
    indefinitely (Siqi Li via Sandy Ryza)

    YARN-1247. test-container-executor has gotten out of sync with the changes to
    container-executor. (rvs via tucu)

    YARN-1070. Fixed race conditions in NodeManager during container-kill.
    (Zhijie Shen via vinodkv)

    YARN-1215. Yarn URL should include userinfo. (Chuan Liu via cnauroth)

    YARN-1262. TestApplicationCleanup relies on all containers assigned in a
    single heartbeat (Karthik Kambatla via Sandy Ryza)

    YARN-1260. Added webapp.http.address to yarn-default.xml so that default
    install with https enabled doesn't have broken link on NM UI. (Omkar Vinit
    Joshi via vinodkv)

    YARN-1141. Updating resource requests should be decoupled with updating
    blacklist (Zhijie Shen via bikas)

    YARN-876. Node resource is added twice when node comes back from unhealthy
    to healthy. (Peng Zhang via Sandy Ryza)

    YARN-890. Ensure CapacityScheduler doesn't round-up metric for available 
    resources. (Xuan Gong & Hitesh Shah via acmurthy)

    YARN-621. Changed YARN web app to not add paths that can cause duplicate
    additions of authenticated filters there by causing kerberos replay errors.
    (Omkar Vinit Joshi via vinodkv)

    YARN-1236. FairScheduler setting queue name in RMApp is not working.
    (Sandy Ryza)

    YARN-1256. NM silently ignores non-existent service in
    StartContainerRequest (Xuan Gong via bikas)

    YARN-1149. NM throws InvalidStateTransitonException: Invalid event:
    APPLICATION_LOG_HANDLING_FINISHED at RUNNING (Xuan Gong via hitesh)

    YARN-1271. "Text file busy" errors launching containers again
    (Sandy Ryza)

    YARN-1131. $yarn logs command should return an appropriate error message if
    YARN application is still running. (Siddharth Seth via hitesh)

    YARN-1219. FSDownload changes file suffix making FileUtil.unTar() throw
    exception. (Shanyu Zhao via cnauroth)

    YARN-1251. TestDistributedShell#TestDSShell failed with timeout. (Xuan Gong
    via hitesh)

    YARN-1167. Fixed Distributed Shell to not incorrectly show empty hostname
    on RM UI. (Xuan Gong via vinodkv)

    YARN-1254. Fixed NodeManager to not pollute container's credentials. (Omkar
    Vinit Joshi via vinodkv)

    YARN-1273. Fixed Distributed-shell to account for containers that failed
    to start. (Hitesh Shah via vinodkv)

    YARN-1032. Fixed NPE in RackResolver. (Lohit Vijayarenu via acmurthy)

    YARN-1090. Fixed CS UI to better reflect applications as non-schedulable
    and not as pending. (Jian He via acmurthy)

    YARN-1274. Fixed NodeManager's LinuxContainerExecutor to create user, app-dir
    and log-dirs correctly even when there are no resources to localize for the
    container. (Siddharth Seth via vinodkv)

    YARN-1278. Fixed NodeManager to not delete local resources for apps on resync
    command from RM - a bug caused by YARN-1149. (Hitesh Shah via vinodkv)

    YARN-1463. Tests should avoid starting http-server where possible or creates 
    spnego keytab/principals (vinodkv via kasha)

Release 2.1.1-beta - 2013-09-23

  INCOMPATIBLE CHANGES

    YARN-707. Added user information also in the YARN ClientToken so that AMs
    can implement authorization based on incoming users. (Jason Lowe via vinodkv)

    YARN-1170. YARN & MapReduce proto definitions fixed to specify protobuf
    package as hadoop.yarn and hadoop.mapreduce respectively. (Binglin Chang
    via acmurthy)

  NEW FEATURES

  IMPROVEMENTS

    YARN-589. Expose a REST API for monitoring the fair scheduler (Sandy Ryza).

    YARN-1074. Cleaned up YARN CLI application list to only display running
    applications by default. (Xuan Gong via vinodkv)
    
    YARN-1093. Corrections to Fair Scheduler documentation (Wing Yew Poon via
    Sandy Ryza)

    YARN-942. In Fair Scheduler documentation, inconsistency on which
    properties have prefix (Akira Ajisaka via Sandy Ryza)

    YARN-1083. Changed ResourceManager to fail when the expiry interval is less
    than the configured node-heartbeat interval. (Zhijie Shen via vinodkv)

    YARN-1081. Made a trivial change to YARN node CLI header to avoid potential
    confusion. (Akira AJISAKA via vinodkv)

    YARN-1034. Remove "experimental" in the Fair Scheduler documentation.
    (Karthik Kambatla via Sandy Ryza)

    YARN-1080. Improved help message for "yarn logs" command. (Xuan Gong via
    vinodkv)

    YARN-771. AMRMClient support for resource blacklisting (Junping Du via
    bikas)

    YARN-1117. Improved help messages for "yarn application" and "yarn node"
    commands. (Xuan Gong via vinodkv)

    YARN-1120. Made ApplicationConstants.Environment.USER definition OS neutral
    as the corresponding value is now set correctly end-to-end. (Chuan Liu via
    vinodkv)

    YARN-1124. Modified YARN CLI application list to display new and submitted
    applications together with running apps by default, following up YARN-1074.
    (Xuan Gong via vinodkv)

    YARN-1065. NM should provide AuxillaryService data to the container (Xuan
    Gong via bikas)

    YARN-758. Augment MockNM to use multiple cores (Karthik Kambatla via
    Sandy Ryza)

    YARN-696. Changed RMWebservice apps call to take in multiple application
    states. (Trevor Lorimer via vinodkv)

    YARN-910. Augmented auxiliary services to listen for container starts and
    completions in addition to application events. (Alejandro Abdelnur via
    vinodkv)

    YARN-1137. Add support whitelist for system users to Yarn 
    container-executor.c. (rvs via tucu)

    YARN-1001. Added a web-service to get statistics about per application-type
    per state for consumption by downstream projects. (Zhijie Shen via vinodkv)

    YARN-1203. Changed YARN web-app proxy to handle http and https URLs from
    AM registration and finish correctly. (Omkar Vinit Joshi via vinodkv)

    YARN-1204. Added separate configuration properties for https for RM and NM
    without which servers enabled with https will also start on http ports.
    (Omkar Vinit Joshi via vinodkv)

  OPTIMIZATIONS

  BUG FIXES

    YARN-948. Changed ResourceManager to validate the release container list
    before actually releasing them. (Omkar Vinit Joshi via vinodkv)

    YARN-966. Fixed ContainerLaunch to not fail quietly when there are no
    localized resources due to some other failure. (Zhijie Shen via vinodkv)

    YARN-502. Fixed a state machine issue with RMNode inside ResourceManager
    which was crashing scheduler. (Mayank Bansal via vinodkv)

    YARN-573. Shared data structures in Public Localizer and Private Localizer
    are not Thread safe. (Omkar Vinit Joshi via jlowe)

    YARN-903. Changed ContainerManager to suppress unnecessary warnings when
    stopping already stopped containers. (Omkar Vinit Joshi via vinodkv)

    YARN-906. Fixed a bug in NodeManager where cancelling ContainerLaunch at
    KILLING state causes that the container to hang. (Zhijie Shen via vinodkv)

    YARN-994. HeartBeat thread in AMRMClientAsync does not handle runtime
    exception correctly (Xuan Gong via bikas)

    YARN-337. RM handles killed application tracking URL poorly (jlowe)

    YARN-107. Fixed ResourceManager and clients to better handle
    forceKillApplication on non-running and finished applications. (Xuan Gong
    via vinodkv)

    YARN-643. Fixed ResourceManager to remove all tokens consistently on app
    finish. (Xuan Gong via vinodkv)

    YARN-1006. Fixed broken rendering in the Nodes list web page on the RM web
    UI. (Xuan Gong via vinodkv)

    YARN-881. Priority#compareTo method seems to be wrong. (Jian He via bikas)

    YARN-1082. Create base directories on HDFS after RM login to ensure RM
    recovery doesn't fail in secure mode. (vinodkv via acmurthy)

    YARN-1085. Modified YARN and MR2 web-apps to do HTTP authentication in
    secure setup with kerberos. (Omkar Vinit Joshi via vinodkv)

    YARN-1094. Fixed a blocker with RM restart code because of which RM crashes
    when try to recover an existing app. (vinodkv)

    YARN-1008. MiniYARNCluster with multiple nodemanagers, all nodes have same 
    key for allocations. (tucu)

    YARN-981. Fixed YARN webapp so that /logs servlet works like before. (Jian He
    via vinodkv)

    YARN-602. Fixed NodeManager to not let users override some mandatory 
    environmental variables. (Kenji Kikushima  via vinodkv)

    YARN-1101. Active nodes can be decremented below 0 (Robert Parker 
    via tgraves)

    YARN-1077. Fixed TestContainerLaunch test failure on Windows. (Chuan Liu via
    vinodkv)

    YARN-957. Fixed a bug in CapacityScheduler because of which requests that
    need more than a node's total capability were incorrectly allocated on that
    node causing apps to hang. (Omkar Vinit Joshi via vinodkv)

    YARN-1107. Fixed a bug in ResourceManager because of which RM in secure mode
    fails to restart. (Omkar Vinit Joshi via vinodkv)

    YARN-1049. ContainerExistStatus should define a status for preempted 
    containers. (tucu)

    YARN-1144. Unmanaged AMs registering a tracking URI should not be 
    proxy-fied. (tucu)

    YARN-1152. Fixed a bug in ResourceManager that was causing clients to get
    invalid client token key errors when an appliation is about to finish.
    (Jason Lowe via vinodkv)

    YARN-292. Fixed FifoScheduler and FairScheduler to make their applications
    data structures thread safe to avoid RM crashing with
    ArrayIndexOutOfBoundsException. (Zhijie Shen via vinodkv)

    YARN-1025. ResourceManager and NodeManager do not load native libraries on
    Windows. (cnauroth)

    YARN-1176. RM web services ClusterMetricsInfo total nodes doesn't include 
    unhealthy nodes (Jonathan Eagles via tgraves)

    YARN-1078. TestNodeManagerResync, TestNodeManagerShutdown, and
    TestNodeStatusUpdater fail on Windows. (Chuan Liu via cnauroth)

    YARN-1194. TestContainerLogsPage fails with native builds (Roman Shaposhnik
    via jlowe)

    YARN-1116. Populate AMRMTokens back to AMRMTokenSecretManager after RM
    restarts (Jian He via bikas)

    YARN-1189. NMTokenSecretManagerInNM is not being told when applications
    have finished (Omkar Vinit Joshi via jlowe)

    YARN-540. Race condition causing RM to potentially relaunch already
    unregistered AMs on RM restart (Jian He via bikas)

    YARN-1184. ClassCastException during preemption enforcement. (cdouglas)

Release 2.1.0-beta - 2013-08-22

  INCOMPATIBLE CHANGES

    YARN-396. Rationalize AllocateResponse in RM Scheduler API. (Zhijie Shen
    via hitesh)

    YARN-439. Flatten NodeHeartbeatResponse. (Xuan Gong via sseth)

    YARN-440. Flatten RegisterNodeManagerResponse. (Xuan Gong via sseth)

    YARN-536. Removed the unused objects ContainerStatus and ContainerStatus from
    Container which also don't belong to the container. (Xuan Gong via vinodkv)

    YARN-486. Changed NM's startContainer API to accept Container record given by
    RM as a direct parameter instead of as part of the ContainerLaunchContext
    record. (Xuan Gong via vinodkv)

    YARN-444. Moved special container exit codes from YarnConfiguration to API
    where they belong. (Sandy Ryza via vinodkv)

    YARN-441. Removed unused utility methods for collections from two API
    records. (Xuan Gong via vinodkv)

    YARN-561. Modified NodeManager to set key information into the environment
    of every container that it launches. (Xuan Gong via vinodkv)

    YARN-579. Stop setting the Application Token in the AppMaster env, in
    favour of the copy present in the container token field. 
    (Vinod Kumar Vavilapalli via sseth)

    YARN-629. Make YarnRemoteException not be rooted at IOException. (Xuan Gong
    via vinodkv)

    YARN-633. Changed RMAdminProtocol api to throw IOException and
    YarnRemoteException. (Xuan Gong via vinodkv)

    YARN-632. Changed ContainerManager api to throw IOException and
    YarnRemoteException. (Xuan Gong via vinodkv)

    YARN-631. Changed ClientRMProtocol api to throw IOException and
    YarnRemoteException. (Xuan Gong via vinodkv)

    YARN-630. Changed AMRMProtocol api to throw IOException and
    YarnRemoteException. (Xuan Gong via vinodkv)

    YARN-615. Rename ContainerLaunchContext.containerTokens to tokens.
    (Vinod Kumar Vavilapalli via sseth)

    YARN-571. Remove user from ContainerLaunchContext. (Omkar Vinit Joshi via
    vinodkv)

    YARN-716. Making ApplicationID immutable. (Siddharth Seth via vinodkv)

    YARN-684. ContainerManager.startContainer should use
    ContainerTokenIdentifier instead of the entire Container.
    (Vinod Kumar Vavilapalli via sseth)

    YARN-735. Make ApplicationAttemptId, ContaienrId and NodeId immutable.
    (Jian He via sseth)

    YARN-749. Rename ResourceRequest.(get,set)HostName to
    ResourceRequest.(get,set)ResourceName. (acmurthy)

    YARN-720. container-log4j.properties should not refer to mapreduce
    property names. (Zhijie Shen via sseth)

    YARN-748. Moved BuilderUtils from yarn-common to yarn-server-common for
    eventual retirement. (Jian He via vinodkv)

    YARN-635. Renamed YarnRemoteException to YarnException. (Siddharth Seth via
    vinodkv)

    YARN-755. Renamed AllocateResponse.reboot to AllocateResponse.resync. (Bikas
    Saha via vinodkv)

    YARN-753. Added individual factory methods for all api protocol records and
    converted the records to be abstract classes. (Jian He via vinodkv)

    YARN-724. Moved ProtoBase from api.records to api.records.impl.pb. (Jian He
    via vinodkv)

    YARN-759. Create Command enum in AllocateResponse (bikas)

    YARN-777. Removed unreferenced objects from .proto files. (Jian He via
    vinodkv) 

    YARN-642. Removed health parameter from ResourceManager /nodes web-service
    and cleaned the behaviour of the status parameter. (Sandy Ryza vid vinodkv)

    YARN-530. Defined Service model strictly, implemented AbstractService for
    robust subclassing and migrated yarn-common services. (Steve Loughran via
    vinodkv)

    YARN-746. Renamed Service.register() and Service.unregister() to
    registerServiceListener() & unregisterServiceListener() respectively.
    (Steve Loughran via vinodkv)

    YARN-792. Moved NodeHealthStatus from yarn.api.record to
    yarn.server.api.record. (Jian He via vinodkv)

    YARN-806. Moved ContainerExitStatus from yarn.api to yarn.api.records. (Jian
    He via vinodkv)

    YARN-821. Renamed setFinishApplicationStatus to setFinalApplicationStatus in
    FinishApplicationMasterRequest for consistency. (Jian He via vinodkv)

    YARN-787. Removed minimum resource from RegisterApplicationMasterResponse.
    (tucu via acmurthy)

    YARN-829. Renamed RMTokenSelector to be RMDelegationTokenSelector. (Zhijie
    Shen via vinodkv)

    YARN-828. Removed the unsed YarnVersionAnnotation. (Zhijie Shen via vinodkv)

    YARN-823. Moved RMAdmin from yarn.client to yarn.client.cli and renamed it to
    be RMAdminCLI. (Jian He via vinodkv)

    YARN-387. Renamed YARN protocols for consistency.
    ClientRMProtocol -> ApplicationClientProtocol
    AMRMProtocol -> ApplicationMasterProtocol
    ContainerManager -> ContainerManagementProtocol
    (vinodkv via acmurthy)

    YARN-831. Removed minimum resource from GetNewApplicationResponse as a
    follow-up to YARN-787. (Jian He via acmurthy)

    YARN-824. Added static factory methods to hadoop-yarn-client interfaces. 
    (Jian He via acmurthy)

    YARN-826. Moved Clock and SystemClock into yarn.util package. (Zhijie Shen
    via vinodkv)

    YARN-837. Moved yarn.ClusterInfo into MapReduce project as it doesn't belong
    to YARN. (Zhijie Shen via vinodkv)

    YARN-822. Renamed ApplicationToken to be AMRMToken, and similarly the
    corresponding TokenSelector and SecretManager. (Omkar Vinit Joshi via vinodkv)

    YARN-610. ClientToken is no longer set in the environment of the Containers.
    (Omkar Vinit Joshi via vinodkv)

    YARN-834. Fixed annotations for yarn-client module, reorganized packages and
    clearly differentiated *Async apis. (Arun C Murthy and Zhijie Shen via
    vinodkv)

    YARN-840. Moved ProtoUtils to yarn.api.records.pb.impl. (Jian He via
    acmurthy) 

    YARN-841. Move Auxiliary service to yarn-api, annotate and document it.
    (vinodkv)

    YARN-850. Rename getClusterAvailableResources to getAvailableResources in
    AMRMClients (Jian He via bikas)

    YARN-694. Starting to use NMTokens to authenticate all communication with
    NodeManagers. (Omkar Vinit Joshi via vinodkv) 

    YARN-553. Replaced YarnClient.getNewApplication with
    YarnClient.createApplication which provides a directly usable
    ApplicationSubmissionContext to simplify the api. (Karthik Kambatla via
    acmurthy) 

    YARN-851. Share NMTokens using NMTokenCache (api-based) between AMRMClient
    and NMClient instead of memory based approach which is used currently. (Omkar
    Vinit Joshi via vinodkv)

    YARN-869. Move ResourceManagerAdministrationProtocol out of main YARN api.
    (vinodkv via acmurthy)

    YARN-791. Changed RM APIs and web-services related to nodes to ensure that
    both are consistent with each other. (Sandy Ryza via vinodkv)

    YARN-727. ClientRMProtocol.getAllApplications should accept ApplicationType as
    a parameter. (Xuan Gong via hitesh)

    YARN-701. Use application tokens irrespective of secure or non-secure
    mode. (vinodkv via acmurthy)

    YARN-918. Remove ApplicationAttemptId from
    RegisterApplicationMasterRequestProto. (vinodkv via acmurthy)

    YARN-926. Modified ContainerManagerProtcol APIs to take in requests for
    multiple containers. (Jian He via vinodkv)

  NEW FEATURES

    YARN-482. FS: Extend SchedulingMode to intermediate queues. 
    (kkambatl via tucu)

    YARN-45. Add protocol for schedulers to request containers back from
    ApplicationMasters. (Carlo Curino, cdouglas)

    YARN-563. Add the concept of an application-type for each application.
    (Mayank Bansal via vinodkv)

    HADOOP-8562. Enhancements to support Hadoop on Windows Server and Windows
    Azure environments. (See breakdown of tasks below for subtasks and
    contributors)

    YARN-422. Add a NM Client library to help application-writers. (Zhijie Shen
    via vinodkv)

    YARN-392. Make it possible to specify hard locality constraints in resource
    requests. (sandyr via tucu)

    YARN-326. Add multi-resource scheduling to the fair scheduler. 
    (sandyr via tucu)

    YARN-398. Make it possible to specify hard locality constraints in resource
    requests for CapacityScheduler. (acmurthy)

    YARN-781. Exposing LOGDIR in all containers' environment which should be used
    by containers for logging purposes. (Jian He via vinodkv)

  IMPROVEMENTS

    YARN-347. Node CLI should show CPU info besides memory in node status.
    (Junping Du via llu)

    YARN-365. Change NM heartbeat handling to not generate a scheduler event
    on each heartbeat. (Xuan Gong via sseth)

    YARN-380. Fix yarn node -status output to be better readable. (Omkar Vinit
    Joshi via vinodkv)

    YARN-410. Fixed RM UI so that the new lines diagnostics for a failed app on
    the per-application page are translated to html line breaks. (Omkar Vinit
    Joshi via vinodkv)

    YARN-198. Added a link to RM pages from the NodeManager web app. (Jian He
    via vinodkv)

    YARN-237. Refreshing the RM page forgets how many rows I had in my
    Datatables (jian he via bobby)

    YARN-481. Add AM Host and RPC Port to ApplicationCLI Status Output 
    (Chris Riccomini via bikas)

    YARN-297. Improve hashCode implementations for PB records. (Xuan Gong via
    hitesh)

    YARN-417. Create AMRMClient wrapper that provides asynchronous callbacks.
    (Sandy Ryza via bikas)

    YARN-497. Yarn unmanaged-am launcher jar does not define a main class in
    its manifest (Hitesh Shah via bikas)

    YARN-469. Make scheduling mode in FS pluggable. (kkambatl via tucu)

    YARN-450. Define value for * in the scheduling protocol (Zhijie Shen via
    bikas)

    YARN-475. Remove a unused constant in the public API -
    ApplicationConstants.AM_APP_ATTEMPT_ID_ENV. (Hitesh Shah via vinodkv)

    YARN-309. Changed NodeManager to obtain heart-beat interval from the
    ResourceManager. (Xuan Gong via vinodkv)

    YARN-447. Move ApplicationComparator in CapacityScheduler to use comparator
    in ApplicationId. (Nemon Lou via vinodkv)

    YARN-381. Improve fair scheduler docs. (Sandy Ryza via tomwhite)

    YARN-458. YARN daemon addresses must be placed in many different configs. 
    (sandyr via tucu)

    YARN-193. Scheduler.normalizeRequest does not account for allocation
    requests that exceed maximumAllocation limits (Zhijie Shen via bikas)

    YARN-479. NM retry behavior for connection to RM should be similar for
    lost heartbeats (Jian He via bikas)

    YARN-495. Changed NM reboot behaviour to be a simple resync - kill all
    containers  and re-register with RM. (Jian He via vinodkv)

    YARN-514. Delayed store operations should not result in RM unavailability
    for app submission (Zhijie Shen via bikas)

    YARN-586. Fixed a typo in ApplicationSubmissionContext#setApplicationId.
    (Zhijie Shen via vinodkv)

    YARN-542. Changed the default global AM max-attempts value to be not one.
    (Zhijie Shen via vinodkv)

    YARN-583. Moved application level local resources to be localized under the
    filecache sub-directory under application directory. (Omkar Vinit Joshi via
    vinodkv)

    YARN-581. Added a test to verify that app delegation tokens are restored
    after RM restart. (Jian He via vinodkv)

    YARN-577. Add application-progress also to ApplicationReport. (Hitesh Shah
    via vinodkv)

    YARN-595. Refactor fair scheduler to use common Resources. (Sandy Ryza
    via tomwhite)

    YARN-562. Modified NM to reject any containers allocated by a previous
    ResourceManager. (Jian He via vinodkv)

    YARN-591. Moved RM recovery related records out of public API as they do not
    belong there. (vinodkv)

    YARN-599. Refactoring submitApplication in ClientRMService and RMAppManager
    to separate out various validation checks depending on whether they rely on
    RM configuration or not. (Zhijie Shen via vinodkv)

    YARN-618. Modified RM_INVALID_IDENTIFIER to be -1 instead of zero. (Jian He
    via vinodkv)

    YARN-625. Move the utility method unwrapAndThrowException from
    YarnRemoteExceptionPBImpl to RPCUtil. (Siddharth Seth via vinodkv)

    YARN-645. Moved RMDelegationTokenSecretManager from yarn-server-common to
    yarn-server-resourcemanager where it really belongs. (Jian He via vinodkv)

    YARN-651. Changed PBClientImpls of ContainerManager and RMAdmin to throw
    IOExceptions also. (Xuan Gong via vinodkv)

    YARN-582. Changed ResourceManager to recover Application token and client
    tokens for app attempt so that RM can be restarted while preserving current
    applications. (Jian He via vinodkv)

    YARN-568. Add support for work preserving preemption to the FairScheduler.
    (Carlo Curino and Sandy Ryza via cdouglas)

    YARN-598. Add virtual cores to queue metrics. (sandyr via tucu)

    YARN-634. Modified YarnRemoteException to be not backed by PB and introduced
    a separate SerializedException record. (Siddharth Seth via vinodkv)

    YARN-663. Changed ResourceTracker API and LocalizationProtocol API to throw
    YarnRemoteException and IOException. (Xuan Gong via vinodkv)

    YARN-590. Added an optional mesage to be returned by ResourceMaanger when RM
    asks an RM to shutdown/resync etc so that NMs can log this message locally
    for better debuggability. (Mayank Bansal via vinodkv)

    YARN-617. Made ContainerTokens to be used for validation at NodeManager
    also in unsecure mode to prevent AMs from faking resource requirements in
    unsecure mode. (Omkar Vinit Joshi via vinodkv)

    YARN-708. Moved RecordFactory classes to hadoop-yarn-api, and put some
    miscellaneous fixes to the interfaces. (Siddharth Seth via vinodkv)

    YARN-711. Copied BuilderUtil methods in individual API records as
    BuilderUtils is going to be dismantled. (Jian He via vinodkv)

    YARN-714. Added NMTokens to be sent to AMs as part of heart-beat response.
    (Omkar Vinit Joshi via vinodkv)

    YARN-638. Modified ResourceManager to restore RMDelegationTokens after
    restarting. (Jian He via vinodkv)

    YARN-660. Improve AMRMClient with matching requests (bikas)

    YARN-717. Put object creation factories for Token in the class itself and
    remove useless derivations for specific tokens. (Jian He via vinodkv)

    YARN-756. Move Preemption* records to yarn.api where they really belong.
    (Jian He via vinodkv)

    YARN-750. Allow for black-listing resources in YARN API and Impl in CS
    (acmurthy via bikas)

    YARN-877. Support resource blacklisting for FifoScheduler.
    (Junping Du via llu)

    YARN-686. Flatten NodeReport. (sandyr via tucu)

    YARN-737. Throw some specific exceptions directly instead of wrapping them
    in YarnException. (Jian He via sseth)

    YARN-731. RPCUtil.unwrapAndThrowException should unwrap remote
    RuntimeExceptions. (Zhijie Shen via sseth)

    YARN-600. Hook up cgroups CPU settings to the number of virtual cores 
    allocated. (sandyr via tucu)

    YARN-648. FS: Add documentation for pluggable policy. (kkambatl via tucu)

    YARN-773. Moved YarnRuntimeException from package api.yarn to
    api.yarn.exceptions. (Jian He via vinodkv)

    YARN-692. Creating NMToken master key on RM and sharing it with NM as a part
    of RM-NM heartbeat. (Omkar Vinit Joshi via vinodkv)

    YARN-782. vcores-pcores ratio functions differently from vmem-pmem ratio in 
    misleading way. (sandyr via tucu)

    YARN-803. factor out scheduler config validation from the ResourceManager 
    to each scheduler implementation. (tucu)

    YARN-789. Enable zero capabilities resource requests in fair scheduler. 
    (tucu)

    YARN-639. Modified Distributed Shell application to start using the new
    NMClient library. (Zhijie Shen via vinodkv)

    YARN-693. Modified RM to send NMTokens on allocate call so that AMs can then
    use them for authentication with NMs. (Omkar Vinit Joshi via vinodkv)

    YARN-752. In AMRMClient, automatically add corresponding rack requests for 
    requested nodes. (sandyr via tucu)

    YARN-825. Fixed javadoc and annotations for yarn-common module. (vinodkv)

    YARN-833. Moved Graph and VisualizeStateMachine into yarn.state package.
    (Zhijie Shen via vinodkv)

    YARN-805. Fix javadoc and annotations on classes in the yarn-api
    package. (Jian He via sseth)

    YARN-846.  Move pb Impl classes from yarn-api to yarn-common. (Jian He via
    vinodkv)

    YARN-827. Need to make Resource arithmetic methods accessible (Jian He via
    bikas)

    YARN-866. Add test for class ResourceWeights. (ywskycn via tucu)

    YARN-736. Add a multi-resource fair sharing metric. (sandyr via tucu)

    YARN-883. Expose Fair Scheduler-specific queue metrics. (sandyr via tucu)

    YARN-569. Add support for requesting and enforcing preemption requests via
    a capacity monitor. (Carlo Curino, cdouglas)

    YARN-521. Augment AM - RM client module to be able to request containers
    only at specific locations (Sandy Ryza via bikas)

    YARN-513. Create common proxy client for communicating with RM. (Xuan Gong
    & Jian He via bikas)

    YARN-927. Change ContainerRequest to not have more than 1 container count
    and remove StoreContainerRequest (bikas)

    YARN-922. Change FileSystemRMStateStore to use directories (Jian He via
    bikas)

    YARN-865. RM webservices can't query based on application Types. (Xuan Gong
    via hitesh)

    YARN-912. Move client facing exceptions to yarn-api module. (Mayank Bansal
    via vinodkv)

    YARN-84. Use Builder to build RPC server. (Brandon Li via szetszwo)

    YARN-1046. Disable mem monitoring by default in MiniYARNCluster. (Karthik
    Kambatla via Sandy Ryza)

    YARN-1045. Improve toString implementation for PBImpls. (Jian He via sseth)  

  OPTIMIZATIONS

    YARN-512. Log aggregation root directory check is more expensive than it
    needs to be. (Maysam Yabandeh via jlowe)

    YARN-719. Move RMIdentifier from Container to ContainerTokenIdentifier.
    (Vinod Kumar Vavilapalli via sseth)

  BUG FIXES

    YARN-383. AMRMClientImpl should handle null rmClient in stop()
    (Hitesh Shah via sseth)

    YARN-385. Add missing fields - location and #containers to
    ResourceRequestPBImpl's toString(). (Sandy Ryza via sseth)

    YARN-377. Use the new StringUtils methods added by HADOOP-9252 and fix
    TestContainersMonitor.  (Chris Nauroth via szetszwo)

    YARN-391. Formatting fixes for LCEResourceHandler classes.
    (Steve Loughran via sseth)

    YARN-390. ApplicationCLI and NodeCLI hard-coded platform-specific line
    separator causes test failures on Windows. (Chris Nauroth via suresh)

    YARN-406. Fix TestRackResolver to function in networks where "host1"
    resolves to a valid host. (Hitesh Shah via sseth)

    YARN-376. Fixes a bug which would prevent the NM knowing about completed
    containers and applications. (Jason Lowe via sseth)

    YARN-196. Nodemanager should be more robust in handling connection failure
    to ResourceManager when a cluster is started (Xuan Gong via hitesh)

    YARN-485. TestProcfsProcessTree#testProcessTree() doesn't wait long enough 
    for the process to die. (kkambatl via tucu)
 
    YARN-71. Fix the NodeManager to clean up local-dirs on restart.
    (Xuan Gong via sseth)

    YARN-378. Fix RM to make the AM max attempts/retries to be configurable
    per application by clients. (Zhijie Shen via vinodkv)

    YARN-498. Unmanaged AM launcher does not set various constants in env for
    an AM, also does not handle failed AMs properly. (Hitesh Shah via bikas)

    YARN-496. Fair scheduler configs are refreshed inconsistently in
    reinitialize. (Sandy Ryza via tomwhite)

    YARN-474. Fix CapacityScheduler to trigger application-activation when
    am-resource-percent configuration is refreshed. (Zhijie Shen via vinodkv)

    YARN-209. Fix CapacityScheduler to trigger application-activation when
    the cluster capacity changes. (Zhijie Shen via vinodkv)

    YARN-24. Nodemanager fails to start if log aggregation enabled and 
    namenode unavailable. (sandyr via tucu)

    YARN-515. Node Manager not getting the master key. (Robert Joseph Evans
    via jlowe)

    YARN-382. SchedulerUtils improve way normalizeRequest sets the resource
    capabilities. (Zhijie Shen via bikas)

    YARN-467. Modify public distributed cache to localize files such that no
    local directory hits unix file count limits and thus prevent job failures.
    (Omkar Vinit Joshi via vinodkv)

    YARN-101. Fix NodeManager heartbeat processing to not lose track of completed
    containers in case of dropped heartbeats. (Xuan Gong via vinodkv)

    YARN-538. RM address DNS lookup can cause unnecessary slowness on every JHS 
    page load. (sandyr via tucu)

    YARN-532. Change RMAdmin and Localization client protocol PB implementations
    to implement closeable so that they can be stopped when needed via
    RPC.stopProxy(). (Siddharth Seth via vinodkv)

    YARN-99. Modify private distributed cache to localize files such that no
    local directory hits unix file count limits and thus prevent job failures.
    (Omkar Vinit Joshi via vinodkv)

    YARN-112. Fixed a race condition during localization that fails containers.
    (Omkar Vinit Joshi via vinodkv)

    YARN-534. Change RM restart recovery to also account for AM max-attempts 
    configuration after the restart. (Jian He via vinodkv)

    YARN-539. Addressed memory leak of LocalResource objects NM when a resource
    localization fails. (Omkar Vinit Joshi via vinodkv)

    YARN-319. Submitting a job to a fair scheduler queue for which the user
    does not have permission causes the client to wait forever.
    (shenhong via tomwhite)

    YARN-412. Fixed FifoScheduler to check hostname of a NodeManager rather
    than its host:port during scheduling which caused incorrect locality for
    containers. (Roger Hoover via acmurthy)

    YARN-500. Fixed YARN webapps to not roll-over ports when explicitly asked
    to use non-ephemeral ports. (Kenji Kikushima via vinodkv)

    YARN-518. Fair Scheduler's document link could be added to the hadoop 2.x 
    main doc page. (sandyr via tucu)

    YARN-476. ProcfsBasedProcessTree info message confuses users. 
    (sandyr via tucu)

    YARN-585. Fix failure in TestFairScheduler#testNotAllowSubmitApplication
    caused by YARN-514. (Zhijie Shen via vinodkv)

    YARN-547. Fixed race conditions in public and private resource localization
    which used to cause duplicate downloads. (Omkar Vinit Joshi via vinodkv)

    YARN-594. Update test and add comments in YARN-534 (Jian He via bikas)

    YARN-549. YarnClient.submitApplication should wait for application to be
    accepted by the RM (Zhijie Shen via bikas)

    YARN-605. Fix failing unit test in TestNMWebServices when versionInfo has
    parantheses like when running on a git checkout. (Hitesh Shah via vinodkv)

    YARN-289. Fair scheduler allows reservations that won't fit on node.
    (Sandy Ryza via tomwhite)

    YARN-576. Modified ResourceManager to reject NodeManagers that don't satisy
    minimum resource requirements. (Kenji Kikushima via vinodkv)

    YARN-646. Fix two typos in Fair Scheduler user guide. (Dapeng Sun via atm)

    YARN-507. Add interface visibility and stability annotations to FS 
    interfaces/classes. (kkambatl via tucu)

    YARN-637. FS: maxAssign is not honored. (kkambatl via tucu)

    YARN-655. Fair scheduler metrics should subtract allocated memory from 
    available memory. (sandyr via tucu)

    YARN-628. Fix the way YarnRemoteException is being unrolled to extract out
    the underlying exception. (Siddharth Seth via vinodkv)

    YARN-695. Remove masterContainer and status unused fields from
    ApplicationReportProto and fix bugs in ApplicationReportPBImpl. (Zhijie Shen
    via vinodkv)

    YARN-706. Fixed race conditions in TestFSDownload. (Zhijie Shen via vinodkv).

    YARN-715. Fixed unit test failures - TestDistributedShell and
    TestUnmanagedAMLauncher. (Vinod Kumar Vavilapalli via sseth)

    YARN-578. Fixed NM to use SecureIOUtils for reading and aggregating logs.
    (Omkar Vinit Joshi via vinodkv) 

    YARN-733. Fixed TestNMClient from failing occasionally. (Zhijie Shen via
    vinodkv)

    YARN-730. Fix NMClientAsync to remove completed containers. (Zhijie Shen
    via acmurthy)

    YARN-726. Fix queue & finish time fields in web-ui for ResourceManager.
    (Mayank Bansal via acmurthy) 

    YARN-757. Changed TestRMRestart to use the default scheduler to avoid test
    failures. (Bikas Saha via vinodkv)

    YARN-742. Log aggregation causes a lot of redundant setPermission calls.
    (jlowe via kihwal)

    YARN-764. blank Used Resources on Capacity Scheduler page (Nemon Lou via
    tgraves)

    YARN-761. TestNMClientAsync fails sometimes (Zhijie Shen via bikas)

    YARN-760. NodeManager throws AvroRuntimeException on failed start.
    (Niranjan Singh via jlowe)

    YARN-767. Initialize application metrics at RM bootup. (Jian He via
    acmurthy) 

    YARN-700. TestInfoBlock fails on Windows because of line ending missmatch.
    (Ivan Mitic via cnauroth)

    YARN-117. Migrated rest of YARN to the new service model. (Steve Louhran via
    vinodkv)

    YARN-812. Set default logger for application summary logger to
    hadoop.root.logger. (sseth via acmurthy)

    YARN-848. Nodemanager does not register with RM using the fully qualified
    hostname. (Hitesh Shah via sseth)

    YARN-854. Fixing YARN bugs that are failing applications in secure
    environment. (Omkar Vinit Joshi via vinodkv)

    YARN-861. TestContainerManager is failing. (Vinod Kumar Vavilapalli via
    hitesh)

    YARN-874. Making common RPC to switch to not switch to simple when other
    mechanisms are enabled and thus fix YARN/MR test failures after HADOOP-9421.
    (Daryn Sharp and Vinod Kumar Vavilapalli via vinodkv)

    YARN-845. RM crash with NPE on NODE_UPDATE (Mayank Bansal via bikas)

    YARN-369. Handle ( or throw a proper error when receiving) status updates
    from application masters that have not registered (Mayank Bansal &
    Abhishek Kapoor via bikas)

    YARN-541. getAllocatedContainers() is not returning all the allocated
    containers (bikas)

    YARN-763. AMRMClientAsync should stop heartbeating after receiving
    shutdown from RM (Xuan Gong via bikas)

    YARN-654. AMRMClient: Perform sanity checks for parameters of public
    methods (Xuan Gong via bikas)"

    YARN-919. Document setting default heap sizes in yarn-env.sh (Mayank
    Bansal via hitesh)

    YARN-795. Fair scheduler queue metrics should subtract allocated vCores from 
    available vCores. (ywskycn via tucu) 

    YARN-799. Fix CgroupsLCEResourcesHandler to use /tasks instead of
    /cgroup.procs. (Chris Riccomini via acmurthy) 

    YARN-333. Schedulers cannot control the queue-name of an 
    application. (sandyr via tucu)

    YARN-368. Fixed a typo in error message in Auxiliary services. (Albert Chu
    via vinodkv)

    YARN-295. Fixed a race condition in ResourceManager RMAppAttempt state
    machine. (Mayank Bansal via vinodkv)

    YARN-523. Modified a test-case to validate container diagnostics on
    localization failures. (Jian He via vinodkv)

    YARN-661. Fixed NM to cleanup users' local directories correctly when
    starting up. (Omkar Vinit Joshi via vinodkv)

    YARN-820. Fixed an invalid state transition in NodeManager caused by failing
    resource localization. (Mayank Bansal via vinodkv)

    YARN-62. Modified NodeManagers to avoid AMs from abusing container tokens for
    repetitive container launches. (Omkar Vinit Joshi via vinodkv)

    YARN-814. Improving diagnostics when containers fail during launch due to
    various reasons like invalid env etc. (Jian He via vinodkv)

    YARN-897. Ensure child queues are ordered correctly to account for
    completed containers. (Djellel Eddine Difallah via acmurthy)

    YARN-853. Fixed CapacityScheduler's maximum-am-resource-percent to properly
    work beyond refreshing queues. (Devaraj K via vinodkv)

    YARN-873. YARNClient.getApplicationReport(unknownAppId) returns a null
    report (Xuan Gong via bikas)

    YARN-875. Application can hang if AMRMClientAsync callback thread has
    exception (Xuan Gong via bikas)

    YARN-968. RM admin commands don't work. (vinodkv via kihwal)

    YARN-688. Fixed NodeManager to properly cleanup containers when it is shut
    down. (Jian He via vinodkv)

    YARN-960. Fixed ResourceManager to propagate client-submitted credentials
    irrespective of security. (Daryn Sharp via vinodkv)

    YARN-937. Fix unmanaged AM in non-secure/secure setup post YARN-701. (tucu)

    YARN-932. TestResourceLocalizationService.testLocalizationInit can fail on
    JDK7. (Karthik Kambatla via Sandy Ryza)

    YARN-961. Changed ContainerManager to enforce Token auth irrespective of
    security. (Omkar Vinit Joshi via vinodkv)

    YARN-945. Removed setting of AMRMToken's service from ResourceManager
    and changed client libraries do it all the time and correctly. (vinodkv)

    YARN-656. In scheduler UI, including reserved memory in Memory Total can 
    make it exceed cluster capacity. (Sandy Ryza)

  BREAKDOWN OF HADOOP-8562/YARN-191 SUBTASKS AND RELATED JIRAS

    YARN-158. Yarn creating package-info.java must not depend on sh.
    (Chris Nauroth via suresh)

    YARN-176. Some YARN tests fail to find winutils. (Chris Nauroth via suresh)
    
    YARN-207. YARN distribution build fails on Windows. (Chris Nauroth via
    suresh)

    YARN-199. Yarn cmd line scripts for windows. (Ivan Mitic via suresh)

    YARN-213. YARN build script would be more readable using abspath.
    (Chris Nauroth via suresh)

    YARN-233. Added support for running containers in MS Windows to YARN. (Chris
    Nauroth via acmurthy)

    YARN-234. Added support for process tree and resource calculator in MS Windows 
    to YARN. (Chris Nauroth via acmurthy)

    YARN-259. Fix LocalDirsHandlerService to use Path rather than URIs. (Xuan
    Gong via acmurthy) 

    YARN-316. YARN container launch may exceed maximum Windows command line 
    length due to long classpath. (Chris Nauroth via suresh)

    YARN-359. Fixing commands for container signalling in Windows. (Chris Nauroth
    via vinodkv)

    YARN-506. Move to common utils FileUtil#setReadable/Writable/Executable and 
    FileUtil#canRead/Write/Execute. (Ivan Mitic via suresh)

    YARN-488. TestContainerManagerSecurity fails on Windows. (Chris Nauroth
    via hitesh)

    YARN-490. TestDistributedShell fails on Windows. (Chris Nauroth via hitesh)

    YARN-491. TestContainerLogsPage fails on Windows. (Chris Nauroth via hitesh)

    YARN-487. Modify path manipulation in LocalDirsHandlerService to let
    TestDiskFailures pass on Windows. (Chris Nauroth via vinodkv)

    YARN-593. container launch on Windows does not correctly populate
    classpath with new process's environment variables and localized resources
    (Chris Nauroth via bikas)

    YARN-493. Fixed some shell related flaws in YARN on Windows. (Chris Nauroth
    via vinodkv)

    YARN-839. TestContainerLaunch.testContainerEnvVariables fails on Windows.
    (Chuan Liu via cnauroth)

    YARN-597. TestFSDownload fails on Windows due to dependencies on
    tar/gzip/jar tools. (Ivan Mitic via acmurthy) 

    YARN-852. TestAggregatedLogFormat.testContainerLogsFileAccess fails on
    Windows. (Chuan Liu via cnauroth)

    YARN-894. NodeHealthScriptRunner timeout checking is inaccurate on Windows.
    (Chuan Liu via cnauroth)

    YARN-909. Disable TestLinuxContainerExecutorWithMocks on Windows. (Chuan Liu
    via cnauroth)

    YARN-1043. Push all metrics consistently. (Jian He via acmurthy) 

    YARN-1056. Remove dual use of string 'resourcemanager' in
    yarn.resourcemanager.connect.{max.wait.secs|retry_interval.secs}
    (Karthik Kambatla via acmurthy)

Release 2.0.6-alpha - 08/22/2013

  INCOMPATIBLE CHANGES

  NEW FEATURES

  IMPROVEMENTS

  OPTIMIZATIONS

  BUG FIXES

    YARN-854. Fixing YARN bugs that are failing applications in secure
    environment. (Omkar Vinit Joshi and shv)

Release 2.0.5-alpha - 06/06/2013

  INCOMPATIBLE CHANGES

  NEW FEATURES

  IMPROVEMENTS

  OPTIMIZATIONS

  BUG FIXES

Release 2.0.4-alpha - 2013-04-25 

  INCOMPATIBLE CHANGES

  NEW FEATURES

  IMPROVEMENTS

  OPTIMIZATIONS

  BUG FIXES

    YARN-429. capacity-scheduler config missing from yarn-test artifact.
    (sseth via hitesh)

    YARN-470. Support a way to disable resource monitoring on the NodeManager.
    (Siddharth Seth via hitesh)
    
Release 2.0.3-alpha - 2013-02-06 

  INCOMPATIBLE CHANGES

  NEW FEATURES

    YARN-145. Add a Web UI to the fair share scheduler. (Sandy Ryza via tomwhite)

    YARN-3. Add support for CPU isolation/monitoring of containers. 
    (adferguson via tucu)

    YARN-230. RM Restart phase 1 - includes support for saving/restarting all
    applications on an RM bounce. (Bikas Saha via acmurthy)

    YARN-103. Add a yarn AM-RM client module. (Bikas Saha via sseth)

    YARN-286. Add a YARN ApplicationClassLoader. (tomwhite)

    YARN-2. Enhanced CapacityScheduler to account for CPU alongwith memory for
    multi-dimensional resource scheduling. (acmurthy)

    YARN-328. Use token request messages defined in hadoop common. (suresh)

    YARN-231. RM Restart - Add FS-based persistent store implementation for
    RMStateStore (Bikas Saha via hitesh)

  IMPROVEMENTS

    YARN-223. Update process tree instead of getting new process trees.
    (Radim Kolar via llu)

    YARN-57. Allow process-tree based resource calculation et al. to be
    pluggable to support it on multiple platforms. (Radim Kolar via acmurthy)

    YARN-78. Changed UnManagedAM application to use YarnClient. (Bikas Saha via
    vinodkv)

    YARN-93. Fixed RM to propagate diagnostics from applications that have
    finished but failed (Jason Lowe via vinodkv). 

    YARN-28. Fixed TestCompositeService to not depend on test-order and thus
    made it pass on JDK7 (Thomas Graves via vinodkv).

    YARN-82. Change the default local and log dirs to be based on
    hadoop.tmp.dir and yarn.log.dir. (Hemanth Yamijala via sseth)

    YARN-53. Added the missing getGroups API to ResourceManager. (Bo Wang via
    vinodkv)

    YARN-116. Add the ability to change the RM include/exclude file without
    a restart. (xieguiming and Harsh J via sseth)

    YARN-23. FairScheduler: FSQueueSchedulable#updateDemand() - potential 
    redundant aggregation. (kkambatl via tucu)

    YARN-127. Move RMAdmin tool to its correct location - the client module.
    (vinodkv)

    YARN-40. Provided support for missing YARN commands (Devaraj K and Vinod
    Kumar Vavilapalli via vinodkv)

    YARN-33. Change LocalDirsHandlerService to validate the configured local and
    log dirs. (Mayank Bansal via sseth)

    YARN-94. Modify DistributedShell to point to main-class by default, clean up
    the help message, and hard-code the AM class. (Hitesh Shah via vinodkv)

    YARN-146. Add unit tests for computing fair share in the fair scheduler.
    (Sandy Ryza via tomwhite)

    HADOOP-8911. CRLF characters in source and text files.
    (Raja Aluri via suresh)

    YARN-136. Make ClientToAMTokenSecretManager part of RMContext (Vinod Kumar
    Vavilapalli via sseth)

    YARN-183. Clean up fair scheduler code. (Sandy Ryza via tomwhite)

    YARN-129. Simplify classpath construction for mini YARN tests. (tomwhite)

    YARN-254. Update fair scheduler web UI for hierarchical queues. 
    (sandyr via tucu)

    YARN-315. Using the common security token protobuf definition from hadoop
    common. (Suresh Srinivas via vinodkv) 

    YARN-170. Change NodeManager stop to be reentrant. (Sandy Ryza via vinodkv)

    YARN-331. Fill in missing fair scheduler documentation. (sandyr via tucu)

    YARN-277. Use AMRMClient in DistributedShell to exemplify the approach.
    (Bikas Saha via hitesh)

    YARN-360. Allow apps to concurrently register tokens for renewal.
    (Daryn Sharp via sseth)

  OPTIMIZATIONS

  BUG FIXES 
    
    YARN-131. Fix incorrect ACL properties in capacity scheduler documentation.
    (Ahmed Radwan via sseth)

    YARN-102. Move the apache header to the top of the file in MemStore.java.
    (Devaraj K via sseth)
    
    YARN-134. ClientToAMSecretManager creates keys without checking for
    validity of the appID. (Vinod Kumar Vavilapalli via sseth)

    YARN-30. Fixed tests verifying web-services to work on JDK7. (Thomas Graves
    via vinodkv)

    YARN-150. Fixes AppRejectedTransition does not unregister a rejected
    app-attempt from the ApplicationMasterService (Bikas Saha via sseth)

    YARN-140. Add capacity-scheduler-default.xml to provide a default set of
    configurations for the capacity scheduler. (ahmed via tucu)

    YARN-179. Fix some unit test failures. (Vinod Kumar Vavilapalli via sseth)

    YARN-181. Fixed eclipse settings broken by capacity-scheduler.xml move via
    YARN-140. (Siddharth Seth via vinodkv)

    YARN-169. Update log4j.appender.EventCounter to use
    org.apache.hadoop.log.metrics.EventCounter (Anthony Rojas via tomwhite)

    YARN-184. Remove unnecessary locking in fair scheduler, and address 
    findbugs excludes. (sandyr via tucu)

    YARN-224. Fair scheduler logs too many nodeUpdate INFO messages.
    (Sandy Ryza via tomwhite)

    YARN-222. Fair scheduler should create queue for each user by default.
    (Sandy Ryza via tomwhite)

    MAPREDUCE-4778. Fair scheduler event log is only written if directory
    exists on HDFS. (Sandy Ryza via tomwhite)

    YARN-229. Remove old unused RM recovery code. (Bikas Saha via acmurthy) 

    YARN-187. Add hierarchical queues to the fair scheduler.
    (Sandy Ryza via tomwhite)

    YARN-72. NM should handle cleaning up containers when it shuts down.
    (Sandy Ryza via tomwhite)

    YARN-267. Fix fair scheduler web UI. (Sandy Ryza via tomwhite)

    YARN-264. y.s.rm.DelegationTokenRenewer attempts to renew token even 
    after removing an app. (kkambatl via tucu)

    YARN-271. Fair scheduler hits IllegalStateException trying to reserve
    different apps on same node. (Sandy Ryza via tomwhite)

    YARN-272. Fair scheduler log messages try to print objects without 
    overridden toString methods. (sandyr via tucu)

    YARN-278. Fair scheduler maxRunningApps config causes no apps to make
    progress. (sandyr via tucu)

    YARN-282. Fair scheduler web UI double counts Apps Submitted. 
    (sandyr via tucu)

    YARN-283. Fair scheduler fails to get queue info without root prefix. 
    (sandyr via tucu)

    YARN-192. Node update causes NPE in the fair scheduler.
    (Sandy Ryza via tomwhite)

    YARN-288. Fair scheduler queue doesn't accept any jobs when ACLs are
    configured. (Sandy Ryza via tomwhite)

    YARN-300. After YARN-271, fair scheduler can infinite loop and not
    schedule any application. (Sandy Ryza via tomwhite)

    YARN-301. Fair scheduler throws ConcurrentModificationException when
    iterating over app's priorities. (Sandy Ryza via tomwhite)

    YARN-217. Fix RMAdmin protocol description to make it work in secure mode
    also. (Devaraj K via vinodkv)

    YARN-253. Fixed container-launch to not fail when there are no local
    resources to localize. (Tom White via vinodkv)

    YARN-330. Fix flakey test: TestNodeManagerShutdown#testKillContainersOnShutdown.
    (Sandy Ryza via hitesh)
    
    YARN-335. Fair scheduler doesn't check whether rack needs containers
    before assigning to node. (Sandy Ryza via tomwhite)
    
    YARN-336. Fair scheduler FIFO scheduling within a queue only allows 1
    app at a time. (Sandy Ryza via tomwhite)

    YARN-135. Client tokens should be per app-attempt, and should be
    unregistered on App-finish. (vinodkv via sseth)

    YARN-302. Fair scheduler assignmultiple should default to false. (sandyr via tucu)
    
    YARN-372. Move InlineDispatcher from hadoop-yarn-server-resourcemanager to
    hadoop-yarn-common (sseth via hitesh)

    YARN-370. Fix SchedulerUtils to correctly round up the resource for
    containers. (Zhijie Shen via acmurthy) 

    YARN-355. Fixes a bug where RM app submission could jam under load.
    (Daryn Sharp via sseth)

Release 2.0.2-alpha - 2012-09-07 

    YARN-9. Rename YARN_HOME to HADOOP_YARN_HOME. (vinodkv via acmurthy)

  NEW FEATURES

    YARN-1. Promote YARN to be a sub-project of Apache Hadoop. (acmurthy)

  IMPROVEMENTS

    YARN-29. Add a yarn-client module. (Vinod Kumar Vavilapalli via sseth)

    YARN-10. Fix DistributedShell module to not have a dependency on 
    hadoop-mapreduce-client-core. (Hitesh Shah via vinodkv)

    YARN-80. Add support for delaying rack-local containers in
    CapacityScheduler. (acmurthy) 

    YARN-137. Change the default YARN scheduler to be the CapacityScheduler. 
    (sseth via acmurthy) 

  OPTIMIZATIONS

  BUG FIXES

    YARN-13. Fix pom versions for YARN in branch-2 (todd)

    MAPREDUCE-2374. "Text File Busy" errors launching MR tasks. (Andy Isaacson
    via atm)

    YARN-12. Fix findbugs warnings in FairScheduler. (Junping Du via acmurthy) 

    YARN-22. Fix ContainerLogs to work if the log-dir is specified as a URI.
    (Mayank Bansal via sseth)

    YARN-37. Change TestRMAppTransitions to use the DrainDispatcher.
    (Mayank Bansal via sseth)

    YARN-79. Implement close on all clients to YARN so that RPC clients don't
    throw exceptions on shut-down. (Vinod Kumar Vavilapalli)

    YARN-42. Modify NM's non-aggregating logs' handler to stop properly so that
    NMs don't get NPEs on startup errors. (Devaraj K via vinodkv)

    YARN-15. Updated default classpath for YARN applications to reflect split of
    YARN into a sub-project. (Arun C Murthy via vinodkv)

    YARN-75. Modified ResourceManager's RMContainer to handle a valid RELEASE
    event at RUNNING state. (Siddharth Seth via vinodkv)

    YARN-138. Ensure default values for minimum/maximum container sizes is
    sane. (harsh & sseth via acmurthy)

Release 0.23.11 - UNRELEASED

  INCOMPATIBLE CHANGES

  NEW FEATURES

  IMPROVEMENTS

  OPTIMIZATIONS

  BUG FIXES

    YARN-1180. Update capacity scheduler docs to include types on the configs
    (Chen He via jeagles)

Release 0.23.10 - 2013-12-09

  INCOMPATIBLE CHANGES

  NEW FEATURES

  IMPROVEMENTS

    YARN-985. Nodemanager should log where a resource was localized (Ravi
    Prakash via jeagles)

    YARN-1119. Add ClusterMetrics checks to tho TestRMNodeTransitions tests
    (Mit Desai via jeagles)

  OPTIMIZATIONS

  BUG FIXES

    YARN-337. RM handles killed application tracking URL poorly (jlowe)

    YARN-1101. Active nodes can be decremented below 0 (Robert Parker 
    via tgraves)

    YARN-1176. RM web services ClusterMetricsInfo total nodes doesn't include 
    unhealthy nodes (Jonathan Eagles via tgraves)

    YARN-1386. NodeManager mistakenly loses resources and relocalizes them
    (Jason Lowe via jeagles)

Release 0.23.9 - 2013-07-08

  INCOMPATIBLE CHANGES

  NEW FEATURES

  IMPROVEMENTS

    YARN-427. Coverage fix for org.apache.hadoop.yarn.server.api.* (Aleksey
    Gorshkov via jeagles)

    YARN-478. fix coverage org.apache.hadoop.yarn.webapp.log (Aleksey Gorshkov
    via jeagles)
    
  OPTIMIZATIONS

  BUG FIXES

Release 0.23.8 - 2013-06-05

  INCOMPATIBLE CHANGES

  NEW FEATURES

  IMPROVEMENTS

  OPTIMIZATIONS

    YARN-548. Add tests for YarnUncaughtExceptionHandler (Vadim Bondarev via
    jeagles)

  BUG FIXES

    YARN-363. Add webapps/proxy directory without which YARN proxy-server fails
    when started in stand-alone mode. (Kenji Kikushima via vinodkv)

    YARN-690. RM exits on token cancel/renew problems (daryn via bobby)

Release 0.23.7 - 2013-04-18

  INCOMPATIBLE CHANGES

  NEW FEATURES

  IMPROVEMENTS

    YARN-133 Update web services docs for RM clusterMetrics (Ravi Prakash via
    kihwal)

    YARN-249. Capacity Scheduler web page should show list of active users per 
    queue like it used to (in 1.x) (Ravi Prakash via tgraves)

    YARN-236. RM should point tracking URL to RM web page when app fails to
    start (Jason Lowe via jeagles)

    YARN-269. Resource Manager not logging the health_check_script result when
    taking it out (Jason Lowe via kihwal)

    YARN-227. Application expiration difficult to debug for end-users
    (Jason Lowe via jeagles)

    YARN-443. allow OS scheduling priority of NM to be different than the 
    containers it launches (tgraves)

    YARN-468. coverage fix for org.apache.hadoop.yarn.server.webproxy.amfilter
    (Aleksey Gorshkov via bobby)

    YARN-200. yarn log does not output all needed information, and is in a
    binary format (Ravi Prakash via jlowe)

    YARN-525. make CS node-locality-delay refreshable (Thomas Graves via jlowe)

  OPTIMIZATIONS

    YARN-357. App submission should not be synchronized (daryn)

  BUG FIXES

    YARN-343. Capacity Scheduler maximum-capacity value -1 is invalid (Xuan 
    Gong via tgraves)

    YARN-364. AggregatedLogDeletionService can take too long to delete logs
    (jlowe)

    YARN-362. Unexpected extra results when using webUI table search (Ravi
    Prakash via jlowe)

    YARN-400. RM can return null application resource usage report leading to 
    NPE in client (Jason Lowe via tgraves)

    YARN-426. Failure to download a public resource prevents further downloads
    (Jason Lowe via bobby)

    YARN-448. Remove unnecessary hflush from log aggregation (Kihwal Lee via
    bobby)

    YARN-345. Many InvalidStateTransitonException errors for ApplicationImpl
    in Node Manager (Robert Parker via jlowe)

    YARN-109. .tmp file is not deleted for localized archives (Mayank Bansal 
    via bobby)

    YARN-460. CS user left in list of active users for the queue even when 
    application finished (tgraves)

Release 0.23.6 - 2013-02-06

  INCOMPATIBLE CHANGES

  NEW FEATURES

  IMPROVEMENTS

    YARN-285. Added a temporary plugin interface for RM to be able to redirect
    to JobHistory server for apps that it no longer tracks. (Derek Dagit via
    vinodkv)

  OPTIMIZATIONS

  BUG FIXES

    YARN-188. Coverage fixing for CapacityScheduler (Aleksey Gorshkov via
    bobby)

    YARN-214. RMContainerImpl does not handle event EXPIRE at state RUNNING
    (jeagles via bobby)

    YARN-151. Browser thinks RM main page JS is taking too long 
    (Ravi Prakash via bobby)

    YARN-204. test coverage for org.apache.hadoop.tools (Aleksey Gorshkov via
    bobby)

    YARN-251. Proxy URI generation fails for blank tracking URIs (Tom White
    via jlowe)

    YARN-258. RM web page UI shows Invalid Date for start and finish times
    (Ravi Prakash via jlowe)

    YARN-266. RM and JHS Web UIs are blank because AppsBlock is not escaping
    string properly (Ravi Prakash via jlowe)

    YARN-280. RM does not reject app submission with invalid tokens 
    (Daryn Sharp via tgraves)

    YARN-225. Proxy Link in RM UI thows NPE in Secure mode 
    (Devaraj K via bobby)

    YARN-293. Node Manager leaks LocalizerRunner object for every Container
    (Robert Joseph Evans via jlowe)

    YARN-50. Implement renewal / cancellation of Delegation Tokens
    (Siddharth Seth via tgraves)

    YARN-320. RM should always be able to renew its own tokens. 
    (Daryn Sharp via sseth)

    YARN-325. RM CapacityScheduler can deadlock when getQueueInfo() is 
    called and a container is completing (Arun C Murthy via tgraves)

    YARN-334. Maven RAT plugin is not checking all source files (tgraves)

    YARN-354. WebAppProxyServer exits immediately after startup (Liang Xie via
    jlowe)

Release 0.23.5 - 2012-11-28

  INCOMPATIBLE CHANGES

  NEW FEATURES

  IMPROVEMENTS

    YARN-161. Fix multiple compiler warnings for unchecked operations in YARN
    common. (Chris Nauroth via vinodkv)

    YARN-43. Fix TestResourceTrackerService to not depend on test order and thus
    pass on JDK7. (Thomas Graves via vinodkv)

    YARN-32. Fix TestApplicationTokens to not depend on test order and thus pass
    on JDK7. (vinodkv)

    YARN-186. Coverage fixing LinuxContainerExecutor (Aleksey Gorshkov via
    bobby)

    YARN-216. Remove jquery theming support. (Robert Joseph Evans via jlowe)

  OPTIMIZATIONS

  BUG FIXES

    YARN-163. Retrieving container log via NM webapp can hang with multibyte
    characters in log (jlowe via bobby)

    YARN-174. Modify NodeManager to pass the user's configuration even when
    rebooting. (vinodkv)

    YARN-177. CapacityScheduler - adding a queue while the RM is running has 
    wacky results (acmurthy vai tgraves)

    YARN-178. Fix custom ProcessTree instance creation (Radim Kolar via bobby)

    YARN-180. Capacity scheduler - containers that get reserved create 
    container token to early (acmurthy and bobby)

    YARN-139. Interrupted Exception within AsyncDispatcher leads to user
    confusion. (Vinod Kumar Vavilapalli via jlowe)

    YARN-165. RM should point tracking URL to RM web page for app when AM fails
    (jlowe via bobby)

    YARN-159. RM web ui applications page should be sorted to display last app
    first (tgraves via bobby)

    YARN-166. capacity scheduler doesn't allow capacity < 1.0 (tgraves via
    bobby)

    YARN-189. Fixed a deadlock between RM's ApplicationMasterService and the
    dispatcher. (Thomas Graves via vinodkv)

    YARN-202. Log Aggregation generates a storm of fsync() for namenode 
    (Kihwal Lee via bobby)

    YARN-201. Fix CapacityScheduler to be less conservative for starved 
    off-switch requests. (jlowe via acmurthy) 

    YARN-206. TestApplicationCleanup.testContainerCleanup occasionally fails.
    (jlowe via jeagles)

    YARN-212. NM state machine ignores an APPLICATION_CONTAINER_FINISHED event
    when it shouldn't (Nathan Roberts via jlowe)

    YARN-219. NM should aggregate logs when application finishes. (bobby)

Release 0.23.4

  INCOMPATIBLE CHANGES

  NEW FEATURES

  IMPROVEMENTS

    Change package of YarnClient to org.apache.hadoop. (Bikas Saha via vinodkv)

    YARN-108. FSDownload can create cache directories with the wrong
    permissions (Jason Lowe via bobby)

    YARN-57. Allow process-tree based resource calculation et al. to be
    pluggable to support it on multiple platforms. (Radim Kolar via acmurthy)

  OPTIMIZATIONS

  BUG FIXES

    YARN-88. DefaultContainerExecutor can fail to set proper permissions.
    (Jason Lowe via sseth)

    YARN-106. Nodemanager needs to set permissions of local directories (jlowe
    via bobby)

Release 0.23.3

  INCOMPATIBLE CHANGES

  NEW FEATURES

  IMPROVEMENTS

  OPTIMAZATIONS

  BUG FIXES

    YARN-14. Symlinks to peer distributed cache files no longer work 
    (Jason Lowe via bobby) 

    YARN-25. remove old aggregated logs  (Robert Evans via tgraves)

    YARN-27. Failed refreshQueues due to misconfiguration prevents further 
    refreshing of queues (Arun Murthy via tgraves)

    MAPREDUCE-4323. NM leaks filesystems (Jason Lowe via jeagles)
    
    YARN-39. RM-NM secret-keys should be randomly generated and rolled every
    so often. (vinodkv and sseth via sseth)

    YARN-31. Fix TestDelegationTokenRenewer to not depend on test order so as to
    pass tests on jdk7. (Thomas Graves via vinodkv)

    YARN-63. RMNodeImpl is missing valid transitions from the UNHEALTHY state
    (Jason Lowe via bobby)

    YARN-60. Fixed a bug in ResourceManager which causes all NMs to get NPEs and
    thus causes all containers to be rejected. (vinodkv)

    YARN-66. aggregated logs permissions not set properly (tgraves via bobby)

    YARN-68. NodeManager will refuse to shutdown indefinitely due to container
    log aggregation (daryn via bobby)

    YARN-87. NM ResourceLocalizationService does not set permissions of local 
    cache directories (Jason Lowe via tgraves)<|MERGE_RESOLUTION|>--- conflicted
+++ resolved
@@ -36,8 +36,6 @@
     YARN-1903. Set exit code and diagnostics when container is killed at
     NEW/LOCALIZING state. (Zhijie Shen via jianhe)
 
-<<<<<<< HEAD
-=======
     YARN-1924. Made ZKRMStateStore updateApplication(Attempt)StateInternal work
     when Application(Attempt) state hasn't been stored before. (Jian He via
     zjshen)
@@ -46,7 +44,6 @@
     HDFS paths and thus avoid test failures on Windows. (Varun Vasudev via
     vinodkv)
 
->>>>>>> 2879765b
 Release 2.4.0 - 2014-04-07 
 
   INCOMPATIBLE CHANGES
