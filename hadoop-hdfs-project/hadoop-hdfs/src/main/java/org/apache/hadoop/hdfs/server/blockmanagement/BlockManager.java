/**
 * Licensed to the Apache Software Foundation (ASF) under one
 * or more contributor license agreements.  See the NOTICE file
 * distributed with this work for additional information
 * regarding copyright ownership.  The ASF licenses this file
 * to you under the Apache License, Version 2.0 (the
 * "License"); you may not use this file except in compliance
 * with the License.  You may obtain a copy of the License at
 *
 *     http://www.apache.org/licenses/LICENSE-2.0
 *
 * Unless required by applicable law or agreed to in writing, software
 * distributed under the License is distributed on an "AS IS" BASIS,
 * WITHOUT WARRANTIES OR CONDITIONS OF ANY KIND, either express or implied.
 * See the License for the specific language governing permissions and
 * limitations under the License.
 */
package org.apache.hadoop.hdfs.server.blockmanagement;

import static org.apache.hadoop.util.ExitUtil.terminate;

import java.io.IOException;
import java.io.PrintWriter;
import java.util.ArrayList;
import java.util.Collection;
import java.util.Collections;
import java.util.EnumSet;
import java.util.HashMap;
import java.util.HashSet;
import java.util.Iterator;
import java.util.LinkedList;
import java.util.List;
import java.util.Map;
import java.util.Queue;
import java.util.Set;
import java.util.TreeMap;
import java.util.TreeSet;
import java.util.concurrent.atomic.AtomicLong;

import org.apache.commons.logging.Log;
import org.apache.commons.logging.LogFactory;
import org.apache.hadoop.HadoopIllegalArgumentException;
import org.apache.hadoop.classification.InterfaceAudience;
import org.apache.hadoop.conf.Configuration;
import org.apache.hadoop.hdfs.BlockStoragePolicy;
import org.apache.hadoop.hdfs.DFSConfigKeys;
import org.apache.hadoop.hdfs.DFSUtil;
import org.apache.hadoop.hdfs.HAUtil;
import org.apache.hadoop.hdfs.StorageType;
import org.apache.hadoop.hdfs.protocol.Block;
import org.apache.hadoop.hdfs.protocol.BlockListAsLongs;
import org.apache.hadoop.hdfs.protocol.BlockListAsLongs.BlockReportIterator;
import org.apache.hadoop.hdfs.protocol.DatanodeID;
import org.apache.hadoop.hdfs.protocol.DatanodeInfo;
import org.apache.hadoop.hdfs.protocol.ExtendedBlock;
import org.apache.hadoop.fs.FileEncryptionInfo;

import org.apache.hadoop.hdfs.protocol.LocatedBlock;
import org.apache.hadoop.hdfs.protocol.LocatedBlocks;
import org.apache.hadoop.hdfs.protocol.UnregisteredNodeException;
import org.apache.hadoop.hdfs.security.token.block.BlockTokenSecretManager;
import org.apache.hadoop.hdfs.security.token.block.BlockTokenSecretManager.AccessMode;
import org.apache.hadoop.hdfs.security.token.block.DataEncryptionKey;
import org.apache.hadoop.hdfs.security.token.block.ExportedBlockKeys;
import org.apache.hadoop.hdfs.server.blockmanagement.CorruptReplicasMap.Reason;
import org.apache.hadoop.hdfs.server.blockmanagement.PendingDataNodeMessages.ReportedBlockInfo;
import org.apache.hadoop.hdfs.server.common.HdfsServerConstants.BlockUCState;
import org.apache.hadoop.hdfs.server.common.HdfsServerConstants.ReplicaState;
import org.apache.hadoop.hdfs.server.namenode.FSClusterStats;
import org.apache.hadoop.hdfs.server.namenode.NameNode;
import org.apache.hadoop.hdfs.server.namenode.NameNode.OperationCategory;
import org.apache.hadoop.hdfs.server.namenode.Namesystem;
import org.apache.hadoop.hdfs.server.namenode.metrics.NameNodeMetrics;
import org.apache.hadoop.hdfs.server.protocol.BlockCommand;
import org.apache.hadoop.hdfs.server.protocol.BlocksWithLocations;
import org.apache.hadoop.hdfs.server.protocol.BlocksWithLocations.BlockWithLocations;
import org.apache.hadoop.hdfs.server.protocol.DatanodeCommand;
import org.apache.hadoop.hdfs.server.protocol.DatanodeStorage;
import org.apache.hadoop.hdfs.server.protocol.DatanodeStorage.State;
import org.apache.hadoop.hdfs.server.protocol.KeyUpdateCommand;
import org.apache.hadoop.hdfs.server.protocol.ReceivedDeletedBlockInfo;
import org.apache.hadoop.hdfs.server.protocol.StorageReceivedDeletedBlocks;
import org.apache.hadoop.hdfs.util.LightWeightLinkedSet;
import org.apache.hadoop.net.Node;
import org.apache.hadoop.security.UserGroupInformation;
import org.apache.hadoop.util.Daemon;
import org.apache.hadoop.util.LightWeightGSet;
import org.apache.hadoop.util.Time;

import com.google.common.annotations.VisibleForTesting;
import com.google.common.base.Preconditions;
import com.google.common.collect.Sets;

/**
 * Keeps information related to the blocks stored in the Hadoop cluster.
 */
@InterfaceAudience.Private
public class BlockManager {

  static final Log LOG = LogFactory.getLog(BlockManager.class);
  public static final Log blockLog = NameNode.blockStateChangeLog;

  private static final String QUEUE_REASON_CORRUPT_STATE =
    "it has the wrong state or generation stamp";

  private static final String QUEUE_REASON_FUTURE_GENSTAMP =
    "generation stamp is in the future";

  private final Namesystem namesystem;

  private final DatanodeManager datanodeManager;
  private final HeartbeatManager heartbeatManager;
  private final BlockTokenSecretManager blockTokenSecretManager;
  
  private final PendingDataNodeMessages pendingDNMessages =
    new PendingDataNodeMessages();

  private volatile long pendingReplicationBlocksCount = 0L;
  private volatile long corruptReplicaBlocksCount = 0L;
  private volatile long underReplicatedBlocksCount = 0L;
  private volatile long scheduledReplicationBlocksCount = 0L;
  private final AtomicLong excessBlocksCount = new AtomicLong(0L);
  private final AtomicLong postponedMisreplicatedBlocksCount = new AtomicLong(0L);
  
  /** Used by metrics */
  public long getPendingReplicationBlocksCount() {
    return pendingReplicationBlocksCount;
  }
  /** Used by metrics */
  public long getUnderReplicatedBlocksCount() {
    return underReplicatedBlocksCount;
  }
  /** Used by metrics */
  public long getCorruptReplicaBlocksCount() {
    return corruptReplicaBlocksCount;
  }
  /** Used by metrics */
  public long getScheduledReplicationBlocksCount() {
    return scheduledReplicationBlocksCount;
  }
  /** Used by metrics */
  public long getPendingDeletionBlocksCount() {
    return invalidateBlocks.numBlocks();
  }
  /** Used by metrics */
  public long getExcessBlocksCount() {
    return excessBlocksCount.get();
  }
  /** Used by metrics */
  public long getPostponedMisreplicatedBlocksCount() {
    return postponedMisreplicatedBlocksCount.get();
  }
  /** Used by metrics */
  public int getPendingDataNodeMessageCount() {
    return pendingDNMessages.count();
  }

  /**replicationRecheckInterval is how often namenode checks for new replication work*/
  private final long replicationRecheckInterval;
  
  /**
   * Mapping: Block -> { BlockCollection, datanodes, self ref }
   * Updated only in response to client-sent information.
   */
  final BlocksMap blocksMap;

  /** Replication thread. */
  final Daemon replicationThread = new Daemon(new ReplicationMonitor());
  
  /** Store blocks -> datanodedescriptor(s) map of corrupt replicas */
  final CorruptReplicasMap corruptReplicas = new CorruptReplicasMap();

  /** Blocks to be invalidated. */
  private final InvalidateBlocks invalidateBlocks;
  
  /**
   * After a failover, over-replicated blocks may not be handled
   * until all of the replicas have done a block report to the
   * new active. This is to make sure that this NameNode has been
   * notified of all block deletions that might have been pending
   * when the failover happened.
   */
  private final Set<Block> postponedMisreplicatedBlocks = Sets.newHashSet();

  /**
   * Maps a StorageID to the set of blocks that are "extra" for this
   * DataNode. We'll eventually remove these extras.
   */
  public final Map<String, LightWeightLinkedSet<Block>> excessReplicateMap =
    new TreeMap<String, LightWeightLinkedSet<Block>>();

  /**
   * Store set of Blocks that need to be replicated 1 or more times.
   * We also store pending replication-orders.
   */
  public final UnderReplicatedBlocks neededReplications = new UnderReplicatedBlocks();

  @VisibleForTesting
  final PendingReplicationBlocks pendingReplications;

  /** The maximum number of replicas allowed for a block */
  public final short maxReplication;
  /**
   * The maximum number of outgoing replication streams a given node should have
   * at one time considering all but the highest priority replications needed.
    */
  int maxReplicationStreams;
  /**
   * The maximum number of outgoing replication streams a given node should have
   * at one time.
   */
  int replicationStreamsHardLimit;
  /** Minimum copies needed or else write is disallowed */
  public final short minReplication;
  /** Default number of replicas */
  public final int defaultReplication;
  /** value returned by MAX_CORRUPT_FILES_RETURNED */
  final int maxCorruptFilesReturned;

  final float blocksInvalidateWorkPct;
  final int blocksReplWorkMultiplier;

  /** variable to enable check for enough racks */
  final boolean shouldCheckForEnoughRacks;
  
  // whether or not to issue block encryption keys.
  final boolean encryptDataTransfer;
  
  // Max number of blocks to log info about during a block report.
  private final long maxNumBlocksToLog;

  /**
   * When running inside a Standby node, the node may receive block reports
   * from datanodes before receiving the corresponding namespace edits from
   * the active NameNode. Thus, it will postpone them for later processing,
   * instead of marking the blocks as corrupt.
   */
  private boolean shouldPostponeBlocksFromFuture = false;

  /**
   * Process replication queues asynchronously to allow namenode safemode exit
   * and failover to be faster. HDFS-5496
   */
  private Daemon replicationQueuesInitializer = null;
  /**
   * Number of blocks to process asychronously for replication queues
   * initialization once aquired the namesystem lock. Remaining blocks will be
   * processed again after aquiring lock again.
   */
  private int numBlocksPerIteration;
  /**
   * Progress of the Replication queues initialisation.
   */
  private double replicationQueuesInitProgress = 0.0;

  /** for block replicas placement */
  private BlockPlacementPolicy blockplacement;
  private final BlockStoragePolicy.Suite storagePolicySuite;

  /** Check whether name system is running before terminating */
  private boolean checkNSRunning = true;
  
  public BlockManager(final Namesystem namesystem, final FSClusterStats stats,
      final Configuration conf) throws IOException {
    this.namesystem = namesystem;
    datanodeManager = new DatanodeManager(this, namesystem, conf);
    heartbeatManager = datanodeManager.getHeartbeatManager();

    final long pendingPeriod = conf.getLong(
        DFSConfigKeys.DFS_NAMENODE_STARTUP_DELAY_BLOCK_DELETION_SEC_KEY,
        DFSConfigKeys.DFS_NAMENODE_STARTUP_DELAY_BLOCK_DELETION_SEC_DEFAULT) * 1000L;
    invalidateBlocks = new InvalidateBlocks(
        datanodeManager.blockInvalidateLimit, pendingPeriod);

    // Compute the map capacity by allocating 2% of total memory
    blocksMap = new BlocksMap(
        LightWeightGSet.computeCapacity(2.0, "BlocksMap"));
    blockplacement = BlockPlacementPolicy.getInstance(
        conf, stats, datanodeManager.getNetworkTopology(), 
        datanodeManager.getHost2DatanodeMap());
    storagePolicySuite = BlockStoragePolicy.readBlockStorageSuite(conf);
    pendingReplications = new PendingReplicationBlocks(conf.getInt(
      DFSConfigKeys.DFS_NAMENODE_REPLICATION_PENDING_TIMEOUT_SEC_KEY,
      DFSConfigKeys.DFS_NAMENODE_REPLICATION_PENDING_TIMEOUT_SEC_DEFAULT) * 1000L);

    blockTokenSecretManager = createBlockTokenSecretManager(conf);

    this.maxCorruptFilesReturned = conf.getInt(
      DFSConfigKeys.DFS_DEFAULT_MAX_CORRUPT_FILES_RETURNED_KEY,
      DFSConfigKeys.DFS_DEFAULT_MAX_CORRUPT_FILES_RETURNED);
    this.defaultReplication = conf.getInt(DFSConfigKeys.DFS_REPLICATION_KEY, 
                                          DFSConfigKeys.DFS_REPLICATION_DEFAULT);

    final int maxR = conf.getInt(DFSConfigKeys.DFS_REPLICATION_MAX_KEY, 
                                 DFSConfigKeys.DFS_REPLICATION_MAX_DEFAULT);
    final int minR = conf.getInt(DFSConfigKeys.DFS_NAMENODE_REPLICATION_MIN_KEY,
                                 DFSConfigKeys.DFS_NAMENODE_REPLICATION_MIN_DEFAULT);
    if (minR <= 0)
      throw new IOException("Unexpected configuration parameters: "
          + DFSConfigKeys.DFS_NAMENODE_REPLICATION_MIN_KEY
          + " = " + minR + " <= 0");
    if (maxR > Short.MAX_VALUE)
      throw new IOException("Unexpected configuration parameters: "
          + DFSConfigKeys.DFS_REPLICATION_MAX_KEY
          + " = " + maxR + " > " + Short.MAX_VALUE);
    if (minR > maxR)
      throw new IOException("Unexpected configuration parameters: "
          + DFSConfigKeys.DFS_NAMENODE_REPLICATION_MIN_KEY
          + " = " + minR + " > "
          + DFSConfigKeys.DFS_REPLICATION_MAX_KEY
          + " = " + maxR);
    this.minReplication = (short)minR;
    this.maxReplication = (short)maxR;

    this.maxReplicationStreams =
        conf.getInt(DFSConfigKeys.DFS_NAMENODE_REPLICATION_MAX_STREAMS_KEY,
            DFSConfigKeys.DFS_NAMENODE_REPLICATION_MAX_STREAMS_DEFAULT);
    this.replicationStreamsHardLimit =
        conf.getInt(
            DFSConfigKeys.DFS_NAMENODE_REPLICATION_STREAMS_HARD_LIMIT_KEY,
            DFSConfigKeys.DFS_NAMENODE_REPLICATION_STREAMS_HARD_LIMIT_DEFAULT);
    this.shouldCheckForEnoughRacks =
        conf.get(DFSConfigKeys.NET_TOPOLOGY_SCRIPT_FILE_NAME_KEY) == null
            ? false : true;

    this.blocksInvalidateWorkPct = DFSUtil.getInvalidateWorkPctPerIteration(conf);
    this.blocksReplWorkMultiplier = DFSUtil.getReplWorkMultiplier(conf);

    this.replicationRecheckInterval = 
      conf.getInt(DFSConfigKeys.DFS_NAMENODE_REPLICATION_INTERVAL_KEY, 
                  DFSConfigKeys.DFS_NAMENODE_REPLICATION_INTERVAL_DEFAULT) * 1000L;
    
    this.encryptDataTransfer =
        conf.getBoolean(DFSConfigKeys.DFS_ENCRYPT_DATA_TRANSFER_KEY,
            DFSConfigKeys.DFS_ENCRYPT_DATA_TRANSFER_DEFAULT);
    
    this.maxNumBlocksToLog =
        conf.getLong(DFSConfigKeys.DFS_MAX_NUM_BLOCKS_TO_LOG_KEY,
            DFSConfigKeys.DFS_MAX_NUM_BLOCKS_TO_LOG_DEFAULT);
    this.numBlocksPerIteration = conf.getInt(
        DFSConfigKeys.DFS_BLOCK_MISREPLICATION_PROCESSING_LIMIT,
        DFSConfigKeys.DFS_BLOCK_MISREPLICATION_PROCESSING_LIMIT_DEFAULT);
    
    LOG.info("defaultReplication         = " + defaultReplication);
    LOG.info("maxReplication             = " + maxReplication);
    LOG.info("minReplication             = " + minReplication);
    LOG.info("maxReplicationStreams      = " + maxReplicationStreams);
    LOG.info("shouldCheckForEnoughRacks  = " + shouldCheckForEnoughRacks);
    LOG.info("replicationRecheckInterval = " + replicationRecheckInterval);
    LOG.info("encryptDataTransfer        = " + encryptDataTransfer);
    LOG.info("maxNumBlocksToLog          = " + maxNumBlocksToLog);
  }

  private static BlockTokenSecretManager createBlockTokenSecretManager(
      final Configuration conf) {
    final boolean isEnabled = conf.getBoolean(
        DFSConfigKeys.DFS_BLOCK_ACCESS_TOKEN_ENABLE_KEY, 
        DFSConfigKeys.DFS_BLOCK_ACCESS_TOKEN_ENABLE_DEFAULT);
    LOG.info(DFSConfigKeys.DFS_BLOCK_ACCESS_TOKEN_ENABLE_KEY + "=" + isEnabled);

    if (!isEnabled) {
      if (UserGroupInformation.isSecurityEnabled()) {
	      LOG.error("Security is enabled but block access tokens " +
		      "(via " + DFSConfigKeys.DFS_BLOCK_ACCESS_TOKEN_ENABLE_KEY + ") " +
		      "aren't enabled. This may cause issues " +
		      "when clients attempt to talk to a DataNode.");
      }
      return null;
    }

    final long updateMin = conf.getLong(
        DFSConfigKeys.DFS_BLOCK_ACCESS_KEY_UPDATE_INTERVAL_KEY, 
        DFSConfigKeys.DFS_BLOCK_ACCESS_KEY_UPDATE_INTERVAL_DEFAULT);
    final long lifetimeMin = conf.getLong(
        DFSConfigKeys.DFS_BLOCK_ACCESS_TOKEN_LIFETIME_KEY, 
        DFSConfigKeys.DFS_BLOCK_ACCESS_TOKEN_LIFETIME_DEFAULT);
    final String encryptionAlgorithm = conf.get(
        DFSConfigKeys.DFS_DATA_ENCRYPTION_ALGORITHM_KEY);
    LOG.info(DFSConfigKeys.DFS_BLOCK_ACCESS_KEY_UPDATE_INTERVAL_KEY
        + "=" + updateMin + " min(s), "
        + DFSConfigKeys.DFS_BLOCK_ACCESS_TOKEN_LIFETIME_KEY
        + "=" + lifetimeMin + " min(s), "
        + DFSConfigKeys.DFS_DATA_ENCRYPTION_ALGORITHM_KEY
        + "=" + encryptionAlgorithm);
    
    String nsId = DFSUtil.getNamenodeNameServiceId(conf);
    boolean isHaEnabled = HAUtil.isHAEnabled(conf, nsId);

    if (isHaEnabled) {
      String thisNnId = HAUtil.getNameNodeId(conf, nsId);
      String otherNnId = HAUtil.getNameNodeIdOfOtherNode(conf, nsId);
      return new BlockTokenSecretManager(updateMin*60*1000L,
          lifetimeMin*60*1000L, thisNnId.compareTo(otherNnId) < 0 ? 0 : 1, null,
          encryptionAlgorithm);
    } else {
      return new BlockTokenSecretManager(updateMin*60*1000L,
          lifetimeMin*60*1000L, 0, null, encryptionAlgorithm);
    }
  }
<<<<<<< HEAD

  public BlockStoragePolicy getStoragePolicy(final String policyName) {
    return storagePolicySuite.getPolicy(policyName);
  }

  public long getReplicationRecheckInterval() {
    return replicationRecheckInterval;
  }

  public AtomicLong excessBlocksCount() {
    return excessBlocksCount;
  }

  public void clearInvalidateBlocks() {
    invalidateBlocks.clear();
  }

  void setReplicationMonitor(Runnable replicationMonitor) {
    replicationThread = new Daemon(replicationMonitor);
  }

=======
  
>>>>>>> c1df6f3b
  public void setBlockPoolId(String blockPoolId) {
    if (isBlockTokenEnabled()) {
      blockTokenSecretManager.setBlockPoolId(blockPoolId);
    }
  }

  /** get the BlockTokenSecretManager */
  @VisibleForTesting
  public BlockTokenSecretManager getBlockTokenSecretManager() {
    return blockTokenSecretManager;
  }

  /** Allow silent termination of replication monitor for testing */
  @VisibleForTesting
  void enableRMTerminationForTesting() {
    checkNSRunning = false;
  }

  private boolean isBlockTokenEnabled() {
    return blockTokenSecretManager != null;
  }

  /** Should the access keys be updated? */
  boolean shouldUpdateBlockKey(final long updateTime) throws IOException {
    return isBlockTokenEnabled()? blockTokenSecretManager.updateKeys(updateTime)
        : false;
  }

  public void activate(Configuration conf) {
    pendingReplications.start();
    datanodeManager.activate(conf);
    this.replicationThread.start();
  }

  public void close() {
    try {
      replicationThread.interrupt();
      replicationThread.join(3000);
    } catch (InterruptedException ie) {
    }
    datanodeManager.close();
    pendingReplications.stop();
    blocksMap.close();
  }

  /** @return the datanodeManager */
  public DatanodeManager getDatanodeManager() {
    return datanodeManager;
  }

  @VisibleForTesting
  public BlockPlacementPolicy getBlockPlacementPolicy() {
    return blockplacement;
  }

  /** Set BlockPlacementPolicy */
  public void setBlockPlacementPolicy(BlockPlacementPolicy newpolicy) {
    if (newpolicy == null) {
      throw new HadoopIllegalArgumentException("newpolicy == null");
    }
    this.blockplacement = newpolicy;
  }

  /** Dump meta data to out. */
  public void metaSave(PrintWriter out) {
    assert namesystem.hasWriteLock();
    final List<DatanodeDescriptor> live = new ArrayList<DatanodeDescriptor>();
    final List<DatanodeDescriptor> dead = new ArrayList<DatanodeDescriptor>();
    datanodeManager.fetchDatanodes(live, dead, false);
    out.println("Live Datanodes: " + live.size());
    out.println("Dead Datanodes: " + dead.size());
    //
    // Dump contents of neededReplication
    //
    synchronized (neededReplications) {
      out.println("Metasave: Blocks waiting for replication: " + 
                  neededReplications.size());
      for (Block block : neededReplications) {
        dumpBlockMeta(block, out);
      }
    }
    
    // Dump any postponed over-replicated blocks
    out.println("Mis-replicated blocks that have been postponed:");
    for (Block block : postponedMisreplicatedBlocks) {
      dumpBlockMeta(block, out);
    }

    // Dump blocks from pendingReplication
    pendingReplications.metaSave(out);

    // Dump blocks that are waiting to be deleted
    invalidateBlocks.dump(out);

    // Dump all datanodes
    getDatanodeManager().datanodeDump(out);
  }
  
  /**
   * Dump the metadata for the given block in a human-readable
   * form.
   */
  private void dumpBlockMeta(Block block, PrintWriter out) {
    List<DatanodeDescriptor> containingNodes =
                                      new ArrayList<DatanodeDescriptor>();
    List<DatanodeStorageInfo> containingLiveReplicasNodes =
      new ArrayList<DatanodeStorageInfo>();
    
    NumberReplicas numReplicas = new NumberReplicas();
    // source node returned is not used
    chooseSourceDatanode(block, containingNodes,
        containingLiveReplicasNodes, numReplicas,
        UnderReplicatedBlocks.LEVEL);
    
    // containingLiveReplicasNodes can include READ_ONLY_SHARED replicas which are 
    // not included in the numReplicas.liveReplicas() count
    assert containingLiveReplicasNodes.size() >= numReplicas.liveReplicas();
    int usableReplicas = numReplicas.liveReplicas() +
                         numReplicas.decommissionedReplicas();
    
    if (block instanceof BlockInfo) {
      BlockCollection bc = ((BlockInfo) block).getBlockCollection();
      String fileName = (bc == null) ? "[orphaned]" : bc.getName();
      out.print(fileName + ": ");
    }
    // l: == live:, d: == decommissioned c: == corrupt e: == excess
    out.print(block + ((usableReplicas > 0)? "" : " MISSING") + 
              " (replicas:" +
              " l: " + numReplicas.liveReplicas() +
              " d: " + numReplicas.decommissionedReplicas() +
              " c: " + numReplicas.corruptReplicas() +
              " e: " + numReplicas.excessReplicas() + ") "); 

    Collection<DatanodeDescriptor> corruptNodes = 
                                  corruptReplicas.getNodes(block);
    
    for (DatanodeStorageInfo storage : blocksMap.getStorages(block)) {
      final DatanodeDescriptor node = storage.getDatanodeDescriptor();
      String state = "";
      if (corruptNodes != null && corruptNodes.contains(node)) {
        state = "(corrupt)";
      } else if (node.isDecommissioned() || 
          node.isDecommissionInProgress()) {
        state = "(decommissioned)";
      }
      
      if (storage.areBlockContentsStale()) {
        state += " (block deletions maybe out of date)";
      }
      out.print(" " + node + state + " : ");
    }
    out.println("");
  }

  /** @return maxReplicationStreams */
  public int getMaxReplicationStreams() {
    return maxReplicationStreams;
  }

  /**
   * @return true if the block has minimum replicas
   */
  public boolean checkMinReplication(Block block) {
    return (countNodes(block).liveReplicas() >= minReplication);
  }

  /**
   * Commit a block of a file
   * 
   * @param block block to be committed
   * @param commitBlock - contains client reported block length and generation
   * @return true if the block is changed to committed state.
   * @throws IOException if the block does not have at least a minimal number
   * of replicas reported from data-nodes.
   */
  private static boolean commitBlock(final BlockInfoUnderConstruction block,
      final Block commitBlock) throws IOException {
    if (block.getBlockUCState() == BlockUCState.COMMITTED)
      return false;
    assert block.getNumBytes() <= commitBlock.getNumBytes() :
      "commitBlock length is less than the stored one "
      + commitBlock.getNumBytes() + " vs. " + block.getNumBytes();
    block.commitBlock(commitBlock);
    return true;
  }
  
  /**
   * Commit the last block of the file and mark it as complete if it has
   * meets the minimum replication requirement
   * 
   * @param bc block collection
   * @param commitBlock - contains client reported block length and generation
   * @return true if the last block is changed to committed state.
   * @throws IOException if the block does not have at least a minimal number
   * of replicas reported from data-nodes.
   */
  public boolean commitOrCompleteLastBlock(BlockCollection bc,
      Block commitBlock) throws IOException {
    if(commitBlock == null)
      return false; // not committing, this is a block allocation retry
    BlockInfo lastBlock = bc.getLastBlock();
    if(lastBlock == null)
      return false; // no blocks in file yet
    if(lastBlock.isComplete())
      return false; // already completed (e.g. by syncBlock)
    
    final boolean b = commitBlock((BlockInfoUnderConstruction)lastBlock, commitBlock);
    if(countNodes(lastBlock).liveReplicas() >= minReplication)
      completeBlock(bc, bc.numBlocks()-1, false);
    return b;
  }

  /**
   * Convert a specified block of the file to a complete block.
   * @param bc file
   * @param blkIndex  block index in the file
   * @throws IOException if the block does not have at least a minimal number
   * of replicas reported from data-nodes.
   */
  private BlockInfo completeBlock(final BlockCollection bc,
      final int blkIndex, boolean force) throws IOException {
    if(blkIndex < 0)
      return null;
    BlockInfo curBlock = bc.getBlocks()[blkIndex];
    if(curBlock.isComplete())
      return curBlock;
    BlockInfoUnderConstruction ucBlock = (BlockInfoUnderConstruction)curBlock;
    int numNodes = ucBlock.numNodes();
    if (!force && numNodes < minReplication)
      throw new IOException("Cannot complete block: " +
          "block does not satisfy minimal replication requirement.");
    if(!force && ucBlock.getBlockUCState() != BlockUCState.COMMITTED)
      throw new IOException(
          "Cannot complete block: block has not been COMMITTED by the client");
    BlockInfo completeBlock = ucBlock.convertToCompleteBlock();
    // replace penultimate block in file
    bc.setBlock(blkIndex, completeBlock);
    
    // Since safe-mode only counts complete blocks, and we now have
    // one more complete block, we need to adjust the total up, and
    // also count it as safe, if we have at least the minimum replica
    // count. (We may not have the minimum replica count yet if this is
    // a "forced" completion when a file is getting closed by an
    // OP_CLOSE edit on the standby).
    namesystem.adjustSafeModeBlockTotals(0, 1);
    namesystem.incrementSafeBlockCount(
        Math.min(numNodes, minReplication));
    
    // replace block in the blocksMap
    return blocksMap.replaceBlock(completeBlock);
  }

  private BlockInfo completeBlock(final BlockCollection bc,
      final BlockInfo block, boolean force) throws IOException {
    BlockInfo[] fileBlocks = bc.getBlocks();
    for(int idx = 0; idx < fileBlocks.length; idx++)
      if(fileBlocks[idx] == block) {
        return completeBlock(bc, idx, force);
      }
    return block;
  }
  
  /**
   * Force the given block in the given file to be marked as complete,
   * regardless of whether enough replicas are present. This is necessary
   * when tailing edit logs as a Standby.
   */
  public BlockInfo forceCompleteBlock(final BlockCollection bc,
      final BlockInfoUnderConstruction block) throws IOException {
    block.commitBlock(block);
    return completeBlock(bc, block, true);
  }

  
  /**
   * Convert the last block of the file to an under construction block.<p>
   * The block is converted only if the file has blocks and the last one
   * is a partial block (its size is less than the preferred block size).
   * The converted block is returned to the client.
   * The client uses the returned block locations to form the data pipeline
   * for this block.<br>
   * The methods returns null if there is no partial block at the end.
   * The client is supposed to allocate a new block with the next call.
   *
   * @param bc file
   * @return the last block locations if the block is partial or null otherwise
   */
  public LocatedBlock convertLastBlockToUnderConstruction(
      BlockCollection bc) throws IOException {
    BlockInfo oldBlock = bc.getLastBlock();
    if(oldBlock == null ||
        bc.getPreferredBlockSize() == oldBlock.getNumBytes())
      return null;
    assert oldBlock == getStoredBlock(oldBlock) :
      "last block of the file is not in blocksMap";

    DatanodeStorageInfo[] targets = getStorages(oldBlock);

    BlockInfoUnderConstruction ucBlock = bc.setLastBlock(oldBlock, targets);
    blocksMap.replaceBlock(ucBlock);

    // Remove block from replication queue.
    NumberReplicas replicas = countNodes(ucBlock);
    neededReplications.remove(ucBlock, replicas.liveReplicas(),
        replicas.decommissionedReplicas(), getReplication(ucBlock));
    pendingReplications.remove(ucBlock);

    // remove this block from the list of pending blocks to be deleted. 
    for (DatanodeStorageInfo storage : targets) {
      invalidateBlocks.remove(storage.getDatanodeDescriptor(), oldBlock);
    }
    
    // Adjust safe-mode totals, since under-construction blocks don't
    // count in safe-mode.
    namesystem.adjustSafeModeBlockTotals(
        // decrement safe if we had enough
        targets.length >= minReplication ? -1 : 0,
        // always decrement total blocks
        -1);

    final long fileLength = bc.computeContentSummary().getLength();
    final long pos = fileLength - ucBlock.getNumBytes();
    return createLocatedBlock(ucBlock, pos, AccessMode.WRITE);
  }

  /**
   * Get all valid locations of the block
   */
  private List<DatanodeStorageInfo> getValidLocations(Block block) {
    final List<DatanodeStorageInfo> locations
        = new ArrayList<DatanodeStorageInfo>(blocksMap.numNodes(block));
    for(DatanodeStorageInfo storage : blocksMap.getStorages(block)) {
      // filter invalidate replicas
      if(!invalidateBlocks.contains(storage.getDatanodeDescriptor(), block)) {
        locations.add(storage);
      }
    }
    return locations;
  }
  
  private List<LocatedBlock> createLocatedBlockList(final BlockInfo[] blocks,
      final long offset, final long length, final int nrBlocksToReturn,
      final AccessMode mode) throws IOException {
    int curBlk = 0;
    long curPos = 0, blkSize = 0;
    int nrBlocks = (blocks[0].getNumBytes() == 0) ? 0 : blocks.length;
    for (curBlk = 0; curBlk < nrBlocks; curBlk++) {
      blkSize = blocks[curBlk].getNumBytes();
      assert blkSize > 0 : "Block of size 0";
      if (curPos + blkSize > offset) {
        break;
      }
      curPos += blkSize;
    }

    if (nrBlocks > 0 && curBlk == nrBlocks)   // offset >= end of file
      return Collections.<LocatedBlock>emptyList();

    long endOff = offset + length;
    List<LocatedBlock> results = new ArrayList<LocatedBlock>(blocks.length);
    do {
      results.add(createLocatedBlock(blocks[curBlk], curPos, mode));
      curPos += blocks[curBlk].getNumBytes();
      curBlk++;
    } while (curPos < endOff 
          && curBlk < blocks.length
          && results.size() < nrBlocksToReturn);
    return results;
  }

  private LocatedBlock createLocatedBlock(final BlockInfo[] blocks,
      final long endPos, final AccessMode mode) throws IOException {
    int curBlk = 0;
    long curPos = 0;
    int nrBlocks = (blocks[0].getNumBytes() == 0) ? 0 : blocks.length;
    for (curBlk = 0; curBlk < nrBlocks; curBlk++) {
      long blkSize = blocks[curBlk].getNumBytes();
      if (curPos + blkSize >= endPos) {
        break;
      }
      curPos += blkSize;
    }
    
    return createLocatedBlock(blocks[curBlk], curPos, mode);
  }
  
  private LocatedBlock createLocatedBlock(final BlockInfo blk, final long pos,
    final BlockTokenSecretManager.AccessMode mode) throws IOException {
    final LocatedBlock lb = createLocatedBlock(blk, pos);
    if (mode != null) {
      setBlockToken(lb, mode);
    }
    return lb;
  }

  /** @return a LocatedBlock for the given block */
  private LocatedBlock createLocatedBlock(final BlockInfo blk, final long pos
      ) throws IOException {
    if (blk instanceof BlockInfoUnderConstruction) {
      if (blk.isComplete()) {
        throw new IOException(
            "blk instanceof BlockInfoUnderConstruction && blk.isComplete()"
            + ", blk=" + blk);
      }
      final BlockInfoUnderConstruction uc = (BlockInfoUnderConstruction)blk;
      final DatanodeStorageInfo[] storages = uc.getExpectedStorageLocations();
      final ExtendedBlock eb = new ExtendedBlock(namesystem.getBlockPoolId(), blk);
      return new LocatedBlock(eb, storages, pos, false);
    }

    // get block locations
    final int numCorruptNodes = countNodes(blk).corruptReplicas();
    final int numCorruptReplicas = corruptReplicas.numCorruptReplicas(blk);
    if (numCorruptNodes != numCorruptReplicas) {
      LOG.warn("Inconsistent number of corrupt replicas for "
          + blk + " blockMap has " + numCorruptNodes
          + " but corrupt replicas map has " + numCorruptReplicas);
    }

    final int numNodes = blocksMap.numNodes(blk);
    final boolean isCorrupt = numCorruptNodes == numNodes;
    final int numMachines = isCorrupt ? numNodes: numNodes - numCorruptNodes;
    final DatanodeStorageInfo[] machines = new DatanodeStorageInfo[numMachines];
    int j = 0;
    if (numMachines > 0) {
      for(DatanodeStorageInfo storage : blocksMap.getStorages(blk)) {
        final DatanodeDescriptor d = storage.getDatanodeDescriptor();
        final boolean replicaCorrupt = corruptReplicas.isReplicaCorrupt(blk, d);
        if (isCorrupt || (!replicaCorrupt))
          machines[j++] = storage;
      }
    }
    assert j == machines.length :
      "isCorrupt: " + isCorrupt + 
      " numMachines: " + numMachines +
      " numNodes: " + numNodes +
      " numCorrupt: " + numCorruptNodes +
      " numCorruptRepls: " + numCorruptReplicas;
    final ExtendedBlock eb = new ExtendedBlock(namesystem.getBlockPoolId(), blk);
    return new LocatedBlock(eb, machines, pos, isCorrupt);
  }

  /** Create a LocatedBlocks. */
  public LocatedBlocks createLocatedBlocks(final BlockInfo[] blocks,
      final long fileSizeExcludeBlocksUnderConstruction,
      final boolean isFileUnderConstruction, final long offset,
      final long length, final boolean needBlockToken,
      final boolean inSnapshot, FileEncryptionInfo feInfo)
      throws IOException {
    assert namesystem.hasReadLock();
    if (blocks == null) {
      return null;
    } else if (blocks.length == 0) {
      return new LocatedBlocks(0, isFileUnderConstruction,
          Collections.<LocatedBlock>emptyList(), null, false, feInfo);
    } else {
      if (LOG.isDebugEnabled()) {
        LOG.debug("blocks = " + java.util.Arrays.asList(blocks));
      }
      final AccessMode mode = needBlockToken? AccessMode.READ: null;
      final List<LocatedBlock> locatedblocks = createLocatedBlockList(
          blocks, offset, length, Integer.MAX_VALUE, mode);

      final LocatedBlock lastlb;
      final boolean isComplete;
      if (!inSnapshot) {
        final BlockInfo last = blocks[blocks.length - 1];
        final long lastPos = last.isComplete()?
            fileSizeExcludeBlocksUnderConstruction - last.getNumBytes()
            : fileSizeExcludeBlocksUnderConstruction;
        lastlb = createLocatedBlock(last, lastPos, mode);
        isComplete = last.isComplete();
      } else {
        lastlb = createLocatedBlock(blocks,
            fileSizeExcludeBlocksUnderConstruction, mode);
        isComplete = true;
      }
      return new LocatedBlocks(
          fileSizeExcludeBlocksUnderConstruction, isFileUnderConstruction,
          locatedblocks, lastlb, isComplete, feInfo);
    }
  }

  /** @return current access keys. */
  public ExportedBlockKeys getBlockKeys() {
    return isBlockTokenEnabled()? blockTokenSecretManager.exportKeys()
        : ExportedBlockKeys.DUMMY_KEYS;
  }

  /** Generate a block token for the located block. */
  public void setBlockToken(final LocatedBlock b,
      final BlockTokenSecretManager.AccessMode mode) throws IOException {
    if (isBlockTokenEnabled()) {
      // Use cached UGI if serving RPC calls.
      b.setBlockToken(blockTokenSecretManager.generateToken(
          NameNode.getRemoteUser().getShortUserName(),
          b.getBlock(), EnumSet.of(mode)));
    }    
  }

  void addKeyUpdateCommand(final List<DatanodeCommand> cmds,
      final DatanodeDescriptor nodeinfo) {
    // check access key update
    if (isBlockTokenEnabled() && nodeinfo.needKeyUpdate) {
      cmds.add(new KeyUpdateCommand(blockTokenSecretManager.exportKeys()));
      nodeinfo.needKeyUpdate = false;
    }
  }
  
  public DataEncryptionKey generateDataEncryptionKey() {
    if (isBlockTokenEnabled() && encryptDataTransfer) {
      return blockTokenSecretManager.generateDataEncryptionKey();
    } else {
      return null;
    }
  }

  /**
   * Clamp the specified replication between the minimum and the maximum
   * replication levels.
   */
  public short adjustReplication(short replication) {
    return replication < minReplication? minReplication
        : replication > maxReplication? maxReplication: replication;
  }

  /**
   * Check whether the replication parameter is within the range
   * determined by system configuration.
   */
   public void verifyReplication(String src,
                          short replication,
                          String clientName) throws IOException {

    if (replication >= minReplication && replication <= maxReplication) {
      //common case. avoid building 'text'
      return;
    }
    
    String text = "file " + src 
      + ((clientName != null) ? " on client " + clientName : "")
      + ".\n"
      + "Requested replication " + replication;

    if (replication > maxReplication)
      throw new IOException(text + " exceeds maximum " + maxReplication);

    if (replication < minReplication)
      throw new IOException(text + " is less than the required minimum " +
                            minReplication);
  }

  /**
   * Check if a block is replicated to at least the minimum replication.
   */
  public boolean isSufficientlyReplicated(BlockInfo b) {
    // Compare against the lesser of the minReplication and number of live DNs.
    final int replication =
        Math.min(minReplication, getDatanodeManager().getNumLiveDataNodes());
    return countNodes(b).liveReplicas() >= replication;
  }

  /**
   * return a list of blocks & their locations on <code>datanode</code> whose
   * total size is <code>size</code>
   * 
   * @param datanode on which blocks are located
   * @param size total size of blocks
   */
  public BlocksWithLocations getBlocks(DatanodeID datanode, long size
      ) throws IOException {
    namesystem.checkOperation(OperationCategory.READ);
    namesystem.readLock();
    try {
      namesystem.checkOperation(OperationCategory.READ);
      return getBlocksWithLocations(datanode, size);  
    } finally {
      namesystem.readUnlock();
    }
  }

  /** Get all blocks with location information from a datanode. */
  private BlocksWithLocations getBlocksWithLocations(final DatanodeID datanode,
      final long size) throws UnregisteredNodeException {
    final DatanodeDescriptor node = getDatanodeManager().getDatanode(datanode);
    if (node == null) {
      blockLog.warn("BLOCK* getBlocks: "
          + "Asking for blocks from an unrecorded node " + datanode);
      throw new HadoopIllegalArgumentException(
          "Datanode " + datanode + " not found.");
    }

    int numBlocks = node.numBlocks();
    if(numBlocks == 0) {
      return new BlocksWithLocations(new BlockWithLocations[0]);
    }
    Iterator<BlockInfo> iter = node.getBlockIterator();
    int startBlock = DFSUtil.getRandom().nextInt(numBlocks); // starting from a random block
    // skip blocks
    for(int i=0; i<startBlock; i++) {
      iter.next();
    }
    List<BlockWithLocations> results = new ArrayList<BlockWithLocations>();
    long totalSize = 0;
    BlockInfo curBlock;
    while(totalSize<size && iter.hasNext()) {
      curBlock = iter.next();
      if(!curBlock.isComplete())  continue;
      totalSize += addBlock(curBlock, results);
    }
    if(totalSize<size) {
      iter = node.getBlockIterator(); // start from the beginning
      for(int i=0; i<startBlock&&totalSize<size; i++) {
        curBlock = iter.next();
        if(!curBlock.isComplete())  continue;
        totalSize += addBlock(curBlock, results);
      }
    }

    return new BlocksWithLocations(
        results.toArray(new BlockWithLocations[results.size()]));
  }

   
  /** Remove the blocks associated to the given datanode. */
  void removeBlocksAssociatedTo(final DatanodeDescriptor node) {
    final Iterator<? extends Block> it = node.getBlockIterator();
    while(it.hasNext()) {
      removeStoredBlock(it.next(), node);
    }
    // Remove all pending DN messages referencing this DN.
    pendingDNMessages.removeAllMessagesForDatanode(node);

    node.resetBlocks();
    invalidateBlocks.remove(node);
    
    // If the DN hasn't block-reported since the most recent
    // failover, then we may have been holding up on processing
    // over-replicated blocks because of it. But we can now
    // process those blocks.
    boolean stale = false;
    for(DatanodeStorageInfo storage : node.getStorageInfos()) {
      if (storage.areBlockContentsStale()) {
        stale = true;
        break;
      }
    }
    if (stale) {
      rescanPostponedMisreplicatedBlocks();
    }
  }

  /**
   * Adds block to list of blocks which will be invalidated on specified
   * datanode and log the operation
   */
  void addToInvalidates(final Block block, final DatanodeInfo datanode) {
    if (!namesystem.isPopulatingReplQueues()) {
      return;
    }
    invalidateBlocks.add(block, datanode, true);
  }

  /**
   * Adds block to list of blocks which will be invalidated on all its
   * datanodes.
   */
  private void addToInvalidates(Block b) {
    if (!namesystem.isPopulatingReplQueues()) {
      return;
    }
    StringBuilder datanodes = new StringBuilder();
    for(DatanodeStorageInfo storage : blocksMap.getStorages(b, State.NORMAL)) {
      final DatanodeDescriptor node = storage.getDatanodeDescriptor();
      invalidateBlocks.add(b, node, false);
      datanodes.append(node).append(" ");
    }
    if (datanodes.length() != 0) {
      blockLog.info("BLOCK* addToInvalidates: " + b + " "
          + datanodes);
    }
  }

  /**
   * Mark the block belonging to datanode as corrupt
   * @param blk Block to be marked as corrupt
   * @param dn Datanode which holds the corrupt replica
   * @param storageID if known, null otherwise.
   * @param reason a textual reason why the block should be marked corrupt,
   * for logging purposes
   */
  public void findAndMarkBlockAsCorrupt(final ExtendedBlock blk,
      final DatanodeInfo dn, String storageID, String reason) throws IOException {
    assert namesystem.hasWriteLock();
    final BlockInfo storedBlock = getStoredBlock(blk.getLocalBlock());
    if (storedBlock == null) {
      // Check if the replica is in the blockMap, if not
      // ignore the request for now. This could happen when BlockScanner
      // thread of Datanode reports bad block before Block reports are sent
      // by the Datanode on startup
      blockLog.info("BLOCK* findAndMarkBlockAsCorrupt: "
          + blk + " not found");
      return;
    }

    DatanodeDescriptor node = getDatanodeManager().getDatanode(dn);
    if (node == null) {
      throw new IOException("Cannot mark " + blk
          + " as corrupt because datanode " + dn + " (" + dn.getDatanodeUuid()
          + ") does not exist");
    }
    
    markBlockAsCorrupt(new BlockToMarkCorrupt(storedBlock,
            blk.getGenerationStamp(), reason, Reason.CORRUPTION_REPORTED),
        storageID == null ? null : node.getStorageInfo(storageID),
        node);
  }

  /**
   * 
   * @param b
   * @param storageInfo storage that contains the block, if known. null otherwise.
   * @throws IOException
   */
  private void markBlockAsCorrupt(BlockToMarkCorrupt b,
      DatanodeStorageInfo storageInfo,
      DatanodeDescriptor node) throws IOException {

    BlockCollection bc = b.corrupted.getBlockCollection();
    if (bc == null) {
      blockLog.info("BLOCK markBlockAsCorrupt: " + b
          + " cannot be marked as corrupt as it does not belong to any file");
      addToInvalidates(b.corrupted, node);
      return;
    } 

    // Add replica to the data-node if it is not already there
    if (storageInfo != null) {
      storageInfo.addBlock(b.stored);
    }

    // Add this replica to corruptReplicas Map
    corruptReplicas.addToCorruptReplicasMap(b.corrupted, node, b.reason,
        b.reasonCode);

    NumberReplicas numberOfReplicas = countNodes(b.stored);
    boolean hasEnoughLiveReplicas = numberOfReplicas.liveReplicas() >= bc
        .getBlockReplication();
    boolean minReplicationSatisfied =
        numberOfReplicas.liveReplicas() >= minReplication;
    boolean hasMoreCorruptReplicas = minReplicationSatisfied &&
        (numberOfReplicas.liveReplicas() + numberOfReplicas.corruptReplicas()) >
        bc.getBlockReplication();
    boolean corruptedDuringWrite = minReplicationSatisfied &&
        (b.stored.getGenerationStamp() > b.corrupted.getGenerationStamp());
    // case 1: have enough number of live replicas
    // case 2: corrupted replicas + live replicas > Replication factor
    // case 3: Block is marked corrupt due to failure while writing. In this
    //         case genstamp will be different than that of valid block.
    // In all these cases we can delete the replica.
    // In case of 3, rbw block will be deleted and valid block can be replicated
    if (hasEnoughLiveReplicas || hasMoreCorruptReplicas
        || corruptedDuringWrite) {
      // the block is over-replicated so invalidate the replicas immediately
      invalidateBlock(b, node);
    } else if (namesystem.isPopulatingReplQueues()) {
      // add the block to neededReplication
      updateNeededReplications(b.stored, -1, 0);
    }
  }

  /**
   * Invalidates the given block on the given datanode.
   * @return true if the block was successfully invalidated and no longer
   * present in the BlocksMap
   */
  private boolean invalidateBlock(BlockToMarkCorrupt b, DatanodeInfo dn
      ) throws IOException {
    blockLog.info("BLOCK* invalidateBlock: " + b + " on " + dn);
    DatanodeDescriptor node = getDatanodeManager().getDatanode(dn);
    if (node == null) {
      throw new IOException("Cannot invalidate " + b
          + " because datanode " + dn + " does not exist.");
    }

    // Check how many copies we have of the block
    NumberReplicas nr = countNodes(b.stored);
    if (nr.replicasOnStaleNodes() > 0) {
      blockLog.info("BLOCK* invalidateBlocks: postponing " +
          "invalidation of " + b + " on " + dn + " because " +
          nr.replicasOnStaleNodes() + " replica(s) are located on nodes " +
          "with potentially out-of-date block reports");
      postponeBlock(b.corrupted);
      return false;
    } else if (nr.liveReplicas() >= 1) {
      // If we have at least one copy on a live node, then we can delete it.
      addToInvalidates(b.corrupted, dn);
      removeStoredBlock(b.stored, node);
      if(blockLog.isDebugEnabled()) {
        blockLog.debug("BLOCK* invalidateBlocks: "
            + b + " on " + dn + " listed for deletion.");
      }
      return true;
    } else {
      blockLog.info("BLOCK* invalidateBlocks: " + b
          + " on " + dn + " is the only copy and was not deleted");
      return false;
    }
  }


  public void setPostponeBlocksFromFuture(boolean postpone) {
    this.shouldPostponeBlocksFromFuture  = postpone;
  }


  private void postponeBlock(Block blk) {
    if (postponedMisreplicatedBlocks.add(blk)) {
      postponedMisreplicatedBlocksCount.incrementAndGet();
    }
  }
  
  
  void updateState() {
    pendingReplicationBlocksCount = pendingReplications.size();
    underReplicatedBlocksCount = neededReplications.size();
    corruptReplicaBlocksCount = corruptReplicas.size();
  }

  /** Return number of under-replicated but not missing blocks */
  public int getUnderReplicatedNotMissingBlocks() {
    return neededReplications.getUnderReplicatedBlockCount();
  }
  
  /**
   * Schedule blocks for deletion at datanodes
   * @param nodesToProcess number of datanodes to schedule deletion work
   * @return total number of block for deletion
   */
  int computeInvalidateWork(int nodesToProcess) {
    final List<DatanodeInfo> nodes = invalidateBlocks.getDatanodes();
    Collections.shuffle(nodes);

    nodesToProcess = Math.min(nodes.size(), nodesToProcess);

    int blockCnt = 0;
    for (DatanodeInfo dnInfo : nodes) {
      int blocks = invalidateWorkForOneNode(dnInfo);
      if (blocks > 0) {
        blockCnt += blocks;
        if (--nodesToProcess == 0) {
          break;
        }
      }
    }
    return blockCnt;
  }

  /**
   * Scan blocks in {@link #neededReplications} and assign replication
   * work to data-nodes they belong to.
   *
   * The number of process blocks equals either twice the number of live
   * data-nodes or the number of under-replicated blocks whichever is less.
   *
   * @return number of blocks scheduled for replication during this iteration.
   */
  int computeReplicationWork(int blocksToProcess) {
    List<List<Block>> blocksToReplicate = null;
    namesystem.writeLock();
    try {
      // Choose the blocks to be replicated
      blocksToReplicate = neededReplications
          .chooseUnderReplicatedBlocks(blocksToProcess);
    } finally {
      namesystem.writeUnlock();
    }
    return computeReplicationWorkForBlocks(blocksToReplicate);
  }

  /** Replicate a set of blocks
   *
   * @param blocksToReplicate blocks to be replicated, for each priority
   * @return the number of blocks scheduled for replication
   */
  @VisibleForTesting
  int computeReplicationWorkForBlocks(List<List<Block>> blocksToReplicate) {
    int requiredReplication, numEffectiveReplicas;
    List<DatanodeDescriptor> containingNodes;
    DatanodeDescriptor srcNode;
    BlockCollection bc = null;
    int additionalReplRequired;

    int scheduledWork = 0;
    List<ReplicationWork> work = new LinkedList<ReplicationWork>();

    namesystem.writeLock();
    try {
      synchronized (neededReplications) {
        for (int priority = 0; priority < blocksToReplicate.size(); priority++) {
          for (Block block : blocksToReplicate.get(priority)) {
            // block should belong to a file
            bc = blocksMap.getBlockCollection(block);
            // abandoned block or block reopened for append
            if(bc == null || (bc.isUnderConstruction() && block.equals(bc.getLastBlock()))) {
              neededReplications.remove(block, priority); // remove from neededReplications
              neededReplications.decrementReplicationIndex(priority);
              continue;
            }

            requiredReplication = bc.getBlockReplication();

            // get a source data-node
            containingNodes = new ArrayList<DatanodeDescriptor>();
            List<DatanodeStorageInfo> liveReplicaNodes = new ArrayList<DatanodeStorageInfo>();
            NumberReplicas numReplicas = new NumberReplicas();
            srcNode = chooseSourceDatanode(
                block, containingNodes, liveReplicaNodes, numReplicas,
                priority);
            if(srcNode == null) { // block can not be replicated from any node
              LOG.debug("Block " + block + " cannot be repl from any node");
              continue;
            }

            // liveReplicaNodes can include READ_ONLY_SHARED replicas which are 
            // not included in the numReplicas.liveReplicas() count
            assert liveReplicaNodes.size() >= numReplicas.liveReplicas();

            // do not schedule more if enough replicas is already pending
            numEffectiveReplicas = numReplicas.liveReplicas() +
                                    pendingReplications.getNumReplicas(block);
      
            if (numEffectiveReplicas >= requiredReplication) {
              if ( (pendingReplications.getNumReplicas(block) > 0) ||
                   (blockHasEnoughRacks(block)) ) {
                neededReplications.remove(block, priority); // remove from neededReplications
                neededReplications.decrementReplicationIndex(priority);
                blockLog.info("BLOCK* Removing " + block
                    + " from neededReplications as it has enough replicas");
                continue;
              }
            }

            if (numReplicas.liveReplicas() < requiredReplication) {
              additionalReplRequired = requiredReplication
                  - numEffectiveReplicas;
            } else {
              additionalReplRequired = 1; // Needed on a new rack
            }
            work.add(new ReplicationWork(block, bc, srcNode,
                containingNodes, liveReplicaNodes, additionalReplRequired,
                priority));
          }
        }
      }
    } finally {
      namesystem.writeUnlock();
    }

    final Set<Node> excludedNodes = new HashSet<Node>();
    for(ReplicationWork rw : work){
      // Exclude all of the containing nodes from being targets.
      // This list includes decommissioning or corrupt nodes.
      excludedNodes.clear();
      for (DatanodeDescriptor dn : rw.containingNodes) {
        excludedNodes.add(dn);
      }

      // choose replication targets: NOT HOLDING THE GLOBAL LOCK
      // It is costly to extract the filename for which chooseTargets is called,
      // so for now we pass in the block collection itself.
      rw.chooseTargets(blockplacement, storagePolicySuite, excludedNodes);
    }

    namesystem.writeLock();
    try {
      for(ReplicationWork rw : work){
        final DatanodeStorageInfo[] targets = rw.targets;
        if(targets == null || targets.length == 0){
          rw.targets = null;
          continue;
        }

        synchronized (neededReplications) {
          Block block = rw.block;
          int priority = rw.priority;
          // Recheck since global lock was released
          // block should belong to a file
          bc = blocksMap.getBlockCollection(block);
          // abandoned block or block reopened for append
          if(bc == null || (bc.isUnderConstruction() && block.equals(bc.getLastBlock()))) {
            neededReplications.remove(block, priority); // remove from neededReplications
            rw.targets = null;
            neededReplications.decrementReplicationIndex(priority);
            continue;
          }
          requiredReplication = bc.getBlockReplication();

          // do not schedule more if enough replicas is already pending
          NumberReplicas numReplicas = countNodes(block);
          numEffectiveReplicas = numReplicas.liveReplicas() +
            pendingReplications.getNumReplicas(block);

          if (numEffectiveReplicas >= requiredReplication) {
            if ( (pendingReplications.getNumReplicas(block) > 0) ||
                 (blockHasEnoughRacks(block)) ) {
              neededReplications.remove(block, priority); // remove from neededReplications
              neededReplications.decrementReplicationIndex(priority);
              rw.targets = null;
              blockLog.info("BLOCK* Removing " + block
                  + " from neededReplications as it has enough replicas");
              continue;
            }
          }

          if ( (numReplicas.liveReplicas() >= requiredReplication) &&
               (!blockHasEnoughRacks(block)) ) {
            if (rw.srcNode.getNetworkLocation().equals(
                targets[0].getDatanodeDescriptor().getNetworkLocation())) {
              //No use continuing, unless a new rack in this case
              continue;
            }
          }

          // Add block to the to be replicated list
          rw.srcNode.addBlockToBeReplicated(block, targets);
          scheduledWork++;
          DatanodeStorageInfo.incrementBlocksScheduled(targets);

          // Move the block-replication into a "pending" state.
          // The reason we use 'pending' is so we can retry
          // replications that fail after an appropriate amount of time.
          pendingReplications.increment(block,
              DatanodeStorageInfo.toDatanodeDescriptors(targets));
          if(blockLog.isDebugEnabled()) {
            blockLog.debug(
                "BLOCK* block " + block
                + " is moved from neededReplications to pendingReplications");
          }

          // remove from neededReplications
          if(numEffectiveReplicas + targets.length >= requiredReplication) {
            neededReplications.remove(block, priority); // remove from neededReplications
            neededReplications.decrementReplicationIndex(priority);
          }
        }
      }
    } finally {
      namesystem.writeUnlock();
    }

    if (blockLog.isInfoEnabled()) {
      // log which blocks have been scheduled for replication
      for(ReplicationWork rw : work){
        DatanodeStorageInfo[] targets = rw.targets;
        if (targets != null && targets.length != 0) {
          StringBuilder targetList = new StringBuilder("datanode(s)");
          for (int k = 0; k < targets.length; k++) {
            targetList.append(' ');
            targetList.append(targets[k].getDatanodeDescriptor());
          }
          blockLog.info("BLOCK* ask " + rw.srcNode
              + " to replicate " + rw.block + " to " + targetList);
        }
      }
    }
    if(blockLog.isDebugEnabled()) {
        blockLog.debug(
          "BLOCK* neededReplications = " + neededReplications.size()
          + " pendingReplications = " + pendingReplications.size());
    }

    return scheduledWork;
  }

  /** Choose target for WebHDFS redirection. */
  public DatanodeStorageInfo[] chooseTarget4WebHDFS(String src,
      DatanodeDescriptor clientnode, Set<Node> excludes, long blocksize) {
    return blockplacement.chooseTarget(src, 1, clientnode,
        Collections.<DatanodeStorageInfo>emptyList(), false, excludes,
        blocksize, storagePolicySuite.getDefaultPolicy());
  }

  /** Choose target for getting additional datanodes for an existing pipeline. */
  public DatanodeStorageInfo[] chooseTarget4AdditionalDatanode(String src,
      int numAdditionalNodes,
      DatanodeDescriptor clientnode,
      List<DatanodeStorageInfo> chosen,
      Set<Node> excludes,
      long blocksize,
      byte storagePolicyID) {
    
    final BlockStoragePolicy storagePolicy = storagePolicySuite.getPolicy(storagePolicyID);
    return blockplacement.chooseTarget(src, numAdditionalNodes, clientnode,
        chosen, true, excludes, blocksize, storagePolicy);
  }

  /**
   * Choose target datanodes for creating a new block.
   * 
   * @throws IOException
   *           if the number of targets < minimum replication.
   * @see BlockPlacementPolicy#chooseTarget(String, int, Node,
   *      List, boolean, Set, long, StorageType)
   */
  public DatanodeStorageInfo[] chooseTarget4NewBlock(final String src,
      final int numOfReplicas, final DatanodeDescriptor client,
      final Set<Node> excludedNodes,
      final long blocksize,
      final List<String> favoredNodes,
      final byte storagePolicyID) throws IOException {
    List<DatanodeDescriptor> favoredDatanodeDescriptors = 
        getDatanodeDescriptors(favoredNodes);
    final BlockStoragePolicy storagePolicy = storagePolicySuite.getPolicy(storagePolicyID);
    final DatanodeStorageInfo[] targets = blockplacement.chooseTarget(src,
        numOfReplicas, client, excludedNodes, blocksize, 
        favoredDatanodeDescriptors, storagePolicy);
    if (targets.length < minReplication) {
      throw new IOException("File " + src + " could only be replicated to "
          + targets.length + " nodes instead of minReplication (="
          + minReplication + ").  There are "
          + getDatanodeManager().getNetworkTopology().getNumOfLeaves()
          + " datanode(s) running and "
          + (excludedNodes == null? "no": excludedNodes.size())
          + " node(s) are excluded in this operation.");
    }
    return targets;
  }

  /**
   * Get list of datanode descriptors for given list of nodes. Nodes are
   * hostaddress:port or just hostaddress.
   */
  List<DatanodeDescriptor> getDatanodeDescriptors(List<String> nodes) {
    List<DatanodeDescriptor> datanodeDescriptors = null;
    if (nodes != null) {
      datanodeDescriptors = new ArrayList<DatanodeDescriptor>(nodes.size());
      for (int i = 0; i < nodes.size(); i++) {
        DatanodeDescriptor node = datanodeManager.getDatanodeDescriptor(nodes.get(i));
        if (node != null) {
          datanodeDescriptors.add(node);
        }
      }
    }
    return datanodeDescriptors;
  }

  /**
   * Parse the data-nodes the block belongs to and choose one,
   * which will be the replication source.
   *
   * We prefer nodes that are in DECOMMISSION_INPROGRESS state to other nodes
   * since the former do not have write traffic and hence are less busy.
   * We do not use already decommissioned nodes as a source.
   * Otherwise we choose a random node among those that did not reach their
   * replication limits.  However, if the replication is of the highest priority
   * and all nodes have reached their replication limits, we will choose a
   * random node despite the replication limit.
   *
   * In addition form a list of all nodes containing the block
   * and calculate its replication numbers.
   *
   * @param block Block for which a replication source is needed
   * @param containingNodes List to be populated with nodes found to contain the 
   *                        given block
   * @param nodesContainingLiveReplicas List to be populated with nodes found to
   *                                    contain live replicas of the given block
   * @param numReplicas NumberReplicas instance to be initialized with the 
   *                                   counts of live, corrupt, excess, and
   *                                   decommissioned replicas of the given
   *                                   block.
   * @param priority integer representing replication priority of the given
   *                 block
   * @return the DatanodeDescriptor of the chosen node from which to replicate
   *         the given block
   */
   @VisibleForTesting
   DatanodeDescriptor chooseSourceDatanode(Block block,
       List<DatanodeDescriptor> containingNodes,
       List<DatanodeStorageInfo>  nodesContainingLiveReplicas,
       NumberReplicas numReplicas,
       int priority) {
    containingNodes.clear();
    nodesContainingLiveReplicas.clear();
    DatanodeDescriptor srcNode = null;
    int live = 0;
    int decommissioned = 0;
    int corrupt = 0;
    int excess = 0;
    
    Collection<DatanodeDescriptor> nodesCorrupt = corruptReplicas.getNodes(block);
    for(DatanodeStorageInfo storage : blocksMap.getStorages(block)) {
      final DatanodeDescriptor node = storage.getDatanodeDescriptor();
      LightWeightLinkedSet<Block> excessBlocks =
        excessReplicateMap.get(node.getDatanodeUuid());
      int countableReplica = storage.getState() == State.NORMAL ? 1 : 0; 
      if ((nodesCorrupt != null) && (nodesCorrupt.contains(node)))
        corrupt += countableReplica;
      else if (node.isDecommissionInProgress() || node.isDecommissioned())
        decommissioned += countableReplica;
      else if (excessBlocks != null && excessBlocks.contains(block)) {
        excess += countableReplica;
      } else {
        nodesContainingLiveReplicas.add(storage);
        live += countableReplica;
      }
      containingNodes.add(node);
      // Check if this replica is corrupt
      // If so, do not select the node as src node
      if ((nodesCorrupt != null) && nodesCorrupt.contains(node))
        continue;
      if(priority != UnderReplicatedBlocks.QUEUE_HIGHEST_PRIORITY
          && node.getNumberOfBlocksToBeReplicated() >= maxReplicationStreams)
      {
        continue; // already reached replication limit
      }
      if (node.getNumberOfBlocksToBeReplicated() >= replicationStreamsHardLimit)
      {
        continue;
      }
      // the block must not be scheduled for removal on srcNode
      if(excessBlocks != null && excessBlocks.contains(block))
        continue;
      // never use already decommissioned nodes
      if(node.isDecommissioned())
        continue;
      // we prefer nodes that are in DECOMMISSION_INPROGRESS state
      if(node.isDecommissionInProgress() || srcNode == null) {
        srcNode = node;
        continue;
      }
      if(srcNode.isDecommissionInProgress())
        continue;
      // switch to a different node randomly
      // this to prevent from deterministically selecting the same node even
      // if the node failed to replicate the block on previous iterations
      if(DFSUtil.getRandom().nextBoolean())
        srcNode = node;
    }
    if(numReplicas != null)
      numReplicas.initialize(live, decommissioned, corrupt, excess, 0);
    return srcNode;
  }

  /**
   * If there were any replication requests that timed out, reap them
   * and put them back into the neededReplication queue
   */
  private void processPendingReplications() {
    Block[] timedOutItems = pendingReplications.getTimedOutBlocks();
    if (timedOutItems != null) {
      namesystem.writeLock();
      try {
        for (int i = 0; i < timedOutItems.length; i++) {
          NumberReplicas num = countNodes(timedOutItems[i]);
          if (isNeededReplication(timedOutItems[i], getReplication(timedOutItems[i]),
                                 num.liveReplicas())) {
            neededReplications.add(timedOutItems[i],
                                   num.liveReplicas(),
                                   num.decommissionedReplicas(),
                                   getReplication(timedOutItems[i]));
          }
        }
      } finally {
        namesystem.writeUnlock();
      }
      /* If we know the target datanodes where the replication timedout,
       * we could invoke decBlocksScheduled() on it. Its ok for now.
       */
    }
  }
  
  /**
   * StatefulBlockInfo is used to build the "toUC" list, which is a list of
   * updates to the information about under-construction blocks.
   * Besides the block in question, it provides the ReplicaState
   * reported by the datanode in the block report. 
   */
  static class StatefulBlockInfo {
    final BlockInfoUnderConstruction storedBlock;
    final Block reportedBlock;
    final ReplicaState reportedState;
    
    StatefulBlockInfo(BlockInfoUnderConstruction storedBlock, 
        Block reportedBlock, ReplicaState reportedState) {
      this.storedBlock = storedBlock;
      this.reportedBlock = reportedBlock;
      this.reportedState = reportedState;
    }
  }
  
  /**
   * BlockToMarkCorrupt is used to build the "toCorrupt" list, which is a
   * list of blocks that should be considered corrupt due to a block report.
   */
  private static class BlockToMarkCorrupt {
    /** The corrupted block in a datanode. */
    final BlockInfo corrupted;
    /** The corresponding block stored in the BlockManager. */
    final BlockInfo stored;
    /** The reason to mark corrupt. */
    final String reason;
    /** The reason code to be stored */
    final Reason reasonCode;

    BlockToMarkCorrupt(BlockInfo corrupted, BlockInfo stored, String reason,
        Reason reasonCode) {
      Preconditions.checkNotNull(corrupted, "corrupted is null");
      Preconditions.checkNotNull(stored, "stored is null");

      this.corrupted = corrupted;
      this.stored = stored;
      this.reason = reason;
      this.reasonCode = reasonCode;
    }

    BlockToMarkCorrupt(BlockInfo stored, String reason, Reason reasonCode) {
      this(stored, stored, reason, reasonCode);
    }

    BlockToMarkCorrupt(BlockInfo stored, long gs, String reason,
        Reason reasonCode) {
      this(new BlockInfo(stored), stored, reason, reasonCode);
      //the corrupted block in datanode has a different generation stamp
      corrupted.setGenerationStamp(gs);
    }

    @Override
    public String toString() {
      return corrupted + "("
          + (corrupted == stored? "same as stored": "stored=" + stored) + ")";
    }
  }

  /**
   * The given storage is reporting all its blocks.
   * Update the (storage-->block list) and (block-->storage list) maps.
   *
   * @return true if all known storages of the given DN have finished reporting.
   * @throws IOException
   */
  public boolean processReport(final DatanodeID nodeID,
      final DatanodeStorage storage,
      final BlockListAsLongs newReport) throws IOException {
    namesystem.writeLock();
    final long startTime = Time.now(); //after acquiring write lock
    final long endTime;
    DatanodeDescriptor node;
    try {
      node = datanodeManager.getDatanode(nodeID);
      if (node == null || !node.isAlive) {
        throw new IOException(
            "ProcessReport from dead or unregistered node: " + nodeID);
      }

      // To minimize startup time, we discard any second (or later) block reports
      // that we receive while still in startup phase.
      DatanodeStorageInfo storageInfo = node.getStorageInfo(storage.getStorageID());

      if (storageInfo == null) {
        // We handle this for backwards compatibility.
        storageInfo = node.updateStorage(storage);
      }
      if (namesystem.isInStartupSafeMode()
          && storageInfo.getBlockReportCount() > 0) {
        blockLog.info("BLOCK* processReport: "
            + "discarded non-initial block report from " + nodeID
            + " because namenode still in startup phase");
        return !node.hasStaleStorages();
      }

      if (storageInfo.numBlocks() == 0) {
        // The first block report can be processed a lot more efficiently than
        // ordinary block reports.  This shortens restart times.
        processFirstBlockReport(storageInfo, newReport);
      } else {
        processReport(storageInfo, newReport);
      }
      
      // Now that we have an up-to-date block report, we know that any
      // deletions from a previous NN iteration have been accounted for.
      boolean staleBefore = storageInfo.areBlockContentsStale();
      storageInfo.receivedBlockReport();
      if (staleBefore && !storageInfo.areBlockContentsStale()) {
        LOG.info("BLOCK* processReport: Received first block report from "
            + storage + " after starting up or becoming active. Its block "
            + "contents are no longer considered stale");
        rescanPostponedMisreplicatedBlocks();
      }
      
    } finally {
      endTime = Time.now();
      namesystem.writeUnlock();
    }

    // Log the block report processing stats from Namenode perspective
    final NameNodeMetrics metrics = NameNode.getNameNodeMetrics();
    if (metrics != null) {
      metrics.addBlockReport((int) (endTime - startTime));
    }
    blockLog.info("BLOCK* processReport: from storage " + storage.getStorageID()
        + " node " + nodeID + ", blocks: " + newReport.getNumberOfBlocks()
        + ", hasStaleStorages: " + node.hasStaleStorages()
        + ", processing time: " + (endTime - startTime) + " msecs");
    return !node.hasStaleStorages();
  }

  /**
   * Rescan the list of blocks which were previously postponed.
   */
  private void rescanPostponedMisreplicatedBlocks() {
    for (Iterator<Block> it = postponedMisreplicatedBlocks.iterator();
         it.hasNext();) {
      Block b = it.next();
      
      BlockInfo bi = blocksMap.getStoredBlock(b);
      if (bi == null) {
        if (LOG.isDebugEnabled()) {
          LOG.debug("BLOCK* rescanPostponedMisreplicatedBlocks: " +
              "Postponed mis-replicated block " + b + " no longer found " +
              "in block map.");
        }
        it.remove();
        postponedMisreplicatedBlocksCount.decrementAndGet();
        continue;
      }
      MisReplicationResult res = processMisReplicatedBlock(bi);
      if (LOG.isDebugEnabled()) {
        LOG.debug("BLOCK* rescanPostponedMisreplicatedBlocks: " +
            "Re-scanned block " + b + ", result is " + res);
      }
      if (res != MisReplicationResult.POSTPONE) {
        it.remove();
        postponedMisreplicatedBlocksCount.decrementAndGet();
      }
    }
  }
  
  private void processReport(final DatanodeStorageInfo storageInfo,
                             final BlockListAsLongs report) throws IOException {
    // Normal case:
    // Modify the (block-->datanode) map, according to the difference
    // between the old and new block report.
    //
    Collection<BlockInfo> toAdd = new LinkedList<BlockInfo>();
    Collection<Block> toRemove = new TreeSet<Block>();
    Collection<Block> toInvalidate = new LinkedList<Block>();
    Collection<BlockToMarkCorrupt> toCorrupt = new LinkedList<BlockToMarkCorrupt>();
    Collection<StatefulBlockInfo> toUC = new LinkedList<StatefulBlockInfo>();
    reportDiff(storageInfo, report,
        toAdd, toRemove, toInvalidate, toCorrupt, toUC);
   
    DatanodeDescriptor node = storageInfo.getDatanodeDescriptor();
    // Process the blocks on each queue
    for (StatefulBlockInfo b : toUC) { 
      addStoredBlockUnderConstruction(b, storageInfo);
    }
    for (Block b : toRemove) {
      removeStoredBlock(b, node);
    }
    int numBlocksLogged = 0;
    for (BlockInfo b : toAdd) {
      addStoredBlock(b, storageInfo, null, numBlocksLogged < maxNumBlocksToLog);
      numBlocksLogged++;
    }
    if (numBlocksLogged > maxNumBlocksToLog) {
      blockLog.info("BLOCK* processReport: logged info for " + maxNumBlocksToLog
          + " of " + numBlocksLogged + " reported.");
    }
    for (Block b : toInvalidate) {
      blockLog.info("BLOCK* processReport: "
          + b + " on " + node + " size " + b.getNumBytes()
          + " does not belong to any file");
      addToInvalidates(b, node);
    }
    for (BlockToMarkCorrupt b : toCorrupt) {
      markBlockAsCorrupt(b, storageInfo, node);
    }
  }

  /**
   * processFirstBlockReport is intended only for processing "initial" block
   * reports, the first block report received from a DN after it registers.
   * It just adds all the valid replicas to the datanode, without calculating 
   * a toRemove list (since there won't be any).  It also silently discards 
   * any invalid blocks, thereby deferring their processing until 
   * the next block report.
   * @param storageInfo - DatanodeStorageInfo that sent the report
   * @param report - the initial block report, to be processed
   * @throws IOException 
   */
  private void processFirstBlockReport(
      final DatanodeStorageInfo storageInfo,
      final BlockListAsLongs report) throws IOException {
    if (report == null) return;
    assert (namesystem.hasWriteLock());
    assert (storageInfo.numBlocks() == 0);
    BlockReportIterator itBR = report.getBlockReportIterator();

    while(itBR.hasNext()) {
      Block iblk = itBR.next();
      ReplicaState reportedState = itBR.getCurrentReplicaState();
      
      if (shouldPostponeBlocksFromFuture &&
          namesystem.isGenStampInFuture(iblk)) {
        queueReportedBlock(storageInfo, iblk, reportedState,
            QUEUE_REASON_FUTURE_GENSTAMP);
        continue;
      }
      
      BlockInfo storedBlock = blocksMap.getStoredBlock(iblk);
      // If block does not belong to any file, we are done.
      if (storedBlock == null) continue;
      
      // If block is corrupt, mark it and continue to next block.
      BlockUCState ucState = storedBlock.getBlockUCState();
      BlockToMarkCorrupt c = checkReplicaCorrupt(
          iblk, reportedState, storedBlock, ucState,
          storageInfo.getDatanodeDescriptor());
      if (c != null) {
        if (shouldPostponeBlocksFromFuture) {
          // In the Standby, we may receive a block report for a file that we
          // just have an out-of-date gen-stamp or state for, for example.
          queueReportedBlock(storageInfo, iblk, reportedState,
              QUEUE_REASON_CORRUPT_STATE);
        } else {
          markBlockAsCorrupt(c, storageInfo, storageInfo.getDatanodeDescriptor());
        }
        continue;
      }
      
      // If block is under construction, add this replica to its list
      if (isBlockUnderConstruction(storedBlock, ucState, reportedState)) {
        ((BlockInfoUnderConstruction)storedBlock).addReplicaIfNotPresent(
            storageInfo, iblk, reportedState);
        // OpenFileBlocks only inside snapshots also will be added to safemode
        // threshold. So we need to update such blocks to safemode
        // refer HDFS-5283
        BlockInfoUnderConstruction blockUC = (BlockInfoUnderConstruction) storedBlock;
        if (namesystem.isInSnapshot(blockUC)) {
          int numOfReplicas = blockUC.getNumExpectedLocations();
          namesystem.incrementSafeBlockCount(numOfReplicas);
        }
        //and fall through to next clause
      }      
      //add replica if appropriate
      if (reportedState == ReplicaState.FINALIZED) {
        addStoredBlockImmediate(storedBlock, storageInfo);
      }
    }
  }

  private void reportDiff(DatanodeStorageInfo storageInfo, 
      BlockListAsLongs newReport, 
      Collection<BlockInfo> toAdd,              // add to DatanodeDescriptor
      Collection<Block> toRemove,           // remove from DatanodeDescriptor
      Collection<Block> toInvalidate,       // should be removed from DN
      Collection<BlockToMarkCorrupt> toCorrupt, // add to corrupt replicas list
      Collection<StatefulBlockInfo> toUC) { // add to under-construction list

    // place a delimiter in the list which separates blocks 
    // that have been reported from those that have not
    BlockInfo delimiter = new BlockInfo(new Block(), 1);
    boolean added = storageInfo.addBlock(delimiter);
    assert added : "Delimiting block cannot be present in the node";
    int headIndex = 0; //currently the delimiter is in the head of the list
    int curIndex;

    if (newReport == null) {
      newReport = new BlockListAsLongs();
    }
    // scan the report and process newly reported blocks
    BlockReportIterator itBR = newReport.getBlockReportIterator();
    while(itBR.hasNext()) {
      Block iblk = itBR.next();
      ReplicaState iState = itBR.getCurrentReplicaState();
      BlockInfo storedBlock = processReportedBlock(storageInfo,
          iblk, iState, toAdd, toInvalidate, toCorrupt, toUC);

      // move block to the head of the list
      if (storedBlock != null &&
          (curIndex = storedBlock.findStorageInfo(storageInfo)) >= 0) {
        headIndex = storageInfo.moveBlockToHead(storedBlock, curIndex, headIndex);
      }
    }

    // collect blocks that have not been reported
    // all of them are next to the delimiter
    Iterator<BlockInfo> it = storageInfo.new BlockIterator(delimiter.getNext(0));
    while(it.hasNext())
      toRemove.add(it.next());
    storageInfo.removeBlock(delimiter);
  }

  /**
   * Process a block replica reported by the data-node.
   * No side effects except adding to the passed-in Collections.
   * 
   * <ol>
   * <li>If the block is not known to the system (not in blocksMap) then the
   * data-node should be notified to invalidate this block.</li>
   * <li>If the reported replica is valid that is has the same generation stamp
   * and length as recorded on the name-node, then the replica location should
   * be added to the name-node.</li>
   * <li>If the reported replica is not valid, then it is marked as corrupt,
   * which triggers replication of the existing valid replicas.
   * Corrupt replicas are removed from the system when the block
   * is fully replicated.</li>
   * <li>If the reported replica is for a block currently marked "under
   * construction" in the NN, then it should be added to the 
   * BlockInfoUnderConstruction's list of replicas.</li>
   * </ol>
   * 
   * @param storageInfo DatanodeStorageInfo that sent the report.
   * @param block reported block replica
   * @param reportedState reported replica state
   * @param toAdd add to DatanodeDescriptor
   * @param toInvalidate missing blocks (not in the blocks map)
   *        should be removed from the data-node
   * @param toCorrupt replicas with unexpected length or generation stamp;
   *        add to corrupt replicas
   * @param toUC replicas of blocks currently under construction
   * @return the up-to-date stored block, if it should be kept.
   *         Otherwise, null.
   */
  private BlockInfo processReportedBlock(
      final DatanodeStorageInfo storageInfo,
      final Block block, final ReplicaState reportedState, 
      final Collection<BlockInfo> toAdd, 
      final Collection<Block> toInvalidate, 
      final Collection<BlockToMarkCorrupt> toCorrupt,
      final Collection<StatefulBlockInfo> toUC) {
    
    DatanodeDescriptor dn = storageInfo.getDatanodeDescriptor();

    if(LOG.isDebugEnabled()) {
      LOG.debug("Reported block " + block
          + " on " + dn + " size " + block.getNumBytes()
          + " replicaState = " + reportedState);
    }
  
    if (shouldPostponeBlocksFromFuture &&
        namesystem.isGenStampInFuture(block)) {
      queueReportedBlock(storageInfo, block, reportedState,
          QUEUE_REASON_FUTURE_GENSTAMP);
      return null;
    }
    
    // find block by blockId
    BlockInfo storedBlock = blocksMap.getStoredBlock(block);
    if(storedBlock == null) {
      // If blocksMap does not contain reported block id,
      // the replica should be removed from the data-node.
      toInvalidate.add(new Block(block));
      return null;
    }
    BlockUCState ucState = storedBlock.getBlockUCState();
    
    // Block is on the NN
    if(LOG.isDebugEnabled()) {
      LOG.debug("In memory blockUCState = " + ucState);
    }

    // Ignore replicas already scheduled to be removed from the DN
    if(invalidateBlocks.contains(dn, block)) {
      /*
       * TODO: following assertion is incorrect, see HDFS-2668 assert
       * storedBlock.findDatanode(dn) < 0 : "Block " + block +
       * " in recentInvalidatesSet should not appear in DN " + dn;
       */
      return storedBlock;
    }

    BlockToMarkCorrupt c = checkReplicaCorrupt(
        block, reportedState, storedBlock, ucState, dn);
    if (c != null) {
      if (shouldPostponeBlocksFromFuture) {
        // If the block is an out-of-date generation stamp or state,
        // but we're the standby, we shouldn't treat it as corrupt,
        // but instead just queue it for later processing.
        // TODO: Pretty confident this should be s/storedBlock/block below,
        // since we should be postponing the info of the reported block, not
        // the stored block. See HDFS-6289 for more context.
        queueReportedBlock(storageInfo, storedBlock, reportedState,
            QUEUE_REASON_CORRUPT_STATE);
      } else {
        toCorrupt.add(c);
      }
      return storedBlock;
    }

    if (isBlockUnderConstruction(storedBlock, ucState, reportedState)) {
      toUC.add(new StatefulBlockInfo((BlockInfoUnderConstruction) storedBlock,
          new Block(block), reportedState));
      return storedBlock;
    }

    // Add replica if appropriate. If the replica was previously corrupt
    // but now okay, it might need to be updated.
    if (reportedState == ReplicaState.FINALIZED
        && (!storedBlock.findDatanode(dn)
        || corruptReplicas.isReplicaCorrupt(storedBlock, dn))) {
      toAdd.add(storedBlock);
    }
    return storedBlock;
  }

  /**
   * Queue the given reported block for later processing in the
   * standby node. @see PendingDataNodeMessages.
   * @param reason a textual reason to report in the debug logs
   */
  private void queueReportedBlock(DatanodeStorageInfo storageInfo, Block block,
      ReplicaState reportedState, String reason) {
    assert shouldPostponeBlocksFromFuture;
    
    if (LOG.isDebugEnabled()) {
      LOG.debug("Queueing reported block " + block +
          " in state " + reportedState + 
          " from datanode " + storageInfo.getDatanodeDescriptor() +
          " for later processing because " + reason + ".");
    }
    pendingDNMessages.enqueueReportedBlock(storageInfo, block, reportedState);
  }

  /**
   * Try to process any messages that were previously queued for the given
   * block. This is called from FSEditLogLoader whenever a block's state
   * in the namespace has changed or a new block has been created.
   */
  public void processQueuedMessagesForBlock(Block b) throws IOException {
    Queue<ReportedBlockInfo> queue = pendingDNMessages.takeBlockQueue(b);
    if (queue == null) {
      // Nothing to re-process
      return;
    }
    processQueuedMessages(queue);
  }
  
  private void processQueuedMessages(Iterable<ReportedBlockInfo> rbis)
      throws IOException {
    for (ReportedBlockInfo rbi : rbis) {
      if (LOG.isDebugEnabled()) {
        LOG.debug("Processing previouly queued message " + rbi);
      }
      processAndHandleReportedBlock(rbi.getStorageInfo(), 
          rbi.getBlock(), rbi.getReportedState(), null);
    }
  }
  
  /**
   * Process any remaining queued datanode messages after entering
   * active state. At this point they will not be re-queued since
   * we are the definitive master node and thus should be up-to-date
   * with the namespace information.
   */
  public void processAllPendingDNMessages() throws IOException {
    assert !shouldPostponeBlocksFromFuture :
      "processAllPendingDNMessages() should be called after disabling " +
      "block postponement.";
    int count = pendingDNMessages.count();
    if (count > 0) {
      LOG.info("Processing " + count + " messages from DataNodes " +
          "that were previously queued during standby state");
    }
    processQueuedMessages(pendingDNMessages.takeAll());
    assert pendingDNMessages.count() == 0;
  }

  /**
   * The next two methods test the various cases under which we must conclude
   * the replica is corrupt, or under construction.  These are laid out
   * as switch statements, on the theory that it is easier to understand
   * the combinatorics of reportedState and ucState that way.  It should be
   * at least as efficient as boolean expressions.
   * 
   * @return a BlockToMarkCorrupt object, or null if the replica is not corrupt
   */
  private BlockToMarkCorrupt checkReplicaCorrupt(
      Block reported, ReplicaState reportedState, 
      BlockInfo storedBlock, BlockUCState ucState, 
      DatanodeDescriptor dn) {
    switch(reportedState) {
    case FINALIZED:
      switch(ucState) {
      case COMPLETE:
      case COMMITTED:
        if (storedBlock.getGenerationStamp() != reported.getGenerationStamp()) {
          final long reportedGS = reported.getGenerationStamp();
          return new BlockToMarkCorrupt(storedBlock, reportedGS,
              "block is " + ucState + " and reported genstamp " + reportedGS
              + " does not match genstamp in block map "
              + storedBlock.getGenerationStamp(), Reason.GENSTAMP_MISMATCH);
        } else if (storedBlock.getNumBytes() != reported.getNumBytes()) {
          return new BlockToMarkCorrupt(storedBlock,
              "block is " + ucState + " and reported length " +
              reported.getNumBytes() + " does not match " +
              "length in block map " + storedBlock.getNumBytes(),
              Reason.SIZE_MISMATCH);
        } else {
          return null; // not corrupt
        }
      case UNDER_CONSTRUCTION:
        if (storedBlock.getGenerationStamp() > reported.getGenerationStamp()) {
          final long reportedGS = reported.getGenerationStamp();
          return new BlockToMarkCorrupt(storedBlock, reportedGS, "block is "
              + ucState + " and reported state " + reportedState
              + ", But reported genstamp " + reportedGS
              + " does not match genstamp in block map "
              + storedBlock.getGenerationStamp(), Reason.GENSTAMP_MISMATCH);
        }
        return null;
      default:
        return null;
      }
    case RBW:
    case RWR:
      if (!storedBlock.isComplete()) {
        return null; // not corrupt
      } else if (storedBlock.getGenerationStamp() != reported.getGenerationStamp()) {
        final long reportedGS = reported.getGenerationStamp();
        return new BlockToMarkCorrupt(storedBlock, reportedGS,
            "reported " + reportedState + " replica with genstamp " + reportedGS
            + " does not match COMPLETE block's genstamp in block map "
            + storedBlock.getGenerationStamp(), Reason.GENSTAMP_MISMATCH);
      } else { // COMPLETE block, same genstamp
        if (reportedState == ReplicaState.RBW) {
          // If it's a RBW report for a COMPLETE block, it may just be that
          // the block report got a little bit delayed after the pipeline
          // closed. So, ignore this report, assuming we will get a
          // FINALIZED replica later. See HDFS-2791
          LOG.info("Received an RBW replica for " + storedBlock +
              " on " + dn + ": ignoring it, since it is " +
              "complete with the same genstamp");
          return null;
        } else {
          return new BlockToMarkCorrupt(storedBlock,
              "reported replica has invalid state " + reportedState,
              Reason.INVALID_STATE);
        }
      }
    case RUR:       // should not be reported
    case TEMPORARY: // should not be reported
    default:
      String msg = "Unexpected replica state " + reportedState
      + " for block: " + storedBlock + 
      " on " + dn + " size " + storedBlock.getNumBytes();
      // log here at WARN level since this is really a broken HDFS invariant
      LOG.warn(msg);
      return new BlockToMarkCorrupt(storedBlock, msg, Reason.INVALID_STATE);
    }
  }

  private boolean isBlockUnderConstruction(BlockInfo storedBlock, 
      BlockUCState ucState, ReplicaState reportedState) {
    switch(reportedState) {
    case FINALIZED:
      switch(ucState) {
      case UNDER_CONSTRUCTION:
      case UNDER_RECOVERY:
        return true;
      default:
        return false;
      }
    case RBW:
    case RWR:
      return (!storedBlock.isComplete());
    case RUR:       // should not be reported                                                                                             
    case TEMPORARY: // should not be reported                                                                                             
    default:
      return false;
    }
  }

  void addStoredBlockUnderConstruction(StatefulBlockInfo ucBlock,
      DatanodeStorageInfo storageInfo) throws IOException {
    BlockInfoUnderConstruction block = ucBlock.storedBlock;
    block.addReplicaIfNotPresent(
        storageInfo, ucBlock.reportedBlock, ucBlock.reportedState);

    if (ucBlock.reportedState == ReplicaState.FINALIZED &&
        !block.findDatanode(storageInfo.getDatanodeDescriptor())) {
      addStoredBlock(block, storageInfo, null, true);
    }
  } 

  /**
   * Faster version of
   * {@link #addStoredBlock(BlockInfo, DatanodeStorageInfo, DatanodeDescriptor, boolean)}
   * , intended for use with initial block report at startup. If not in startup
   * safe mode, will call standard addStoredBlock(). Assumes this method is
   * called "immediately" so there is no need to refresh the storedBlock from
   * blocksMap. Doesn't handle underReplication/overReplication, or worry about
   * pendingReplications or corruptReplicas, because it's in startup safe mode.
   * Doesn't log every block, because there are typically millions of them.
   * 
   * @throws IOException
   */
  private void addStoredBlockImmediate(BlockInfo storedBlock,
      DatanodeStorageInfo storageInfo)
  throws IOException {
    assert (storedBlock != null && namesystem.hasWriteLock());
    if (!namesystem.isInStartupSafeMode() 
        || namesystem.isPopulatingReplQueues()) {
      addStoredBlock(storedBlock, storageInfo, null, false);
      return;
    }

    // just add it
    storageInfo.addBlock(storedBlock);

    // Now check for completion of blocks and safe block count
    int numCurrentReplica = countLiveNodes(storedBlock);
    if (storedBlock.getBlockUCState() == BlockUCState.COMMITTED
        && numCurrentReplica >= minReplication) {
      completeBlock(storedBlock.getBlockCollection(), storedBlock, false);
    } else if (storedBlock.isComplete()) {
      // check whether safe replication is reached for the block
      // only complete blocks are counted towards that.
      // In the case that the block just became complete above, completeBlock()
      // handles the safe block count maintenance.
      namesystem.incrementSafeBlockCount(numCurrentReplica);
    }
  }

  /**
   * Modify (block-->datanode) map. Remove block from set of
   * needed replications if this takes care of the problem.
   * @return the block that is stored in blockMap.
   */
  private Block addStoredBlock(final BlockInfo block,
                               DatanodeStorageInfo storageInfo,
                               DatanodeDescriptor delNodeHint,
                               boolean logEveryBlock)
  throws IOException {
    assert block != null && namesystem.hasWriteLock();
    BlockInfo storedBlock;
    DatanodeDescriptor node = storageInfo.getDatanodeDescriptor();
    if (block instanceof BlockInfoUnderConstruction) {
      //refresh our copy in case the block got completed in another thread
      storedBlock = blocksMap.getStoredBlock(block);
    } else {
      storedBlock = block;
    }
    if (storedBlock == null || storedBlock.getBlockCollection() == null) {
      // If this block does not belong to anyfile, then we are done.
      blockLog.info("BLOCK* addStoredBlock: " + block + " on "
          + node + " size " + block.getNumBytes()
          + " but it does not belong to any file");
      // we could add this block to invalidate set of this datanode.
      // it will happen in next block report otherwise.
      return block;
    }
    BlockCollection bc = storedBlock.getBlockCollection();
    assert bc != null : "Block must belong to a file";

    // add block to the datanode
    boolean added = storageInfo.addBlock(storedBlock);

    int curReplicaDelta;
    if (added) {
      curReplicaDelta = 1;
      if (logEveryBlock) {
        logAddStoredBlock(storedBlock, node);
      }
    } else {
      // if the same block is added again and the replica was corrupt
      // previously because of a wrong gen stamp, remove it from the
      // corrupt block list.
      corruptReplicas.removeFromCorruptReplicasMap(block, node,
          Reason.GENSTAMP_MISMATCH);
      curReplicaDelta = 0;
      blockLog.warn("BLOCK* addStoredBlock: "
          + "Redundant addStoredBlock request received for " + storedBlock
          + " on " + node + " size " + storedBlock.getNumBytes());
    }

    // Now check for completion of blocks and safe block count
    NumberReplicas num = countNodes(storedBlock);
    int numLiveReplicas = num.liveReplicas();
    int numCurrentReplica = numLiveReplicas
      + pendingReplications.getNumReplicas(storedBlock);

    if(storedBlock.getBlockUCState() == BlockUCState.COMMITTED &&
        numLiveReplicas >= minReplication) {
      storedBlock = completeBlock(bc, storedBlock, false);
    } else if (storedBlock.isComplete() && added) {
      // check whether safe replication is reached for the block
      // only complete blocks are counted towards that
      // Is no-op if not in safe mode.
      // In the case that the block just became complete above, completeBlock()
      // handles the safe block count maintenance.
      namesystem.incrementSafeBlockCount(numCurrentReplica);
    }
    
    // if file is under construction, then done for now
    if (bc.isUnderConstruction()) {
      return storedBlock;
    }

    // do not try to handle over/under-replicated blocks during first safe mode
    if (!namesystem.isPopulatingReplQueues()) {
      return storedBlock;
    }

    // handle underReplication/overReplication
    short fileReplication = bc.getBlockReplication();
    if (!isNeededReplication(storedBlock, fileReplication, numCurrentReplica)) {
      neededReplications.remove(storedBlock, numCurrentReplica,
          num.decommissionedReplicas(), fileReplication);
    } else {
      updateNeededReplications(storedBlock, curReplicaDelta, 0);
    }
    if (numCurrentReplica > fileReplication) {
      processOverReplicatedBlock(storedBlock, fileReplication, node, delNodeHint);
    }
    // If the file replication has reached desired value
    // we can remove any corrupt replicas the block may have
    int corruptReplicasCount = corruptReplicas.numCorruptReplicas(storedBlock);
    int numCorruptNodes = num.corruptReplicas();
    if (numCorruptNodes != corruptReplicasCount) {
      LOG.warn("Inconsistent number of corrupt replicas for " +
          storedBlock + "blockMap has " + numCorruptNodes + 
          " but corrupt replicas map has " + corruptReplicasCount);
    }
    if ((corruptReplicasCount > 0) && (numLiveReplicas >= fileReplication))
      invalidateCorruptReplicas(storedBlock);
    return storedBlock;
  }

  private void logAddStoredBlock(BlockInfo storedBlock, DatanodeDescriptor node) {
    if (!blockLog.isInfoEnabled()) {
      return;
    }
    
    StringBuilder sb = new StringBuilder(500);
    sb.append("BLOCK* addStoredBlock: blockMap updated: ")
      .append(node)
      .append(" is added to ");
    storedBlock.appendStringTo(sb);
    sb.append(" size " )
      .append(storedBlock.getNumBytes());
    blockLog.info(sb);
  }
  /**
   * Invalidate corrupt replicas.
   * <p>
   * This will remove the replicas from the block's location list,
   * add them to {@link #invalidateBlocks} so that they could be further
   * deleted from the respective data-nodes,
   * and remove the block from corruptReplicasMap.
   * <p>
   * This method should be called when the block has sufficient
   * number of live replicas.
   *
   * @param blk Block whose corrupt replicas need to be invalidated
   */
  private void invalidateCorruptReplicas(BlockInfo blk) {
    Collection<DatanodeDescriptor> nodes = corruptReplicas.getNodes(blk);
    boolean removedFromBlocksMap = true;
    if (nodes == null)
      return;
    // make a copy of the array of nodes in order to avoid
    // ConcurrentModificationException, when the block is removed from the node
    DatanodeDescriptor[] nodesCopy = nodes.toArray(new DatanodeDescriptor[0]);
    for (DatanodeDescriptor node : nodesCopy) {
      try {
        if (!invalidateBlock(new BlockToMarkCorrupt(blk, null,
              Reason.ANY), node)) {
          removedFromBlocksMap = false;
        }
      } catch (IOException e) {
        blockLog.info("invalidateCorruptReplicas "
            + "error in deleting bad block " + blk + " on " + node, e);
        removedFromBlocksMap = false;
      }
    }
    // Remove the block from corruptReplicasMap
    if (removedFromBlocksMap) {
      corruptReplicas.removeFromCorruptReplicasMap(blk);
    }
  }

  /**
   * For each block in the name-node verify whether it belongs to any file,
   * over or under replicated. Place it into the respective queue.
   */
  public void processMisReplicatedBlocks() {
    assert namesystem.hasWriteLock();
    stopReplicationInitializer();
    neededReplications.clear();
    replicationQueuesInitializer = new Daemon() {

      @Override
      public void run() {
        try {
          processMisReplicatesAsync();
        } catch (InterruptedException ie) {
          LOG.info("Interrupted while processing replication queues.");
        } catch (Exception e) {
          LOG.error("Error while processing replication queues async", e);
        }
      }
    };
    replicationQueuesInitializer.setName("Replication Queue Initializer");
    replicationQueuesInitializer.start();
  }

  /*
   * Stop the ongoing initialisation of replication queues
   */
  private void stopReplicationInitializer() {
    if (replicationQueuesInitializer != null) {
      replicationQueuesInitializer.interrupt();
      try {
        replicationQueuesInitializer.join();
      } catch (final InterruptedException e) {
        LOG.warn("Interrupted while waiting for replicationQueueInitializer. Returning..");
        return;
      } finally {
        replicationQueuesInitializer = null;
      }
    }
  }

  /*
   * Since the BlocksMapGset does not throw the ConcurrentModificationException
   * and supports further iteration after modification to list, there is a
   * chance of missing the newly added block while iterating. Since every
   * addition to blocksMap will check for mis-replication, missing mis-replication
   * check for new blocks will not be a problem.
   */
  private void processMisReplicatesAsync() throws InterruptedException {
    long nrInvalid = 0, nrOverReplicated = 0;
    long nrUnderReplicated = 0, nrPostponed = 0, nrUnderConstruction = 0;
    long startTimeMisReplicatedScan = Time.now();
    Iterator<BlockInfo> blocksItr = blocksMap.getBlocks().iterator();
    long totalBlocks = blocksMap.size();
    replicationQueuesInitProgress = 0;
    long totalProcessed = 0;
    while (namesystem.isRunning() && !Thread.currentThread().isInterrupted()) {
      int processed = 0;
      namesystem.writeLockInterruptibly();
      try {
        while (processed < numBlocksPerIteration && blocksItr.hasNext()) {
          BlockInfo block = blocksItr.next();
          MisReplicationResult res = processMisReplicatedBlock(block);
          if (LOG.isTraceEnabled()) {
            LOG.trace("block " + block + ": " + res);
          }
          switch (res) {
          case UNDER_REPLICATED:
            nrUnderReplicated++;
            break;
          case OVER_REPLICATED:
            nrOverReplicated++;
            break;
          case INVALID:
            nrInvalid++;
            break;
          case POSTPONE:
            nrPostponed++;
            postponeBlock(block);
            break;
          case UNDER_CONSTRUCTION:
            nrUnderConstruction++;
            break;
          case OK:
            break;
          default:
            throw new AssertionError("Invalid enum value: " + res);
          }
          processed++;
        }
        totalProcessed += processed;
        // there is a possibility that if any of the blocks deleted/added during
        // initialisation, then progress might be different.
        replicationQueuesInitProgress = Math.min((double) totalProcessed
            / totalBlocks, 1.0);

        if (!blocksItr.hasNext()) {
          LOG.info("Total number of blocks            = " + blocksMap.size());
          LOG.info("Number of invalid blocks          = " + nrInvalid);
          LOG.info("Number of under-replicated blocks = " + nrUnderReplicated);
          LOG.info("Number of  over-replicated blocks = " + nrOverReplicated
              + ((nrPostponed > 0) ? (" (" + nrPostponed + " postponed)") : ""));
          LOG.info("Number of blocks being written    = " + nrUnderConstruction);
          NameNode.stateChangeLog
              .info("STATE* Replication Queue initialization "
                  + "scan for invalid, over- and under-replicated blocks "
                  + "completed in " + (Time.now() - startTimeMisReplicatedScan)
                  + " msec");
          break;
        }
      } finally {
        namesystem.writeUnlock();
      }
    }
    if (Thread.currentThread().isInterrupted()) {
      LOG.info("Interrupted while processing replication queues.");
    }
  }

  /**
   * Get the progress of the Replication queues initialisation
   * 
   * @return Returns values between 0 and 1 for the progress.
   */
  public double getReplicationQueuesInitProgress() {
    return replicationQueuesInitProgress;
  }

  /**
   * Process a single possibly misreplicated block. This adds it to the
   * appropriate queues if necessary, and returns a result code indicating
   * what happened with it.
   */
  private MisReplicationResult processMisReplicatedBlock(BlockInfo block) {
    BlockCollection bc = block.getBlockCollection();
    if (bc == null) {
      // block does not belong to any file
      addToInvalidates(block);
      return MisReplicationResult.INVALID;
    }
    if (!block.isComplete()) {
      // Incomplete blocks are never considered mis-replicated --
      // they'll be reached when they are completed or recovered.
      return MisReplicationResult.UNDER_CONSTRUCTION;
    }
    // calculate current replication
    short expectedReplication = bc.getBlockReplication();
    NumberReplicas num = countNodes(block);
    int numCurrentReplica = num.liveReplicas();
    // add to under-replicated queue if need to be
    if (isNeededReplication(block, expectedReplication, numCurrentReplica)) {
      if (neededReplications.add(block, numCurrentReplica, num
          .decommissionedReplicas(), expectedReplication)) {
        return MisReplicationResult.UNDER_REPLICATED;
      }
    }

    if (numCurrentReplica > expectedReplication) {
      if (num.replicasOnStaleNodes() > 0) {
        // If any of the replicas of this block are on nodes that are
        // considered "stale", then these replicas may in fact have
        // already been deleted. So, we cannot safely act on the
        // over-replication until a later point in time, when
        // the "stale" nodes have block reported.
        return MisReplicationResult.POSTPONE;
      }
      
      // over-replicated block
      processOverReplicatedBlock(block, expectedReplication, null, null);
      return MisReplicationResult.OVER_REPLICATED;
    }
    
    return MisReplicationResult.OK;
  }
  
  /** Set replication for the blocks. */
  public void setReplication(final short oldRepl, final short newRepl,
      final String src, final Block... blocks) {
    if (newRepl == oldRepl) {
      return;
    }

    // update needReplication priority queues
    for(Block b : blocks) {
      updateNeededReplications(b, 0, newRepl-oldRepl);
    }
      
    if (oldRepl > newRepl) {
      // old replication > the new one; need to remove copies
      LOG.info("Decreasing replication from " + oldRepl + " to " + newRepl
          + " for " + src);
      for(Block b : blocks) {
        processOverReplicatedBlock(b, newRepl, null, null);
      }
    } else { // replication factor is increased
      LOG.info("Increasing replication from " + oldRepl + " to " + newRepl
          + " for " + src);
    }
  }

  /**
   * Find how many of the containing nodes are "extra", if any.
   * If there are any extras, call chooseExcessReplicates() to
   * mark them in the excessReplicateMap.
   */
  private void processOverReplicatedBlock(final Block block,
      final short replication, final DatanodeDescriptor addedNode,
      DatanodeDescriptor delNodeHint) {
    assert namesystem.hasWriteLock();
    if (addedNode == delNodeHint) {
      delNodeHint = null;
    }
    Collection<DatanodeStorageInfo> nonExcess = new ArrayList<DatanodeStorageInfo>();
    Collection<DatanodeDescriptor> corruptNodes = corruptReplicas
        .getNodes(block);
    for(DatanodeStorageInfo storage : blocksMap.getStorages(block, State.NORMAL)) {
      final DatanodeDescriptor cur = storage.getDatanodeDescriptor();
      if (storage.areBlockContentsStale()) {
        LOG.info("BLOCK* processOverReplicatedBlock: " +
            "Postponing processing of over-replicated " +
            block + " since storage + " + storage
            + "datanode " + cur + " does not yet have up-to-date " +
            "block information.");
        postponeBlock(block);
        return;
      }
      LightWeightLinkedSet<Block> excessBlocks = excessReplicateMap.get(cur
          .getDatanodeUuid());
      if (excessBlocks == null || !excessBlocks.contains(block)) {
        if (!cur.isDecommissionInProgress() && !cur.isDecommissioned()) {
          // exclude corrupt replicas
          if (corruptNodes == null || !corruptNodes.contains(cur)) {
            nonExcess.add(storage);
          }
        }
      }
    }
    chooseExcessReplicates(nonExcess, block, replication, 
        addedNode, delNodeHint, blockplacement);
  }


  /**
   * We want "replication" replicates for the block, but we now have too many.  
   * In this method, copy enough nodes from 'srcNodes' into 'dstNodes' such that:
   *
   * srcNodes.size() - dstNodes.size() == replication
   *
   * We pick node that make sure that replicas are spread across racks and
   * also try hard to pick one with least free space.
   * The algorithm is first to pick a node with least free space from nodes
   * that are on a rack holding more than one replicas of the block.
   * So removing such a replica won't remove a rack. 
   * If no such a node is available,
   * then pick a node with least free space
   */
  private void chooseExcessReplicates(final Collection<DatanodeStorageInfo> nonExcess, 
                              Block b, short replication,
                              DatanodeDescriptor addedNode,
                              DatanodeDescriptor delNodeHint,
                              BlockPlacementPolicy replicator) {
    assert namesystem.hasWriteLock();
    // first form a rack to datanodes map and
    BlockCollection bc = getBlockCollection(b);
    final BlockStoragePolicy storagePolicy = storagePolicySuite.getPolicy(bc.getStoragePolicyID());
    final List<StorageType> excessTypes = storagePolicy.chooseExcess(
        replication, DatanodeStorageInfo.toStorageTypes(nonExcess));


    final Map<String, List<DatanodeStorageInfo>> rackMap
        = new HashMap<String, List<DatanodeStorageInfo>>();
    final List<DatanodeStorageInfo> moreThanOne = new ArrayList<DatanodeStorageInfo>();
    final List<DatanodeStorageInfo> exactlyOne = new ArrayList<DatanodeStorageInfo>();
    
    // split nodes into two sets
    // moreThanOne contains nodes on rack with more than one replica
    // exactlyOne contains the remaining nodes
    replicator.splitNodesWithRack(nonExcess, rackMap, moreThanOne, exactlyOne);
    
    // pick one node to delete that favors the delete hint
    // otherwise pick one with least space from priSet if it is not empty
    // otherwise one node with least space from remains
    boolean firstOne = true;
    final DatanodeStorageInfo delNodeHintStorage
        = DatanodeStorageInfo.getDatanodeStorageInfo(nonExcess, delNodeHint);
    final DatanodeStorageInfo addedNodeStorage
        = DatanodeStorageInfo.getDatanodeStorageInfo(nonExcess, addedNode);
    while (nonExcess.size() - replication > 0) {
      final DatanodeStorageInfo cur;
      if (useDelHint(firstOne, delNodeHintStorage, addedNodeStorage,
          moreThanOne, excessTypes)) {
        cur = delNodeHintStorage;
      } else { // regular excessive replica removal
        cur = replicator.chooseReplicaToDelete(bc, b, replication,
            moreThanOne, exactlyOne, excessTypes);
      }
      firstOne = false;

      // adjust rackmap, moreThanOne, and exactlyOne
      replicator.adjustSetsWithChosenReplica(rackMap, moreThanOne,
          exactlyOne, cur);

      nonExcess.remove(cur);
      addToExcessReplicate(cur.getDatanodeDescriptor(), b);

      //
      // The 'excessblocks' tracks blocks until we get confirmation
      // that the datanode has deleted them; the only way we remove them
      // is when we get a "removeBlock" message.  
      //
      // The 'invalidate' list is used to inform the datanode the block 
      // should be deleted.  Items are removed from the invalidate list
      // upon giving instructions to the namenode.
      //
      addToInvalidates(b, cur.getDatanodeDescriptor());
      blockLog.info("BLOCK* chooseExcessReplicates: "
                +"("+cur+", "+b+") is added to invalidated blocks set");
    }
  }

  /** Check if we can use delHint */
  static boolean useDelHint(boolean isFirst, DatanodeStorageInfo delHint,
      DatanodeStorageInfo added, List<DatanodeStorageInfo> moreThan1Racks,
      List<StorageType> excessTypes) {
    if (!isFirst) {
      return false; // only consider delHint for the first case
    } else if (delHint == null) {
      return false; // no delHint
    } else if (!excessTypes.remove(delHint.getStorageType())) {
      return false; // delHint storage type is not an excess type
    } else {
      // check if removing delHint reduces the number of racks
      if (moreThan1Racks.contains(delHint)) {
        return true; // delHint and some other nodes are under the same rack 
      } else if (added != null && !moreThan1Racks.contains(added)) {
        return true; // the added node adds a new rack
      }
      return false; // removing delHint reduces the number of racks;
    }
  }

  private void addToExcessReplicate(DatanodeInfo dn, Block block) {
    assert namesystem.hasWriteLock();
    LightWeightLinkedSet<Block> excessBlocks = excessReplicateMap.get(dn.getDatanodeUuid());
    if (excessBlocks == null) {
      excessBlocks = new LightWeightLinkedSet<Block>();
      excessReplicateMap.put(dn.getDatanodeUuid(), excessBlocks);
    }
    if (excessBlocks.add(block)) {
      excessBlocksCount.incrementAndGet();
      if(blockLog.isDebugEnabled()) {
        blockLog.debug("BLOCK* addToExcessReplicate:"
            + " (" + dn + ", " + block
            + ") is added to excessReplicateMap");
      }
    }
  }

  /**
   * Modify (block-->datanode) map. Possibly generate replication tasks, if the
   * removed block is still valid.
   */
  public void removeStoredBlock(Block block, DatanodeDescriptor node) {
    if(blockLog.isDebugEnabled()) {
      blockLog.debug("BLOCK* removeStoredBlock: "
          + block + " from " + node);
    }
    assert (namesystem.hasWriteLock());
    {
      if (!blocksMap.removeNode(block, node)) {
        if(blockLog.isDebugEnabled()) {
          blockLog.debug("BLOCK* removeStoredBlock: "
              + block + " has already been removed from node " + node);
        }
        return;
      }

      //
      // It's possible that the block was removed because of a datanode
      // failure. If the block is still valid, check if replication is
      // necessary. In that case, put block on a possibly-will-
      // be-replicated list.
      //
      BlockCollection bc = blocksMap.getBlockCollection(block);
      if (bc != null) {
        namesystem.decrementSafeBlockCount(block);
        updateNeededReplications(block, -1, 0);
      }

      //
      // We've removed a block from a node, so it's definitely no longer
      // in "excess" there.
      //
      LightWeightLinkedSet<Block> excessBlocks = excessReplicateMap.get(node
          .getDatanodeUuid());
      if (excessBlocks != null) {
        if (excessBlocks.remove(block)) {
          excessBlocksCount.decrementAndGet();
          if(blockLog.isDebugEnabled()) {
            blockLog.debug("BLOCK* removeStoredBlock: "
                + block + " is removed from excessBlocks");
          }
          if (excessBlocks.size() == 0) {
            excessReplicateMap.remove(node.getDatanodeUuid());
          }
        }
      }

      // Remove the replica from corruptReplicas
      corruptReplicas.removeFromCorruptReplicasMap(block, node);
    }
  }

  /**
   * Get all valid locations of the block & add the block to results
   * return the length of the added block; 0 if the block is not added
   */
  private long addBlock(Block block, List<BlockWithLocations> results) {
    final List<DatanodeStorageInfo> locations = getValidLocations(block);
    if(locations.size() == 0) {
      return 0;
    } else {
      final String[] datanodeUuids = new String[locations.size()];
      final String[] storageIDs = new String[datanodeUuids.length];
      final StorageType[] storageTypes = new StorageType[datanodeUuids.length];
      for(int i = 0; i < locations.size(); i++) {
        final DatanodeStorageInfo s = locations.get(i);
        datanodeUuids[i] = s.getDatanodeDescriptor().getDatanodeUuid();
        storageIDs[i] = s.getStorageID();
        storageTypes[i] = s.getStorageType();
      }
      results.add(new BlockWithLocations(block, datanodeUuids, storageIDs,
          storageTypes));
      return block.getNumBytes();
    }
  }

  /**
   * The given node is reporting that it received a certain block.
   */
  @VisibleForTesting
  void addBlock(DatanodeStorageInfo storageInfo, Block block, String delHint)
      throws IOException {
    DatanodeDescriptor node = storageInfo.getDatanodeDescriptor();
    // Decrement number of blocks scheduled to this datanode.
    // for a retry request (of DatanodeProtocol#blockReceivedAndDeleted with 
    // RECEIVED_BLOCK), we currently also decrease the approximate number. 
    node.decrementBlocksScheduled(storageInfo.getStorageType());

    // get the deletion hint node
    DatanodeDescriptor delHintNode = null;
    if (delHint != null && delHint.length() != 0) {
      delHintNode = datanodeManager.getDatanode(delHint);
      if (delHintNode == null) {
        blockLog.warn("BLOCK* blockReceived: " + block
            + " is expected to be removed from an unrecorded node " + delHint);
      }
    }

    //
    // Modify the blocks->datanode map and node's map.
    //
    pendingReplications.decrement(block, node);
    processAndHandleReportedBlock(storageInfo, block, ReplicaState.FINALIZED,
        delHintNode);
  }
  
  private void processAndHandleReportedBlock(
      DatanodeStorageInfo storageInfo, Block block,
      ReplicaState reportedState, DatanodeDescriptor delHintNode)
      throws IOException {
    // blockReceived reports a finalized block
    Collection<BlockInfo> toAdd = new LinkedList<BlockInfo>();
    Collection<Block> toInvalidate = new LinkedList<Block>();
    Collection<BlockToMarkCorrupt> toCorrupt = new LinkedList<BlockToMarkCorrupt>();
    Collection<StatefulBlockInfo> toUC = new LinkedList<StatefulBlockInfo>();
    final DatanodeDescriptor node = storageInfo.getDatanodeDescriptor();

    processReportedBlock(storageInfo, block, reportedState,
                              toAdd, toInvalidate, toCorrupt, toUC);
    // the block is only in one of the to-do lists
    // if it is in none then data-node already has it
    assert toUC.size() + toAdd.size() + toInvalidate.size() + toCorrupt.size() <= 1
      : "The block should be only in one of the lists.";

    for (StatefulBlockInfo b : toUC) { 
      addStoredBlockUnderConstruction(b, storageInfo);
    }
    long numBlocksLogged = 0;
    for (BlockInfo b : toAdd) {
      addStoredBlock(b, storageInfo, delHintNode, numBlocksLogged < maxNumBlocksToLog);
      numBlocksLogged++;
    }
    if (numBlocksLogged > maxNumBlocksToLog) {
      blockLog.info("BLOCK* addBlock: logged info for " + maxNumBlocksToLog
          + " of " + numBlocksLogged + " reported.");
    }
    for (Block b : toInvalidate) {
      blockLog.info("BLOCK* addBlock: block "
          + b + " on " + node + " size " + b.getNumBytes()
          + " does not belong to any file");
      addToInvalidates(b, node);
    }
    for (BlockToMarkCorrupt b : toCorrupt) {
      markBlockAsCorrupt(b, storageInfo, node);
    }
  }

  /**
   * The given node is reporting incremental information about some blocks.
   * This includes blocks that are starting to be received, completed being
   * received, or deleted.
   * 
   * This method must be called with FSNamesystem lock held.
   */
  public void processIncrementalBlockReport(final DatanodeID nodeID,
      final StorageReceivedDeletedBlocks srdb) throws IOException {
    assert namesystem.hasWriteLock();
    int received = 0;
    int deleted = 0;
    int receiving = 0;
    final DatanodeDescriptor node = datanodeManager.getDatanode(nodeID);
    if (node == null || !node.isAlive) {
      blockLog
          .warn("BLOCK* processIncrementalBlockReport"
              + " is received from dead or unregistered node "
              + nodeID);
      throw new IOException(
          "Got incremental block report from unregistered or dead node");
    }

    DatanodeStorageInfo storageInfo =
        node.getStorageInfo(srdb.getStorage().getStorageID());
    if (storageInfo == null) {
      // The DataNode is reporting an unknown storage. Usually the NN learns
      // about new storages from heartbeats but during NN restart we may
      // receive a block report or incremental report before the heartbeat.
      // We must handle this for protocol compatibility. This issue was
      // uncovered by HDFS-6094.
      storageInfo = node.updateStorage(srdb.getStorage());
    }

    for (ReceivedDeletedBlockInfo rdbi : srdb.getBlocks()) {
      switch (rdbi.getStatus()) {
      case DELETED_BLOCK:
        removeStoredBlock(rdbi.getBlock(), node);
        deleted++;
        break;
      case RECEIVED_BLOCK:
        addBlock(storageInfo, rdbi.getBlock(), rdbi.getDelHints());
        received++;
        break;
      case RECEIVING_BLOCK:
        receiving++;
        processAndHandleReportedBlock(storageInfo, rdbi.getBlock(),
                                      ReplicaState.RBW, null);
        break;
      default:
        String msg = 
          "Unknown block status code reported by " + nodeID +
          ": " + rdbi;
        blockLog.warn(msg);
        assert false : msg; // if assertions are enabled, throw.
        break;
      }
      if (blockLog.isDebugEnabled()) {
        blockLog.debug("BLOCK* block "
            + (rdbi.getStatus()) + ": " + rdbi.getBlock()
            + " is received from " + nodeID);
      }
    }
    blockLog.debug("*BLOCK* NameNode.processIncrementalBlockReport: " + "from "
        + nodeID + " receiving: " + receiving + ", " + " received: " + received
        + ", " + " deleted: " + deleted);
  }

  /**
   * Return the number of nodes hosting a given block, grouped
   * by the state of those replicas.
   */
  public NumberReplicas countNodes(Block b) {
    int decommissioned = 0;
    int live = 0;
    int corrupt = 0;
    int excess = 0;
    int stale = 0;
    Collection<DatanodeDescriptor> nodesCorrupt = corruptReplicas.getNodes(b);
    for(DatanodeStorageInfo storage : blocksMap.getStorages(b, State.NORMAL)) {
      final DatanodeDescriptor node = storage.getDatanodeDescriptor();
      if ((nodesCorrupt != null) && (nodesCorrupt.contains(node))) {
        corrupt++;
      } else if (node.isDecommissionInProgress() || node.isDecommissioned()) {
        decommissioned++;
      } else {
        LightWeightLinkedSet<Block> blocksExcess = excessReplicateMap.get(node
            .getDatanodeUuid());
        if (blocksExcess != null && blocksExcess.contains(b)) {
          excess++;
        } else {
          live++;
        }
      }
      if (storage.areBlockContentsStale()) {
        stale++;
      }
    }
    return new NumberReplicas(live, decommissioned, corrupt, excess, stale);
  }

  /** 
   * Simpler, faster form of {@link #countNodes(Block)} that only returns the number
   * of live nodes.  If in startup safemode (or its 30-sec extension period),
   * then it gains speed by ignoring issues of excess replicas or nodes
   * that are decommissioned or in process of becoming decommissioned.
   * If not in startup, then it calls {@link #countNodes(Block)} instead.
   * 
   * @param b - the block being tested
   * @return count of live nodes for this block
   */
  int countLiveNodes(BlockInfo b) {
    if (!namesystem.isInStartupSafeMode()) {
      return countNodes(b).liveReplicas();
    }
    // else proceed with fast case
    int live = 0;
    Collection<DatanodeDescriptor> nodesCorrupt = corruptReplicas.getNodes(b);
    for(DatanodeStorageInfo storage : blocksMap.getStorages(b, State.NORMAL)) {
      final DatanodeDescriptor node = storage.getDatanodeDescriptor();
      if ((nodesCorrupt == null) || (!nodesCorrupt.contains(node)))
        live++;
    }
    return live;
  }

  private void logBlockReplicationInfo(Block block, DatanodeDescriptor srcNode,
      NumberReplicas num) {
    int curReplicas = num.liveReplicas();
    int curExpectedReplicas = getReplication(block);
    BlockCollection bc = blocksMap.getBlockCollection(block);
    StringBuilder nodeList = new StringBuilder();
    for(DatanodeStorageInfo storage : blocksMap.getStorages(block)) {
      final DatanodeDescriptor node = storage.getDatanodeDescriptor();
      nodeList.append(node);
      nodeList.append(" ");
    }
    LOG.info("Block: " + block + ", Expected Replicas: "
        + curExpectedReplicas + ", live replicas: " + curReplicas
        + ", corrupt replicas: " + num.corruptReplicas()
        + ", decommissioned replicas: " + num.decommissionedReplicas()
        + ", excess replicas: " + num.excessReplicas()
        + ", Is Open File: " + bc.isUnderConstruction()
        + ", Datanodes having this block: " + nodeList + ", Current Datanode: "
        + srcNode + ", Is current datanode decommissioning: "
        + srcNode.isDecommissionInProgress());
  }
  
  /**
   * On stopping decommission, check if the node has excess replicas.
   * If there are any excess replicas, call processOverReplicatedBlock().
   * Process over replicated blocks only when active NN is out of safe mode.
   */
  void processOverReplicatedBlocksOnReCommission(
      final DatanodeDescriptor srcNode) {
    if (!namesystem.isPopulatingReplQueues()) {
      return;
    }
    final Iterator<? extends Block> it = srcNode.getBlockIterator();
    int numOverReplicated = 0;
    while(it.hasNext()) {
      final Block block = it.next();
      BlockCollection bc = blocksMap.getBlockCollection(block);
      short expectedReplication = bc.getBlockReplication();
      NumberReplicas num = countNodes(block);
      int numCurrentReplica = num.liveReplicas();
      if (numCurrentReplica > expectedReplication) {
        // over-replicated block 
        processOverReplicatedBlock(block, expectedReplication, null, null);
        numOverReplicated++;
      }
    }
    LOG.info("Invalidated " + numOverReplicated + " over-replicated blocks on " +
        srcNode + " during recommissioning");
  }

  /**
   * Return true if there are any blocks on this node that have not
   * yet reached their replication factor. Otherwise returns false.
   */
  boolean isReplicationInProgress(DatanodeDescriptor srcNode) {
    boolean status = false;
    boolean firstReplicationLog = true;
    int underReplicatedBlocks = 0;
    int decommissionOnlyReplicas = 0;
    int underReplicatedInOpenFiles = 0;
    final Iterator<? extends Block> it = srcNode.getBlockIterator();
    while(it.hasNext()) {
      final Block block = it.next();
      BlockCollection bc = blocksMap.getBlockCollection(block);

      if (bc != null) {
        NumberReplicas num = countNodes(block);
        int curReplicas = num.liveReplicas();
        int curExpectedReplicas = getReplication(block);
                
        if (isNeededReplication(block, curExpectedReplicas, curReplicas)) {
          if (curExpectedReplicas > curReplicas) {
            if (bc.isUnderConstruction()) {
              if (block.equals(bc.getLastBlock()) && curReplicas > minReplication) {
                continue;
              }
              underReplicatedInOpenFiles++;
            }
            
            // Log info about one block for this node which needs replication
            if (!status) {
              status = true;
              if (firstReplicationLog) {
                logBlockReplicationInfo(block, srcNode, num);
              }
              // Allowing decommission as long as default replication is met
              if (curReplicas >= defaultReplication) {
                status = false;
                firstReplicationLog = false;
              }
            }
            underReplicatedBlocks++;
            if ((curReplicas == 0) && (num.decommissionedReplicas() > 0)) {
              decommissionOnlyReplicas++;
            }
          }
          if (!neededReplications.contains(block) &&
            pendingReplications.getNumReplicas(block) == 0 &&
            namesystem.isPopulatingReplQueues()) {
            //
            // These blocks have been reported from the datanode
            // after the startDecommission method has been executed. These
            // blocks were in flight when the decommissioning was started.
            // Process these blocks only when active NN is out of safe mode.
            //
            neededReplications.add(block,
                                   curReplicas,
                                   num.decommissionedReplicas(),
                                   curExpectedReplicas);
          }
        }
      }
    }

    if (!status && !srcNode.isAlive) {
      LOG.warn("srcNode " + srcNode + " is dead " +
          "when decommission is in progress. Continue to mark " +
          "it as decommission in progress. In that way, when it rejoins the " +
          "cluster it can continue the decommission process.");
      status = true;
    }

    srcNode.decommissioningStatus.set(underReplicatedBlocks,
        decommissionOnlyReplicas, 
        underReplicatedInOpenFiles);
    return status;
  }

  public int getActiveBlockCount() {
    return blocksMap.size();
  }

  public DatanodeStorageInfo[] getStorages(BlockInfo block) {
    final DatanodeStorageInfo[] storages = new DatanodeStorageInfo[block.numNodes()];
    int i = 0;
    for(DatanodeStorageInfo s : blocksMap.getStorages(block)) {
      storages[i++] = s;
    }
    return storages;
  }

  public int getTotalBlocks() {
    return blocksMap.size();
  }

  public void removeBlock(Block block) {
    assert namesystem.hasWriteLock();
    // No need to ACK blocks that are being removed entirely
    // from the namespace, since the removal of the associated
    // file already removes them from the block map below.
    block.setNumBytes(BlockCommand.NO_ACK);
    addToInvalidates(block);
    corruptReplicas.removeFromCorruptReplicasMap(block);
    blocksMap.removeBlock(block);
    // Remove the block from pendingReplications and neededReplications
    pendingReplications.remove(block);
    neededReplications.remove(block, UnderReplicatedBlocks.LEVEL);
    if (postponedMisreplicatedBlocks.remove(block)) {
      postponedMisreplicatedBlocksCount.decrementAndGet();
    }
  }

  public BlockInfo getStoredBlock(Block block) {
    return blocksMap.getStoredBlock(block);
  }

  /** updates a block in under replication queue */
  private void updateNeededReplications(final Block block,
      final int curReplicasDelta, int expectedReplicasDelta) {
    namesystem.writeLock();
    try {
      if (!namesystem.isPopulatingReplQueues()) {
        return;
      }
      NumberReplicas repl = countNodes(block);
      int curExpectedReplicas = getReplication(block);
      if (isNeededReplication(block, curExpectedReplicas, repl.liveReplicas())) {
        neededReplications.update(block, repl.liveReplicas(), repl
            .decommissionedReplicas(), curExpectedReplicas, curReplicasDelta,
            expectedReplicasDelta);
      } else {
        int oldReplicas = repl.liveReplicas()-curReplicasDelta;
        int oldExpectedReplicas = curExpectedReplicas-expectedReplicasDelta;
        neededReplications.remove(block, oldReplicas, repl.decommissionedReplicas(),
                                  oldExpectedReplicas);
      }
    } finally {
      namesystem.writeUnlock();
    }
  }

  /**
   * Check replication of the blocks in the collection.
   * If any block is needed replication, insert it into the replication queue.
   * Otherwise, if the block is more than the expected replication factor,
   * process it as an over replicated block.
   */
  public void checkReplication(BlockCollection bc) {
    final short expected = bc.getBlockReplication();
    for (Block block : bc.getBlocks()) {
      final NumberReplicas n = countNodes(block);
      if (isNeededReplication(block, expected, n.liveReplicas())) { 
        neededReplications.add(block, n.liveReplicas(),
            n.decommissionedReplicas(), expected);
      } else if (n.liveReplicas() > expected) {
        processOverReplicatedBlock(block, expected, null, null);
      }
    }
  }

  /** 
   * @return 0 if the block is not found;
   *         otherwise, return the replication factor of the block.
   */
  private int getReplication(Block block) {
    final BlockCollection bc = blocksMap.getBlockCollection(block);
    return bc == null? 0: bc.getBlockReplication();
  }


  /**
   * Get blocks to invalidate for <i>nodeId</i>
   * in {@link #invalidateBlocks}.
   *
   * @return number of blocks scheduled for removal during this iteration.
   */
  private int invalidateWorkForOneNode(DatanodeInfo dn) {
    final List<Block> toInvalidate;
    
    namesystem.writeLock();
    try {
      // blocks should not be replicated or removed if safe mode is on
      if (namesystem.isInSafeMode()) {
        LOG.debug("In safemode, not computing replication work");
        return 0;
      }
      try {
        toInvalidate = invalidateBlocks.invalidateWork(datanodeManager.getDatanode(dn));
        
        if (toInvalidate == null) {
          return 0;
        }
      } catch(UnregisteredNodeException une) {
        return 0;
      }
    } finally {
      namesystem.writeUnlock();
    }
    if (NameNode.stateChangeLog.isInfoEnabled()) {
      NameNode.stateChangeLog.info("BLOCK* " + getClass().getSimpleName()
          + ": ask " + dn + " to delete " + toInvalidate);
    }
    return toInvalidate.size();
  }

  boolean blockHasEnoughRacks(Block b) {
    if (!this.shouldCheckForEnoughRacks) {
      return true;
    }
    boolean enoughRacks = false;;
    Collection<DatanodeDescriptor> corruptNodes = 
                                  corruptReplicas.getNodes(b);
    int numExpectedReplicas = getReplication(b);
    String rackName = null;
    for(DatanodeStorageInfo storage : blocksMap.getStorages(b)) {
      final DatanodeDescriptor cur = storage.getDatanodeDescriptor();
      if (!cur.isDecommissionInProgress() && !cur.isDecommissioned()) {
        if ((corruptNodes == null ) || !corruptNodes.contains(cur)) {
          if (numExpectedReplicas == 1 ||
              (numExpectedReplicas > 1 &&
                  !datanodeManager.hasClusterEverBeenMultiRack())) {
            enoughRacks = true;
            break;
          }
          String rackNameNew = cur.getNetworkLocation();
          if (rackName == null) {
            rackName = rackNameNew;
          } else if (!rackName.equals(rackNameNew)) {
            enoughRacks = true;
            break;
          }
        }
      }
    }
    return enoughRacks;
  }

  /**
   * A block needs replication if the number of replicas is less than expected
   * or if it does not have enough racks.
   */
  private boolean isNeededReplication(Block b, int expected, int current) {
    return current < expected || !blockHasEnoughRacks(b);
  }
  
  public long getMissingBlocksCount() {
    // not locking
    return this.neededReplications.getCorruptBlockSize();
  }

  public BlockInfo addBlockCollection(BlockInfo block, BlockCollection bc) {
    return blocksMap.addBlockCollection(block, bc);
  }

  public BlockCollection getBlockCollection(Block b) {
    return blocksMap.getBlockCollection(b);
  }

  /** @return an iterator of the datanodes. */
  public Iterable<DatanodeStorageInfo> getStorages(final Block block) {
    return blocksMap.getStorages(block);
  }

  public int numCorruptReplicas(Block block) {
    return corruptReplicas.numCorruptReplicas(block);
  }

  public void removeBlockFromMap(Block block) {
    blocksMap.removeBlock(block);
    // If block is removed from blocksMap remove it from corruptReplicasMap
    corruptReplicas.removeFromCorruptReplicasMap(block);
  }

  public int getCapacity() {
    return blocksMap.getCapacity();
  }
  
  /**
   * Return a range of corrupt replica block ids. Up to numExpectedBlocks 
   * blocks starting at the next block after startingBlockId are returned
   * (fewer if numExpectedBlocks blocks are unavailable). If startingBlockId 
   * is null, up to numExpectedBlocks blocks are returned from the beginning.
   * If startingBlockId cannot be found, null is returned.
   *
   * @param numExpectedBlocks Number of block ids to return.
   *  0 <= numExpectedBlocks <= 100
   * @param startingBlockId Block id from which to start. If null, start at
   *  beginning.
   * @return Up to numExpectedBlocks blocks from startingBlockId if it exists
   *
   */
  public long[] getCorruptReplicaBlockIds(int numExpectedBlocks,
                                   Long startingBlockId) {
    return corruptReplicas.getCorruptReplicaBlockIds(numExpectedBlocks,
                                                     startingBlockId);
  }

  /**
   * Return an iterator over the set of blocks for which there are no replicas.
   */
  public Iterator<Block> getCorruptReplicaBlockIterator() {
    return neededReplications.iterator(
        UnderReplicatedBlocks.QUEUE_WITH_CORRUPT_BLOCKS);
  }

  /**
   * Get the replicas which are corrupt for a given block.
   */
  public Collection<DatanodeDescriptor> getCorruptReplicas(Block block) {
    return corruptReplicas.getNodes(block);
  }

  /** @return the size of UnderReplicatedBlocks */
  public int numOfUnderReplicatedBlocks() {
    return neededReplications.size();
  }

  /**
   * Periodically calls computeReplicationWork().
   */
  private class ReplicationMonitor implements Runnable {

    @Override
    public void run() {
      while (namesystem.isRunning()) {
        try {
          // Process replication work only when active NN is out of safe mode.
          if (namesystem.isPopulatingReplQueues()) {
            computeDatanodeWork();
            processPendingReplications();
          }
          Thread.sleep(replicationRecheckInterval);
        } catch (Throwable t) {
          if (!namesystem.isRunning()) {
            LOG.info("Stopping ReplicationMonitor.");
            if (!(t instanceof InterruptedException)) {
              LOG.info("ReplicationMonitor received an exception"
                  + " while shutting down.", t);
            }
            break;
          } else if (!checkNSRunning && t instanceof InterruptedException) {
            LOG.info("Stopping ReplicationMonitor for testing.");
            break;
          }
          LOG.fatal("ReplicationMonitor thread received Runtime exception. ", t);
          terminate(1, t);
        }
      }
    }
  }


  /**
   * Compute block replication and block invalidation work that can be scheduled
   * on data-nodes. The datanode will be informed of this work at the next
   * heartbeat.
   * 
   * @return number of blocks scheduled for replication or removal.
   */
  int computeDatanodeWork() {
    // Blocks should not be replicated or removed if in safe mode.
    // It's OK to check safe mode here w/o holding lock, in the worst
    // case extra replications will be scheduled, and these will get
    // fixed up later.
    if (namesystem.isInSafeMode()) {
      return 0;
    }

    final int numlive = heartbeatManager.getLiveDatanodeCount();
    final int blocksToProcess = numlive
        * this.blocksReplWorkMultiplier;
    final int nodesToProcess = (int) Math.ceil(numlive
        * this.blocksInvalidateWorkPct);

    int workFound = this.computeReplicationWork(blocksToProcess);

    // Update counters
    namesystem.writeLock();
    try {
      this.updateState();
      this.scheduledReplicationBlocksCount = workFound;
    } finally {
      namesystem.writeUnlock();
    }
    workFound += this.computeInvalidateWork(nodesToProcess);
    return workFound;
  }

  /**
   * Clear all queues that hold decisions previously made by
   * this NameNode.
   */
  public void clearQueues() {
    neededReplications.clear();
    pendingReplications.clear();
    excessReplicateMap.clear();
    invalidateBlocks.clear();
    datanodeManager.clearPendingQueues();
  };
  

  private static class ReplicationWork {

    private final Block block;
    private final BlockCollection bc;

    private final DatanodeDescriptor srcNode;
    private final List<DatanodeDescriptor> containingNodes;
    private final List<DatanodeStorageInfo> liveReplicaStorages;
    private final int additionalReplRequired;

    private DatanodeStorageInfo targets[];
    private final int priority;

    public ReplicationWork(Block block,
        BlockCollection bc,
        DatanodeDescriptor srcNode,
        List<DatanodeDescriptor> containingNodes,
        List<DatanodeStorageInfo> liveReplicaStorages,
        int additionalReplRequired,
        int priority) {
      this.block = block;
      this.bc = bc;
      this.srcNode = srcNode;
      this.containingNodes = containingNodes;
      this.liveReplicaStorages = liveReplicaStorages;
      this.additionalReplRequired = additionalReplRequired;
      this.priority = priority;
      this.targets = null;
    }
    
    private void chooseTargets(BlockPlacementPolicy blockplacement,
        BlockStoragePolicy.Suite storagePolicySuite,
        Set<Node> excludedNodes) {
      targets = blockplacement.chooseTarget(bc.getName(),
          additionalReplRequired, srcNode, liveReplicaStorages, false,
          excludedNodes, block.getNumBytes(),
          storagePolicySuite.getPolicy(bc.getStoragePolicyID()));
    }
  }

  /**
   * A simple result enum for the result of
   * {@link BlockManager#processMisReplicatedBlock(BlockInfo)}.
   */
  enum MisReplicationResult {
    /** The block should be invalidated since it belongs to a deleted file. */
    INVALID,
    /** The block is currently under-replicated. */
    UNDER_REPLICATED,
    /** The block is currently over-replicated. */
    OVER_REPLICATED,
    /** A decision can't currently be made about this block. */
    POSTPONE,
    /** The block is under construction, so should be ignored */
    UNDER_CONSTRUCTION,
    /** The block is properly replicated */
    OK
  }

  public void shutdown() {
    stopReplicationInitializer();
    blocksMap.close();
  }
}<|MERGE_RESOLUTION|>--- conflicted
+++ resolved
@@ -397,31 +397,11 @@
           lifetimeMin*60*1000L, 0, null, encryptionAlgorithm);
     }
   }
-<<<<<<< HEAD
 
   public BlockStoragePolicy getStoragePolicy(final String policyName) {
     return storagePolicySuite.getPolicy(policyName);
   }
 
-  public long getReplicationRecheckInterval() {
-    return replicationRecheckInterval;
-  }
-
-  public AtomicLong excessBlocksCount() {
-    return excessBlocksCount;
-  }
-
-  public void clearInvalidateBlocks() {
-    invalidateBlocks.clear();
-  }
-
-  void setReplicationMonitor(Runnable replicationMonitor) {
-    replicationThread = new Daemon(replicationMonitor);
-  }
-
-=======
-  
->>>>>>> c1df6f3b
   public void setBlockPoolId(String blockPoolId) {
     if (isBlockTokenEnabled()) {
       blockTokenSecretManager.setBlockPoolId(blockPoolId);
