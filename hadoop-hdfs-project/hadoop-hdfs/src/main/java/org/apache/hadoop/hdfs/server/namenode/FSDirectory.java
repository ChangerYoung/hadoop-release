--- conflicted
+++ resolved
@@ -2391,11 +2391,6 @@
 
      int childrenNum = node.isDirectory() ? 
          node.asDirectory().getChildrenNum(snapshot) : 0;
-<<<<<<< HEAD
-     FileEncryptionInfo feInfo = isRawPath ? null :
-         getFileEncryptionInfo(node, snapshot);
-=======
->>>>>>> 6cb8ed0d
 
      return new HdfsFileStatus(
         size, 
