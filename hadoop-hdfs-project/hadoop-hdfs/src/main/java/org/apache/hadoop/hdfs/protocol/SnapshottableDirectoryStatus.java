--- conflicted
+++ resolved
@@ -62,11 +62,7 @@
       int snapshotNumber, int snapshotQuota, byte[] parentFullPath) {
     this.dirStatus = new HdfsFileStatus(0, true, 0, 0, modification_time,
         access_time, permission, owner, group, null, localName, inodeId,
-<<<<<<< HEAD
-        childrenNum, BlockStoragePolicy.ID_UNSPECIFIED);
-=======
-        childrenNum, null);
->>>>>>> 6824abc1
+        childrenNum, null, BlockStoragePolicy.ID_UNSPECIFIED);
     this.snapshotNumber = snapshotNumber;
     this.snapshotQuota = snapshotQuota;
     this.parentFullPath = parentFullPath;
